--- conflicted
+++ resolved
@@ -395,11 +395,7 @@
           },
           {
             "title": "Account Balance Tasks",
-<<<<<<< HEAD
             "href": "/atomicdex/api/v20-dev/hd_account_management/"
-=======
-            "href": "/atomicdex/api/v20-dev/task_account_balance/"
->>>>>>> 56784185
           }
         ]
       },
