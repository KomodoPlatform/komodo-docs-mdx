{
  "startHerePageNavigation": {
    "/start-here/": [
      {
        "title": "Komodo Documentation",
        "links": [
          {
            "title": "Introduction",
            "href": "/"
          },
          {
            "title": "Start Here",
            "href": "/start-here/"
          },
          {
            "title": "About Komodo Platform",
            "href": "/start-here/about-komodo-platform/"
          },
          {
            "title": "Product Introductions",
            "href": "/start-here/about-komodo-platform/product-introductions/"
          },
          {
            "title": "Doc Orientation",
            "href": "/start-here/about-komodo-platform/orientation/"
          },
          {
            "title": "Simple Installations",
            "href": "/start-here/about-komodo-platform/simple-installations/"
          }
        ]
      },
      {
        "title": "Core Technology Discussions",
        "links": [
          {
            "title": "Introduction",
            "href": "/start-here/core-technology-discussions/"
          },
          {
            "title": "Komodo DeFi Framework and Atomic Swaps",
            "href": "/start-here/core-technology-discussions/komodo-defi-framework/"
          },
          {
            "title": "Komodo SDK",
            "href": "/start-here/core-technology-discussions/komodo-sdk/"
          },
          {
            "title": "Initial DEX Offering (IDO)",
            "href": "/start-here/core-technology-discussions/initial-dex-offering/"
          },
          {
            "title": "Delayed Proof of Work",
            "href": "/start-here/core-technology-discussions/delayed-proof-of-work/"
          },
          {
            "title": "The Antara Framework",
            "href": "/start-here/core-technology-discussions/antara/"
          },
          {
            "title": "Miscellaneous",
            "href": "/start-here/core-technology-discussions/miscellaneous/"
          },
          {
            "title": "References",
            "href": "/start-here/core-technology-discussions/references/"
          }
        ]
      },
      {
        "title": "Learning Launchpad",
        "links": [
          {
            "title": "Learning Path Outline",
            "href": "/start-here/learning-launchpad/"
          },
          {
            "title": "Common Technologies and Concepts",
            "href": "/start-here/learning-launchpad/common-terminology-and-concepts/"
          }
        ]
      }
    ]
  },
  "komodefiPageNavigation": {
    "/komodo-defi-framework/": [
      {
        "title": "Komodo DeFi Framework",
        "links": [
          {
            "title": "Introduction to Komodo DeFi Framework Documentation",
            "href": "/komodo-defi-framework/"
          },
          {
            "title": "RPC Methods for Komodo DeFi Framework",
            "href": "/komodo-defi-framework/api/"
          }
        ]
      },
      {
        "title": "Setup",
        "links": [
          {
            "title": "Installing Komodo DeFi Framework API",
            "href": "/komodo-defi-framework/setup/"
          },
          {
            "title": "Configuring Komodo DeFi Framework API",
            "href": "/komodo-defi-framework/setup/configure-mm2-json/"
          }
        ]
      },
      {
        "title": "Tutorials",
        "links": [
          {
            "title": "Komodo DeFi Framework Introduction",
            "href": "/komodo-defi-framework/tutorials/"
          },
          {
            "title": "Komodo DeFi Framework API Walkthrough",
            "href": "/komodo-defi-framework/tutorials/api-walkthrough/"
          },
          {
            "title": "DEX Metrics",
            "href": "/komodo-defi-framework/tutorials/api-metrics/"
          },
          {
            "title": "Adding a new coin to the Komodo DeFi Framework API",
            "href": "/komodo-defi-framework/tutorials/listing-a-new-coin/"
          },
          {
            "title": "How to Become a Liquidity Provider",
            "href": "/komodo-defi-framework/tutorials/how-to-become-a-liquidity-provider/"
          },
          {
            "title": "Get telegram notifications for your Komodo DeFi Framework API Liquidity Provider",
            "href": "/komodo-defi-framework/tutorials/api-docker-telegram/"
          },
          {
            "title": "Compile MM2 from Source",
            "href": "/komodo-defi-framework/tutorials/how-to-compile-mm2-from-source/"
          },
          {
            "title": "How to Query the MM2 SQLite Database",
            "href": "/komodo-defi-framework/tutorials/query-the-mm2-database/"
          },
          {
            "title": "How to Setup and Use Komodo DeFi Framework API on a AWS EC2 Instance",
            "href": "/komodo-defi-framework/tutorials/setup-komodefi-api-aws/"
          },
          {
            "title": "How to Update your Coins File",
            "href": "/komodo-defi-framework/tutorials/coins-file-update/"
          },
          {
            "title": "Using Komodo DeFi Framework CLI in Console",
            "href": "/komodo-defi-framework/tutorials/using-komodefi-cli-in-console/"
          },
          {
            "title": "More Information About Komodo DeFi Framework",
            "href": "/komodo-defi-framework/tutorials/additional-information/"
          }
        ]
      },
      {
        "title": "Komodo DeFi Framework Changelog",
        "titleLink": "/komodo-defi-framework/changelog/",
        "links": []
      }
    ]
  },
  "komodoWalletNavigation": {
    "/komodo-wallet/": [
      {
        "title": "Komodo Wallet Guides",
        "titleLink": "/komodo-wallet/",
        "links": []
      },
      {
        "title": "User Guides (General)",
        "links": [
          {
            "title": "Introduction",
            "href": "/komodo-wallet/guides/"
          },
          {
            "title": "Finding IBC Channels for Transfers",
            "href": "/komodo-wallet/guides/how-to-find-the-right-ibc-channel-for-transfers/"
          }
        ]
      },
      {
        "title": "User Guides (Mobile)",
        "links": [
          {
            "title": "Introduction",
            "href": "/komodo-wallet/mobile/"
          },
          {
            "title": "Create a New Wallet Using Komodo Mobile Wallet",
            "href": "/komodo-wallet/mobile/create-a-new-wallet/"
          },
          {
            "title": "Restore Wallet Using Komodo Mobile Wallet",
            "href": "/komodo-wallet/mobile/restore-a-wallet/"
          },
          {
            "title": "Add and Activate Coins on Komodo Mobile Wallet",
            "href": "/komodo-wallet/mobile/add-and-activate-coins/"
          },
          {
            "title": "View Your Receiving Address to Send Funds for Trading",
            "href": "/komodo-wallet/mobile/view-your-receiving-address-to-send-funds-for-trading/"
          },
          {
            "title": "Withdraw or Send Funds Using Komodo Mobile Wallet",
            "href": "/komodo-wallet/mobile/withdraw-or-send-funds/"
          },
          {
            "title": "Perform Cross-Chain Atomic Swaps Using Komodo Mobile Wallet",
            "href": "/komodo-wallet/mobile/perform-cross-chain-atomic-swaps/"
          },
          {
            "title": "View Ongoing Orders and Swap History on Komodo Mobile Wallet",
            "href": "/komodo-wallet/mobile/view-ongoing-orders-and-swap-history/"
          },
          {
            "title": "How to Export/View Private Keys or/and Seed Phrase in Komodo Wallet Mobile",
            "href": "/komodo-wallet/mobile/how-to-export-view-private-keys-or-and-seed-phrase-in-komodo-wallet-mobile/"
          },
          {
            "title": "Delete Seed (Wallet) on Komodo Mobile Wallet",
            "href": "/komodo-wallet/mobile/delete-seed-phrase/"
          },
          {
            "title": "Export Swap Data from Your Komodo Wallet Mobile Application",
            "href": "/komodo-wallet/mobile/export-swap-data-from-your-komodo-wallet-mobile-application/"
          },
          {
            "title": "How to Deactivate Coins Using Komodo Wallet",
            "href": "/komodo-wallet/mobile/how-to-deactivate-coins-using-komodo-wallet/"
          },
          {
            "title": "How to Use the Address Book in Komodo Wallet",
            "href": "/komodo-wallet/mobile/how-to-use-the-address-book-in-komodo-wallet/"
          },
          {
            "title": "How to Use the Advanced Mode in Komodo Wallet",
            "href": "/komodo-wallet/mobile/how-to-use-the-advanced-mode-in-komodo-wallet/"
          },
          {
            "title": "Komodo Wallet FAQ",
            "href": "/komodo-wallet/mobile/komodo-wallet-faq/"
          }
        ]
      },
      {
        "title": "User Guides (Web)",
        "links": [
          {
            "title": "Introduction",
            "href": "/komodo-wallet/web/"
          },
          {
            "title": "How to Activate Assets in Komodo Web Wallet",
            "href": "/komodo-wallet/web/how-to-activate-assets-in-komodo-web-wallet/"
          },
          {
            "title": "How to Connect Trezor in Komodo Web Wallet",
            "href": "/komodo-wallet/web/how-to-connect-trezor-in-komodo-web-wallet/"
          },
          {
            "title": "How to Create Wallet in Komodo Web Wallet",
            "href": "/komodo-wallet/web/how-to-create-wallet-in-komodo-web-wallet/"
          },
          {
            "title": "How to Deactivate Assets in Komodo Web Wallet",
            "href": "/komodo-wallet/web/how-to-deactivate-assets-in-komodo-web-wallet/"
          },
          {
            "title": "How to Do a Maker Swap in Komodo Web Wallet",
            "href": "/komodo-wallet/web/how-to-do-a-maker-swap-in-komodo-web-wallet/"
          },
          {
            "title": "How to Do a Taker Swap in Komodo Web Wallet",
            "href": "/komodo-wallet/web/how-to-do-a-taker-swap-in-komodo-web-wallet/"
          },
          {
            "title": "How to Import Wallet in Komodo Web Wallet",
            "href": "/komodo-wallet/web/how-to-import-wallet-in-komodo-web-wallet/"
          },
          {
            "title": "How to Receive Funds in Komodo Web Wallet",
            "href": "/komodo-wallet/web/how-to-receive-funds-in-komodo-web-wallet/"
          },
          {
            "title": "How to Withdraw/Send Funds in Komodo Web Wallet",
            "href": "/komodo-wallet/web/how-to-withdraw-send-funds-in-komodo-web-wallet/"
          }
        ]
      },
      {
        "title": "User Guides (Desktop)",
        "links": [
          {
            "title": "Introduction",
            "href": "/komodo-wallet/desktop/"
          },
          {
            "title": "Add Custom Tokens to Komodo Wallet",
            "href": "/komodo-wallet/desktop/add-custom-tokens/"
          },
          {
            "title": "Resetting Komodo Wallet Configuration to Default",
            "href": "/komodo-wallet/desktop/reset-configuration-to-default/"
          },
          {
            "title": "Simple View Trading on Komodo Wallet",
            "href": "/komodo-wallet/desktop/simple-view-trading/"
          },
          {
            "title": "Viewing Your Wallet Address in Komodo Wallet",
            "href": "/komodo-wallet/desktop/view-your-wallet-address/"
          },
          {
            "title": "Activating Coins in Komodo Wallet",
            "href": "/komodo-wallet/desktop/activate-coins/"
          },
          {
            "title": "Use Seed Words Created by a Komodo Ecosystem Wallet to Restore the Address on Komodo Wallet",
            "href": "/komodo-wallet/desktop/use-seed-words-to-restore-the-address/"
          },
          {
            "title": "Import Private Key or Seed Phrase into Komodo Wallet",
            "href": "/komodo-wallet/desktop/import-private-key-or-seed-phrase/"
          },
          {
            "title": "Create a New Wallet in Komodo Wallet",
            "href": "/komodo-wallet/desktop/create-new-wallet/"
          },
          {
            "title": "Accessing Komodo Wallet Log Files",
            "href": "/komodo-wallet/desktop/access-log-files/"
          },
          {
            "title": "Send Commands to an MM2 Instance Being Run by Komodo Wallet using Postman",
            "href": "/komodo-wallet/desktop/send-commands-to-mm2-instance/"
          }
        ]
      }
    ]
  },
  "komodefiApi20MasterPageNavigation": {
    "/komodo-defi-framework/api/v20/": [
      {
        "title": "Komodo DeFi Framework API 2.0 (Master)",
        "links": [
          {
            "title": "V2 Methods Overview",
            "href": "/komodo-defi-framework/api/v20/"
          },
          {
            "title": "HD Methods Overview",
            "href": "/komodo-defi-framework/api/v20/wallet/hd/"
          }
        ]
      },
      {
        "title": "Coin Activation",
        "links": [
          {
            "title": "Overview",
            "href": "/komodo-defi-framework/api/v20/coin_activation/"
          },
          {
            "title": "enable_bch_with_slp_tokens",
            "href": "/komodo-defi-framework/api/v20/coin_activation/enable_bch_with_tokens/"
          },
          {
            "title": "enable_slp",
            "href": "/komodo-defi-framework/api/v20/coin_activation/enable_slp/"
          },
          {
            "title": "enable_tendermint_with_assets",
            "href": "/komodo-defi-framework/api/v20/coin_activation/enable_tendermint_with_assets/"
          },
          {
            "title": "enable_tendermint_token",
            "href": "/komodo-defi-framework/api/v20/coin_activation/enable_tendermint_token/"
          },
          {
            "title": "enable_eth_with_tokens",
            "href": "/komodo-defi-framework/api/v20/coin_activation/enable_eth_with_tokens/"
          },
          {
            "title": "enable_erc20",
            "href": "/komodo-defi-framework/api/v20/coin_activation/enable_erc20/"
          }
        ]
      },
      {
        "title": "Task Managed Coin Activation",
        "links": [
          {
            "title": "Overview",
            "href": "/komodo-defi-framework/api/v20/coin_activation/task_managed/"
          },
          {
            "title": "Task: Enable QTUM",
            "href": "/komodo-defi-framework/api/v20/coin_activation/task_managed/task_enable_qtum/"
          },
          {
            "title": "Task: Enable UTXO",
            "href": "/komodo-defi-framework/api/v20/coin_activation/task_managed/task_enable_utxo/"
          },
          {
            "title": "Task: Enable ZHTLC",
            "href": "/komodo-defi-framework/api/v20/coin_activation/task_managed/task_enable_z_coin/"
          }
        ]
      },
      {
        "title": "Fee Management",
        "links": [
          {
            "title": "Overview",
            "href": "/komodo-defi-framework/api/v20/wallet/fee_management/"
          },
          {
            "title": "get_eth_estimated_fee_per_gas",
            "href": "/komodo-defi-framework/api/v20/wallet/fee_management/get_eth_estimated_fee_per_gas/"
          },
          {
            "title": "get_swap_transaction_fee_policy",
            "href": "/komodo-defi-framework/api/v20/wallet/fee_management/get_swap_transaction_fee_policy/"
          },
          {
            "title": "set_swap_transaction_fee_policy",
            "href": "/komodo-defi-framework/api/v20/wallet/fee_management/set_swap_transaction_fee_policy/"
          },
          {
            "title": "start_eth_fee_estimator",
            "href": "/komodo-defi-framework/api/v20/wallet/fee_management/start_eth_fee_estimator/"
          },
          {
            "title": "stop_eth_fee_estimator",
            "href": "/komodo-defi-framework/api/v20/wallet/fee_management/stop_eth_fee_estimator/"
          }
        ]
      },
      {
        "title": "Market Maker Bot",
        "links": [
          {
            "title": "start_simple_market_maker_bot",
            "href": "/komodo-defi-framework/api/v20/swaps_and_orders/start_simple_market_maker_bot/"
          },
          {
            "title": "stop_simple_market_maker_bot",
            "href": "/komodo-defi-framework/api/v20/swaps_and_orders/stop_simple_market_maker_bot/"
          },
          {
            "title": "telegram_alerts",
            "href": "/komodo-defi-framework/api/v20/utils/telegram_alerts/"
          }
        ]
      },
      {
        "title": "Message Signing",
        "links": [
          {
            "title": "Configuring supported coins, signing & verifying messages",
            "href": "/komodo-defi-framework/api/v20/utils/message_signing/"
          }
        ]
      },
      {
        "title": "Swaps & Orders",
        "links": [
          {
            "title": "Overview",
            "href": "/komodo-defi-framework/api/v20/swaps_and_orders/"
          },
          {
            "title": "active_swaps",
            "href": "/komodo-defi-framework/api/v20/swaps_and_orders/active_swaps/"
          },
          {
            "title": "best_orders",
            "href": "/komodo-defi-framework/api/v20/swaps_and_orders/best_orders/"
          },
          {
            "title": "get_locked_amount",
            "href": "/komodo-defi-framework/api/v20/swaps_and_orders/get_locked_amount/"
          },
          {
            "title": "max_maker_vol",
            "href": "/komodo-defi-framework/api/v20/swaps_and_orders/max_maker_vol/"
          },
          {
            "title": "my_recent_swaps",
            "href": "/komodo-defi-framework/api/v20/swaps_and_orders/my_recent_swaps/"
          },
          {
            "title": "orderbook",
            "href": "/komodo-defi-framework/api/v20/swaps_and_orders/orderbook/"
          },
          {
            "title": "recreate_swap_data",
            "href": "/komodo-defi-framework/api/v20/swaps_and_orders/recreate_swap_data/"
          },
          {
            "title": "trade_preimage",
            "href": "/komodo-defi-framework/api/v20/swaps_and_orders/trade_preimage/"
          }
        ]
      },
      {
        "title": "Seednode Version Stats ",
        "links": [
          {
            "title": "add_node_to_version_stat",
            "href": "/komodo-defi-framework/api/v20/utils/add_node_to_version_stat/"
          },
          {
            "title": "remove_node_from_version_stat",
            "href": "/komodo-defi-framework/api/v20/utils/remove_node_from_version_stat/"
          },
          {
            "title": "start_version_stat_collection",
            "href": "/komodo-defi-framework/api/v20/utils/start_version_stat_collection/"
          },
          {
            "title": "stop_version_stat_collection",
            "href": "/komodo-defi-framework/api/v20/utils/stop_version_stat_collection/"
          },
          {
            "title": "update_version_stat_collection",
            "href": "/komodo-defi-framework/api/v20/utils/update_version_stat_collection/"
          }
        ]
      },
      {
        "title": "Staking",
        "links": [
          {
            "title": "Overview",
            "href": "/komodo-defi-framework/api/v20/wallet/staking/"
          },
          {
            "title": "add_delegation",
            "href": "/komodo-defi-framework/api/v20/wallet/staking/add_delegation/"
          },
          {
            "title": "get_staking_infos",
            "href": "/komodo-defi-framework/api/v20/wallet/staking/get_staking_infos/"
          },
          {
            "title": "remove_delegation",
            "href": "/komodo-defi-framework/api/v20/wallet/staking/remove_delegation/"
          }
        ]
      },
      {
        "title": "Transactions",
        "links": [
          {
            "title": "Overview",
            "href": "/komodo-defi-framework/api/v20/wallet/tx/"
          },
          {
            "title": "get_raw_transaction",
            "href": "/komodo-defi-framework/api/v20/wallet/tx/get_raw_transaction/"
          },
          {
            "title": "sign_raw_transaction",
            "href": "/komodo-defi-framework/api/v20/wallet/tx/sign_raw_transaction/"
          },
          {
            "title": "my_tx_history",
            "href": "/komodo-defi-framework/api/v20/wallet/tx/my_tx_history/"
          },
          {
            "title": "z_coin_tx_history",
            "href": "/komodo-defi-framework/api/v20/wallet/tx/zhtlc_tx_history/"
          },
          {
            "title": "withdraw",
            "href": "/komodo-defi-framework/api/v20/wallet/tx/withdraw/"
          }
        ]
      },
      {
        "title": "Wallet",
        "links": [
          {
            "title": "Overview",
            "href": "/komodo-defi-framework/api/v20/wallet/"
          },
          {
            "title": "get_enabled_coins",
            "href": "/komodo-defi-framework/api/v20/utils/get_enabled_coins/"
          },
          {
            "title": "get_public_key",
            "href": "/komodo-defi-framework/api/v20/utils/get_public_key/"
          },
          {
            "title": "get_public_key_hash",
            "href": "/komodo-defi-framework/api/v20/utils/get_public_key_hash/"
          },
          {
            "title": "get_mnemonic",
            "href": "/komodo-defi-framework/api/v20/utils/get_mnemonic/"
          },
          {
            "title": "get_wallet_names",
            "href": "/komodo-defi-framework/api/v20/wallet/hd/get_wallet_names/"
          },
          {
            "title": "HD Address Management",
            "href": "/komodo-defi-framework/api/v20/wallet/hd/address_management/"
          },
          {
            "title": "HD Account Balance Tasks",
            "href": "/komodo-defi-framework/api/v20/wallet/hd/task_create_new_account/"
          },
          {
            "title": "Task: Account Balance",
            "href": "/komodo-defi-framework/api/v20/wallet/hd/task_account_balance/"
          },
          {
            "title": "Task Managed Methods",
            "href": "/komodo-defi-framework/api/v20/wallet/task_managed/"
          },
          {
            "title": "Task: Withdraw",
            "href": "/komodo-defi-framework/api/v20/wallet/task_managed/task_withdraw/"
          }
        ]
      },
      {
        "title": "Utility",
        "links": [
          {
            "title": "Overview",
            "href": "/komodo-defi-framework/api/v20/utils/"
          },
          {
            "title": "get_current_mtp",
            "href": "/komodo-defi-framework/api/v20/utils/get_current_mtp/"
          },
          {
            "title": "get_token_info",
            "href": "/komodo-defi-framework/api/v20/utils/get_token_info/"
          },
          {
            "title": "peer_connection_healthcheck",
            "href": "/komodo-defi-framework/api/v20/utils/peer_connection_healthcheck/"
          },
          {
            "title": "Trezor Initialisation",
            "href": "/komodo-defi-framework/api/v20/utils/task_init_trezor/"
          }
        ]
      }
    ]
  },
  "komodefiApi_20_Dev_PageNavigation": {
    "/komodo-defi-framework/api/v20-dev/": [
      {
        "title": "Komodo DeFi Framework API 2.0 (Dev)",
        "titleLink": "/komodo-defi-framework/api/v20-dev/",
        "links": []
      },
      {
<<<<<<< HEAD
        "title": "1inch Integration",
        "links": [
          {
            "title": "approve_token",
            "href": "/komodo-defi-framework/api/v20-dev/approve_token/"
          },
          {
            "title": "get_token_allowance",
            "href": "/komodo-defi-framework/api/v20-dev/get_token_allowance/"
          },
          {
            "title": "one_inch_v6_0_classic_swap_create",
            "href": "/komodo-defi-framework/api/v20-dev/one_inch_v6_0_classic_swap_create/"
          },
          {
            "title": "one_inch_v6_0_classic_swap_liquidity_sources",
            "href": "/komodo-defi-framework/api/v20-dev/one_inch_v6_0_classic_swap_liquidity_sources/"
          },
          {
            "title": "one_inch_v6_0_classic_swap_quote",
            "href": "/komodo-defi-framework/api/v20-dev/one_inch_v6_0_classic_swap_quote/"
          },
          {
            "title": "one_inch_v6_0_classic_swap_tokens",
            "href": "/komodo-defi-framework/api/v20-dev/one_inch_v6_0_classic_swap_tokens/"
          }
        ]
      },
      {
        "title": "HD Wallet Tasks",
=======
        "title": "Lightning Network",
>>>>>>> 4c7dbd7a
        "links": [
          {
            "title": "Overview",
            "href": "/komodo-defi-framework/api/v20/lightning/"
          },
          {
            "title": "Lightning Initialization",
            "href": "/komodo-defi-framework/api/v20/lightning/activation/"
          },
          {
            "title": "Lightning Nodes",
            "href": "/komodo-defi-framework/api/v20/lightning/nodes/"
          },
          {
            "title": "Lightning Channels",
            "href": "/komodo-defi-framework/api/v20/lightning/channels/"
          },
          {
            "title": "Lightning Payments",
            "href": "/komodo-defi-framework/api/v20/lightning/payments/"
          }
        ]
      },
      {
        "title": "Non-Fungible Tokens",
        "links": [
          {
            "title": "Overview",
            "href": "/komodo-defi-framework/api/v20/non_fungible_tokens/"
          },
          {
            "title": "Enable NFT",
            "href": "/komodo-defi-framework/api/v20/non_fungible_tokens/enable_nft/"
          },
          {
            "title": "Clear NFT Database Tables",
            "href": "/komodo-defi-framework/api/v20/non_fungible_tokens/clear_nft_db/"
          },
          {
            "title": "Query NFT Database Tables",
            "href": "/komodo-defi-framework/api/v20/non_fungible_tokens/query_nft_database_tables/"
          },
          {
            "title": "Get NFT List",
            "href": "/komodo-defi-framework/api/v20/non_fungible_tokens/get_nft_list/"
          },
          {
            "title": "Get NFT Transactions",
            "href": "/komodo-defi-framework/api/v20/non_fungible_tokens/get_nft_transfers/"
          },
          {
            "title": "Get NFT Metadata",
            "href": "/komodo-defi-framework/api/v20/non_fungible_tokens/get_nft_metadata/"
          },
          {
            "title": "Refresh NFT Metadata",
            "href": "/komodo-defi-framework/api/v20/non_fungible_tokens/refresh_nft_metadata/"
          },
          {
            "title": "Update NFT",
            "href": "/komodo-defi-framework/api/v20/non_fungible_tokens/update_nft/"
          },
          {
            "title": "Withdraw NFT",
            "href": "/komodo-defi-framework/api/v20/non_fungible_tokens/withdraw_nft/"
          }
        ]
      }
    ]
  },
  "komodefiApiLegacyPageNavigation": {
    "/komodo-defi-framework/api/legacy/": [
      {
        "title": "Komodo DeFi Framework API (Legacy)",
        "links": [
          {
            "title": "Introduction",
            "href": "/komodo-defi-framework/api/legacy/"
          },
          {
            "title": "Note about rational number type",
            "href": "/komodo-defi-framework/api/legacy/rational_number_note/"
          },
          {
            "title": "batch_requests",
            "href": "/komodo-defi-framework/api/legacy/batch_requests/"
          },
          {
            "title": "Komodo DeFi Framework Metrics",
            "href": "/komodo-defi-framework/api/legacy/metrics/"
          }
        ]
      },
      {
        "title": "Coin Activation ",
        "links": [
          {
            "title": "Activation Methods",
            "href": "/komodo-defi-framework/api/legacy/coin_activation/"
          },
          {
            "title": "coins_needed_for_kick_start",
            "href": "/komodo-defi-framework/api/legacy/coins_needed_for_kick_start/"
          },
          {
            "title": "disable_coin",
            "href": "/komodo-defi-framework/api/legacy/disable_coin/"
          },
          {
            "title": "get_enabled_coins",
            "href": "/komodo-defi-framework/api/legacy/get_enabled_coins/"
          },
          {
            "title": "set_required_confirmations",
            "href": "/komodo-defi-framework/api/legacy/set_required_confirmations/"
          },
          {
            "title": "set_requires_notarization",
            "href": "/komodo-defi-framework/api/legacy/set_requires_notarization/"
          }
        ]
      },
      {
        "title": "Network",
        "links": [
          {
            "title": "get_gossip_mesh",
            "href": "/komodo-defi-framework/api/legacy/get_gossip_mesh/"
          },
          {
            "title": "get_gossip_peer_topics",
            "href": "/komodo-defi-framework/api/legacy/get_gossip_peer_topics/"
          },
          {
            "title": "get_gossip_topic_peers",
            "href": "/komodo-defi-framework/api/legacy/get_gossip_topic_peers/"
          },
          {
            "title": "get_my_peer_id",
            "href": "/komodo-defi-framework/api/legacy/get_my_peer_id/"
          },
          {
            "title": "get_directly_connected_peers",
            "href": "/komodo-defi-framework/api/legacy/get_directly_connected_peers/"
          },
          {
            "title": "get_relay_mesh",
            "href": "/komodo-defi-framework/api/legacy/get_relay_mesh/"
          }
        ]
      },
      {
        "title": "Orders",
        "links": [
          {
            "title": "best_orders",
            "href": "/komodo-defi-framework/api/legacy/best_orders/"
          },
          {
            "title": "buy",
            "href": "/komodo-defi-framework/api/legacy/buy/"
          },
          {
            "title": "cancel_all_orders",
            "href": "/komodo-defi-framework/api/legacy/cancel_all_orders/"
          },
          {
            "title": "cancel_order",
            "href": "/komodo-defi-framework/api/legacy/cancel_order/"
          },
          {
            "title": "my_orders",
            "href": "/komodo-defi-framework/api/legacy/my_orders/"
          },
          {
            "title": "orderbook",
            "href": "/komodo-defi-framework/api/legacy/orderbook/"
          },
          {
            "title": "orderbook_depth",
            "href": "/komodo-defi-framework/api/legacy/orderbook_depth/"
          },
          {
            "title": "orders_history_by_filter",
            "href": "/komodo-defi-framework/api/legacy/orders_history_by_filter/"
          },
          {
            "title": "order_status",
            "href": "/komodo-defi-framework/api/legacy/order_status/"
          },
          {
            "title": "recover_funds_of_swap",
            "href": "/komodo-defi-framework/api/legacy/recover_funds_of_swap/"
          },
          {
            "title": "sell",
            "href": "/komodo-defi-framework/api/legacy/sell/"
          },
          {
            "title": "setprice",
            "href": "/komodo-defi-framework/api/legacy/setprice/"
          },
          {
            "title": "update_maker_order",
            "href": "/komodo-defi-framework/api/legacy/update_maker_order/"
          }
        ]
      },
      {
        "title": "Swaps",
        "links": [
          {
            "title": "active_swaps",
            "href": "/komodo-defi-framework/api/legacy/active_swaps/"
          },
          {
            "title": "all_swaps_uuids_by_filter",
            "href": "/komodo-defi-framework/api/legacy/all_swaps_uuids_by_filter/"
          },
          {
            "title": "get_trade_fee",
            "href": "/komodo-defi-framework/api/legacy/get_trade_fee/"
          },
          {
            "title": "import_swaps",
            "href": "/komodo-defi-framework/api/legacy/import_swaps/"
          },
          {
            "title": "min_trading_vol",
            "href": "/komodo-defi-framework/api/legacy/min_trading_vol/"
          },
          {
            "title": "max_taker_vol",
            "href": "/komodo-defi-framework/api/legacy/max_taker_vol/"
          },
          {
            "title": "my_recent_swaps",
            "href": "/komodo-defi-framework/api/legacy/my_recent_swaps/"
          },
          {
            "title": "my_swap_status",
            "href": "/komodo-defi-framework/api/legacy/my_swap_status/"
          },
          {
            "title": "trade_preimag",
            "href": "/komodo-defi-framework/api/legacy/trade_preimage/"
          }
        ]
      },
      {
        "title": "Utility",
        "links": [
          {
            "title": "ban_pubkey",
            "href": "/komodo-defi-framework/api/legacy/ban_pubkey/"
          },
          {
            "title": "help",
            "href": "/komodo-defi-framework/api/legacy/help/"
          },
          {
            "title": "list_banned_pubkeys",
            "href": "/komodo-defi-framework/api/legacy/list_banned_pubkeys/"
          },
          {
            "title": "stop",
            "href": "/komodo-defi-framework/api/legacy/stop/"
          },
          {
            "title": "unban_pubkeys",
            "href": "/komodo-defi-framework/api/legacy/unban_pubkeys/"
          },
          {
            "title": "version",
            "href": "/komodo-defi-framework/api/legacy/version/"
          }
        ]
      },
      {
        "title": "Wallet",
        "links": [
          {
            "title": "convertaddress",
            "href": "/komodo-defi-framework/api/legacy/convertaddress/"
          },
          {
            "title": "convert_utxo_address",
            "href": "/komodo-defi-framework/api/legacy/convert_utxo_address/"
          },
          {
            "title": "kmd_rewards_info",
            "href": "/komodo-defi-framework/api/legacy/kmd_rewards_info/"
          },
          {
            "title": "my_balance",
            "href": "/komodo-defi-framework/api/legacy/my_balance/"
          },
          {
            "title": "my_tx_history",
            "href": "/komodo-defi-framework/api/legacy/my_tx_history/"
          },
          {
            "title": "send_raw_transaction",
            "href": "/komodo-defi-framework/api/legacy/send_raw_transaction/"
          },
          {
            "title": "show_priv_key",
            "href": "/komodo-defi-framework/api/legacy/show_priv_key/"
          },
          {
            "title": "validateaddress",
            "href": "/komodo-defi-framework/api/legacy/validateaddress/"
          },
          {
            "title": "withdraw",
            "href": "/komodo-defi-framework/api/legacy/withdraw/"
          }
        ]
      }
    ]
  },
  "komodefiApiCommonStructuresNavigation": {
    "/komodo-defi-framework/api/common_structures/": [
      {
        "title": "Komodo DeFi SDK Common Structures",
        "titleLink": "/komodo-defi-framework/api/common_structures/",
        "links": []
      },
      {
        "title": "Activation Structures",
        "titleLink": "/komodo-defi-framework/api/common_structures/activation/",
        "links": []
      },
      {
        "title": "Lightning Network Structures",
        "titleLink": "/komodo-defi-framework/api/common_structures/lightning/",
        "links": []
      },
      {
        "title": "NFT Structures",
        "titleLink": "/komodo-defi-framework/api/common_structures/nfts/",
        "links": []
      },
      {
        "title": "Orders Structures",
        "titleLink": "/komodo-defi-framework/api/common_structures/orders/",
        "links": []
      },
      {
        "title": "Swaps Structures",
        "links": [
          {
            "title": "Index",
            "href": "/komodo-defi-framework/api/common_structures/swaps/"
          },
          {
            "title": "Maker Swap Events",
            "href": "/komodo-defi-framework/api/common_structures/swaps/maker_events/"
          },
          {
            "title": "Maker Swap Events",
            "href": "/komodo-defi-framework/api/common_structures/swaps/taker_events/"
          }
        ]
      },
      {
        "title": "Wallet Operations Structures",
        "titleLink": "/komodo-defi-framework/api/common_structures/wallet/",
        "links": []
      }
    ]
  },
  "antaraFrameworkPageNavigation": {
    "/antara/": [
      {
        "title": "Antara",
        "links": [
          {
            "title": "Introduction to Antara Documentation",
            "href": "/antara/"
          },
          {
            "title": "Antara Setup",
            "href": "/antara/setup/"
          },
          {
            "title": "Antara Customizations",
            "href": "/antara/setup/antara-customizations/"
          }
        ]
      },
      {
        "title": "Antara Tutorials",
        "links": [
          {
            "title": "Introduction",
            "href": "/antara/tutorials/"
          },
          {
            "title": "Activate Antara Smartchain",
            "href": "/antara/tutorials/activate-antara-smartchain/"
          },
          {
            "title": "Using the Contracts on a Komodo based Blockchain",
            "href": "/antara/tutorials/test-use-write-integrate-antara/"
          },
          {
            "title": "Introduction to Antara Tutorials",
            "href": "/antara/tutorials/introduction-to-antara-tutorials/"
          },
          {
            "title": "Understanding Antara Addresses",
            "href": "/antara/tutorials/understanding-antara-addresses/"
          },
          {
            "title": "Overview of Antara Modules — Part I",
            "href": "/antara/tutorials/overview-of-antara-modules-part-i/"
          },
          {
            "title": "Overview of Antara Modules — Part II",
            "href": "/antara/tutorials/overview-of-antara-modules-part-ii/"
          },
          {
            "title": "Beginner Series — Preparation",
            "href": "/antara/tutorials/beginner-series-part-0/"
          },
          {
            "title": "Beginner Series — Create a Blockchain",
            "href": "/antara/tutorials/beginner-series-part-1/"
          },
          {
            "title": "Beginner Series — Using a Faucet",
            "href": "/antara/tutorials/beginner-series-part-2/"
          },
          {
            "title": "Beginner Series — Connecting to Another Programming Environment",
            "href": "/antara/tutorials/beginner-series-part-3/"
          },
          {
            "title": "Beginner Series — Understanding Tokens",
            "href": "/antara/tutorials/beginner-series-part-4/"
          },
          {
            "title": "Advanced Series — Introduction",
            "href": "/antara/tutorials/advanced-series-0/"
          },
          {
            "title": "Advanced Series — Smart Chain Development Basics",
            "href": "/antara/tutorials/advanced-series-1/"
          },
          {
            "title": "Advanced Series — Antara Module Development Basics",
            "href": "/antara/tutorials/advanced-series-2/"
          },
          {
            "title": "Advanced Series — Preparing for Heir Development",
            "href": "/antara/tutorials/advanced-series-3/"
          },
          {
            "title": "Advanced Series — Final Conceptual Discussion",
            "href": "/antara/tutorials/advanced-series-4/"
          },
          {
            "title": "Advanced Series — Developing the Heir Module Prototype",
            "href": "/antara/tutorials/advanced-series-5/"
          },
          {
            "title": "Advanced Series — Miscellaneous",
            "href": "/antara/tutorials/advanced-series-6/"
          },
          {
            "title": "Module Tutorial — Dilithium",
            "href": "/antara/tutorials/dilithium-module-tutorial/"
          },
          {
            "title": "Module Tutorial — Gateways",
            "href": "/antara/tutorials/gateways-module-tutorial/"
          },
          {
            "title": "Module Tutorial — Musig",
            "href": "/antara/tutorials/musig-module-tutorial/"
          },
          {
            "title": "Module Tutorial — Rogue",
            "href": "/antara/tutorials/rogue-module-tutorial/"
          },
          {
            "title": "Module Tutorial — Pegs | User",
            "href": "/antara/tutorials/pegs-module-user-tutorial/"
          },
          {
            "title": "Module Tutorial — Pegs | Creator",
            "href": "/antara/tutorials/pegs-module-creator-tutorial/"
          }
        ]
      },
      {
        "title": "Antara Modules",
        "links": [
          {
            "title": "Introduction",
            "href": "/antara/api/"
          },
          {
            "title": "Assets",
            "href": "/antara/api/assets/"
          },
          {
            "title": "Channels",
            "href": "/antara/api/channels/"
          },
          {
            "title": "Custom",
            "href": "/antara/api/custom/"
          },
          {
            "title": "Dice",
            "href": "/antara/api/dice/"
          },
          {
            "title": "Dilithium",
            "href": "/antara/api/dilithium/"
          },
          {
            "title": "Faucet",
            "href": "/antara/api/faucet/"
          },
          {
            "title": "Gaming",
            "href": "/antara/api/gaming/"
          },
          {
            "title": "Gateways",
            "href": "/antara/api/gateways/"
          },
          {
            "title": "Heir",
            "href": "/antara/api/heir/"
          },
          {
            "title": "MuSig",
            "href": "/antara/api/musig/"
          },
          {
            "title": "Oracles",
            "href": "/antara/api/oracles/"
          },
          {
            "title": "Payments",
            "href": "/antara/api/payments/"
          },
          {
            "title": "Pegs",
            "href": "/antara/api/pegs/"
          },
          {
            "title": "Prices",
            "href": "/antara/api/prices/"
          },
          {
            "title": "Rewards",
            "href": "/antara/api/rewards/"
          },
          {
            "title": "Rogue",
            "href": "/antara/api/rogue/"
          },
          {
            "title": "Sudoku",
            "href": "/antara/api/sudoku/"
          },
          {
            "title": "Tokens",
            "href": "/antara/api/tokens/"
          }
        ]
      }
    ]
  },
  "historicalPageNavigation": {
    "/historical/": [
      {
        "title": "Historical Documentation",
        "titleLink": "/historical/",
        "links": []
      },
      {
        "title": "How to write UTXO based CC modules for KMD based chains",
        "links": [
          {
            "title": "Introduction",
            "href": "/historical/cc-jl/"
          },
          {
            "title": "Chapter 00 - Bitcoin Protocol Basics",
            "href": "/historical/cc-jl/chapter00/"
          },
          {
            "title": "Chapter 01 - OP_CHECKCRYPTOCONDITION",
            "href": "/historical/cc-jl/chapter01/"
          },
          {
            "title": "Chapter 02 - CC Contract Basics",
            "href": "/historical/cc-jl/chapter02/"
          },
          {
            "title": "Chapter 03 - CC vins and vouts",
            "href": "/historical/cc-jl/chapter03/"
          },
          {
            "title": "Chapter 04 - CC RPC Extensions",
            "href": "/historical/cc-jl/chapter04/"
          },
          {
            "title": "Chapter 05 - CC Validation",
            "href": "/historical/cc-jl/chapter05/"
          },
          {
            "title": "Chapter 06 - Faucet Example",
            "href": "/historical/cc-jl/chapter06/"
          },
          {
            "title": "Chapter 07 - Rewards Example",
            "href": "/historical/cc-jl/chapter07/"
          },
          {
            "title": "Chapter 08 - Assets Example",
            "href": "/historical/cc-jl/chapter08/"
          },
          {
            "title": "Chapter 09 - Dice Example",
            "href": "/historical/cc-jl/chapter09/"
          },
          {
            "title": "Chapter 10 - Channels Example",
            "href": "/historical/cc-jl/chapter10/"
          },
          {
            "title": "Chapter 11 - Oracles Example",
            "href": "/historical/cc-jl/chapter11/"
          },
          {
            "title": "Chapter 12 - Limitless Possibilities",
            "href": "/historical/cc-jl/chapter12/"
          },
          {
            "title": "Chapter 13 - Different Languages",
            "href": "/historical/cc-jl/chapter13/"
          },
          {
            "title": "Chapter 14 - Runtime Bindings",
            "href": "/historical/cc-jl/chapter14/"
          },
          {
            "title": "Chapter 15 - RPC based dAPPS",
            "href": "/historical/cc-jl/chapter15/"
          },
          {
            "title": "Frequently Asked Questions",
            "href": "/historical/cc-jl/faq/"
          }
        ]
      },
      {
        "title": "Whitepaper",
        "links": [
          {
            "title": "Whitepaper: Introduction",
            "href": "/historical/whitepaper/"
          },
          {
            "title": "Whitepaper: Chapter-1",
            "href": "/historical/whitepaper/chapter1/"
          },
          {
            "title": "Whitepaper: Chapter-2",
            "href": "/historical/whitepaper/chapter2/"
          },
          {
            "title": "Whitepaper: Chapter-3",
            "href": "/historical/whitepaper/chapter3/"
          },
          {
            "title": "Whitepaper: Chapter-4",
            "href": "/historical/whitepaper/chapter4/"
          },
          {
            "title": "Whitepaper: Chapter-5",
            "href": "/historical/whitepaper/chapter5/"
          },
          {
            "title": "Whitepaper: Chapter-6",
            "href": "/historical/whitepaper/chapter6/"
          },
          {
            "title": "Whitepaper: Chapter-7",
            "href": "/historical/whitepaper/chapter7/"
          },
          {
            "title": "Whitepaper: Chapter-8",
            "href": "/historical/whitepaper/chapter8/"
          },
          {
            "title": "Acknowledgements and References",
            "href": "/historical/whitepaper/references/"
          }
        ]
      }
    ]
  },
  "smartChainPageNavigation": {
    "/smart-chains/": [
      {
        "title": "Introduction to Smart Chain Documentation",
        "titleLink": "/smart-chains/",
        "links": []
      },
      {
        "title": "Komodo Changelog",
        "titleLink": "/smart-chains/changelog/",
        "links": []
      },
      {
        "title": "Smart Chain Setup",
        "links": [
          {
            "title": "Introduction",
            "href": "/smart-chains/setup/"
          },
          {
            "title": "Installing Smart Chain Software From Source Code",
            "href": "/smart-chains/setup/installing-from-source/"
          },
          {
            "title": "Updating Smart Chain Software From Source Code",
            "href": "/smart-chains/setup/updating-from-source/"
          },
          {
            "title": "Interacting with Smart Chains",
            "href": "/smart-chains/setup/interacting-with-smart-chains/"
          },
          {
            "title": "Ecosystem Smart Chain Launch Commands",
            "href": "/smart-chains/setup/ecosystem-launch-parameters/"
          },
          {
            "title": "Smart Chain Maintenance",
            "href": "/smart-chains/setup/smart-chain-maintenance/"
          },
          {
            "title": "Common Runtime Parameters",
            "href": "/smart-chains/setup/common-runtime-parameters/"
          },
          {
            "title": "dexP2P",
            "href": "/smart-chains/setup/dexp2p/"
          },
          {
            "title": "nSPV (Enhanced Lite Mode)",
            "href": "/smart-chains/setup/nspv/"
          }
        ]
      },
      {
        "title": "Smart Chain Tutorials",
        "links": [
          {
            "title": "Introduction to Smart Chain Tutorials",
            "href": "/smart-chains/tutorials/"
          },
          {
            "title": "Basic Environment Setup for Linux VPS",
            "href": "/smart-chains/tutorials/basic-environment-setup-for-linux-vps/"
          },
          {
            "title": "Create a Default Smart Chain",
            "href": "/smart-chains/tutorials/create-a-default-smart-chain/"
          },
          {
            "title": "Creating a Smart Chain on a Single Node",
            "href": "/smart-chains/tutorials/creating-a-smart-chain-on-a-single-node/"
          },
          {
            "title": "Smart Chain Examples",
            "href": "/smart-chains/tutorials/example-smart-chains/"
          },
          {
            "title": "Get New Pubkey",
            "href": "/smart-chains/tutorials/get-new-pubkey/"
          },
          {
            "title": "Running Komodo Software in Debug Mode",
            "href": "/smart-chains/tutorials/running-komodo-software-in-debug-mode/"
          },
          {
            "title": "Multisignature Transaction Creation and Walkthrough",
            "href": "/smart-chains/tutorials/multisignature-transaction-creation-and-walkthrough/"
          },
          {
            "title": "Smart Chain API Basics",
            "href": "/smart-chains/tutorials/smart-chain-api-basics/"
          },
          {
            "title": "Streaming Dexp2p",
            "href": "/smart-chains/tutorials/streaming-dexp2p/"
          },
          {
            "title": "Publish Download Files Dexp2p ",
            "href": "/smart-chains/tutorials/publish-download-files-dexp2p/"
          }
        ]
      },
      {
        "title": "Smart Chain API",
        "links": [
          {
            "title": "Introduction",
            "href": "/smart-chains/api/"
          },
          {
            "title": "Address",
            "href": "/smart-chains/api/address/"
          },
          {
            "title": "Blockchain",
            "href": "/smart-chains/api/blockchain/"
          },
          {
            "title": "CC Lib",
            "href": "/smart-chains/api/cclib/"
          },
          {
            "title": "Control",
            "href": "/smart-chains/api/control/"
          },
          {
            "title": "Cross-Chain API",
            "href": "/smart-chains/api/crosschain/"
          },
          {
            "title": "Disclosure",
            "href": "/smart-chains/api/disclosure/"
          },
          {
            "title": "Generate",
            "href": "/smart-chains/api/generate/"
          },
          {
            "title": "Mining",
            "href": "/smart-chains/api/mining/"
          },
          {
            "title": "Jumblr",
            "href": "/smart-chains/api/jumblr/"
          },
          {
            "title": "Network",
            "href": "/smart-chains/api/network/"
          },
          {
            "title": "Nspv",
            "href": "/smart-chains/api/nspv/"
          },
          {
            "title": "Raw Transactions",
            "href": "/smart-chains/api/rawtransactions/"
          },
          {
            "title": "Util",
            "href": "/smart-chains/api/util/"
          },
          {
            "title": "Wallet",
            "href": "/smart-chains/api/wallet/"
          }
        ]
      }
    ]
  },
  "komodoPageNavigation": {
    "/komodo/": [
      {
        "title": "General",
        "links": [
          {
            "title": "Building Komodo from source",
            "href": "/komodo/"
          },
          {
            "title": "Encrypt Wallet",
            "href": "/komodo/encrypt-wallet/"
          },
          {
            "title": "Standard Security Setup for Nodes",
            "href": "/komodo/security-setup-full-node/"
          },
          {
            "title": "Setup ElectrumX Server",
            "href": "/komodo/setup-electrumx-server/"
          },
          {
            "title": "Dealing with Multisig addresses and transactions",
            "href": "/komodo/multisig-transactions-on-komodo-or-smartchains/"
          }
        ]
      },
      {
        "title": "Features and Announcements",
        "links": [
          {
            "title": "Active User Reward",
            "href": "/komodo/active-user-reward/"
          },
          {
            "title": "dPoW Confirmations",
            "href": "/komodo/dpow-conf/"
          },
          {
            "title": "A Note to Exchanges",
            "href": "/komodo/note-exchanges/"
          },
          {
            "title": "Changes to Komodo Blockchain at Block Height 1 Million",
            "href": "/komodo/block-1m-changes/"
          },
          {
            "title": "Inflation Mechanisms",
            "href": "/komodo/coin-emission/"
          }
        ]
      },
      {
        "title": "Developers",
        "links": [
          {
            "title": "Calculate Komodo rewards using an npm module",
            "href": "/komodo/npm-module-komodo-rewards/"
          },
          {
            "title": "RPC commands to komodod using python",
            "href": "/komodo/python-rpc-komodod/"
          },
          {
            "title": "Convert Pubkey to Komodo Address",
            "href": "/komodo/convert-pubkey-address/"
          },
          {
            "title": "Using bitcore-lib-komodo",
            "href": "/komodo/use-bitcore-lib-komodo/"
          },
          {
            "title": "Using the Key-Value feature",
            "href": "/komodo/using-key-value/"
          }
        ]
      },
      {
        "title": "Voting In Komodo Polls and Elections",
        "links": [
          {
            "title": "Introduction",
            "href": "/komodo/vote-in-komodo-polls-and-elections/"
          },
          {
            "title": "How to Vote With Komodo Wallet Web",
            "href": "/komodo/vote-in-komodo-polls-and-elections/komodo-wallet-web/"
          },
          {
            "title": "How to Vote With Komodo Wallet Desktop",
            "href": "/komodo/vote-in-komodo-polls-and-elections/komodo-wallet-desktop/"
          },
          {
            "title": "How to Vote With Komodo Wallet Mobile",
            "href": "/komodo/vote-in-komodo-polls-and-elections/komodo-wallet-mobile/"
          },
          {
            "title": "How to Vote With Verus Desktop Wallet",
            "href": "/komodo/vote-in-komodo-polls-and-elections/verus-desktop-wallet/"
          },
          {
            "title": "How to Vote Using Your Hardware Wallet",
            "href": "/komodo/vote-in-komodo-polls-and-elections/hardware-wallet/"
          }
        ]
      }
    ]
  },
  "notaryPageNavigation": {
    "/notary/": [
      {
        "title": "Notary",
        "links": [
          {
            "title": "Setup Komodo Notary Node",
            "href": "/notary/"
          },
          {
            "title": "Generate Address and Private Key for 3p coins",
            "href": "/notary/generate-privkeys-for-third-party-coins-from-passphrase/"
          },
          {
            "title": "Split UTXO for Notarization",
            "href": "/notary/split-utxo-for-notarization/"
          },
          {
            "title": "Update Komodo for Notary Nodes",
            "href": "/notary/update-komodo-manually/"
          },
          {
            "title": "Useful commands for Komodo Notary Node",
            "href": "/notary/useful-commands-for-komodo-notary-node/"
          }
        ]
      }
    ]
  },
  "qaPageNavigation": {
    "/qa/": [
      {
        "title": "Introduction",
        "titleLink": "/qa/",
        "links": []
      },
      {
        "title": "Komodo",
        "links": [
          {
            "title": "Debug Komodo with 'gdb'",
            "href": "/qa/debug-komodo/"
          },
          {
            "title": "Test komodo source from jl777 branch to make sure all the smartchains sync from scratch properly",
            "href": "/qa/test-komodo-source-jl777-branch/"
          }
        ]
      },
      {
        "title": "Komodo Wallet Mobile",
        "links": [
          {
            "title": "Use adb to collect GUI logs of the Komodo Wallet android app",
            "href": "/qa/adb-logcat/"
          },
          {
            "title": "How to extract swap data from a Komodo Mobile Wallet log file",
            "href": "/qa/extract-swap-data-komodo-wallet-log/"
          },
          {
            "title": "How to recover a swap that failed in Komodo Mobile Wallet using CLI on a Desktop",
            "href": "/qa/recover-komodo-mobile-wallet-swap-on-desktop/"
          }
        ]
      },
      {
        "title": "Start using or testing Komodo DeFi Framework API quickly",
        "titleLink": "/qa/komodefi-api-quickstart/",
        "links": []
      },
      {
        "title": "Komodo Desktop Wallet",
        "links": [
          {
            "title": "Build Komodo Desktop Wallet from source",
            "href": "/qa/komodo-desktop-wallet-build/"
          }
        ]
      },
      {
        "title": "Misc",
        "links": [
          {
            "title": "Blockscout deployment guide",
            "href": "/qa/blockscout-deployment-guide/"
          }
        ]
      }
    ]
  },
  "resourcesPageNavigation": {
    "/resources/": [
      {
        "title": "Resources",
        "links": [
          {
            "title": "Repositories and Releases of KomodoPlatform",
            "href": "/resources/"
          },
          {
            "title": "List of third party Repositories and Resources",
            "href": "/resources/third-party/"
          }
        ]
      }
    ]
  }
}<|MERGE_RESOLUTION|>--- conflicted
+++ resolved
@@ -675,7 +675,6 @@
         "links": []
       },
       {
-<<<<<<< HEAD
         "title": "1inch Integration",
         "links": [
           {
@@ -705,10 +704,7 @@
         ]
       },
       {
-        "title": "HD Wallet Tasks",
-=======
         "title": "Lightning Network",
->>>>>>> 4c7dbd7a
         "links": [
           {
             "title": "Overview",
