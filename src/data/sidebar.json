--- conflicted
+++ resolved
@@ -375,6 +375,35 @@
         ]
       },
       {
+        "title": "Fee Management",
+        "links": [
+          {
+            "title": "Overview",
+            "href": "/komodo-defi-framework/api/v20/fee_management/"
+          },
+          {
+            "title": "get_eth_estimated_fee_per_gas",
+            "href": "/komodo-defi-framework/api/v20/fee_management/get_eth_estimated_fee_per_gas/"
+          },
+          {
+            "title": "get_swap_transaction_fee_policy",
+            "href": "/komodo-defi-framework/api/v20/fee_management/get_swap_transaction_fee_policy/"
+          },
+          {
+            "title": "set_swap_transaction_fee_policy",
+            "href": "/komodo-defi-framework/api/v20/fee_management/set_swap_transaction_fee_policy/"
+          },
+          {
+            "title": "start_eth_fee_estimator",
+            "href": "/komodo-defi-framework/api/v20/fee_management/start_eth_fee_estimator/"
+          },
+          {
+            "title": "stop_eth_fee_estimator",
+            "href": "/komodo-defi-framework/api/v20/fee_management/stop_eth_fee_estimator/"
+          }
+        ]
+      },
+      {
         "title": "Market Maker Bot",
         "links": [
           {
@@ -528,30 +557,6 @@
         "links": []
       },
       {
-<<<<<<< HEAD
-=======
-        "title": "Utility",
-        "links": [
-          {
-            "title": "get_eth_estimated_fee_per_gas",
-            "href": "/komodo-defi-framework/api/v20-dev/get_eth_estimated_fee_per_gas/"
-          },
-          {
-            "title": "start_eth_fee_estimator",
-            "href": "/komodo-defi-framework/api/v20-dev/start_eth_fee_estimator/"
-          },
-          {
-            "title": "stop_eth_fee_estimator",
-            "href": "/komodo-defi-framework/api/v20-dev/stop_eth_fee_estimator/"
-          },
-          {
-            "title": "get_current_mtp",
-            "href": "/komodo-defi-framework/api/v20-dev/get_current_mtp/"
-          }
-        ]
-      },
-      {
->>>>>>> f38819ef
         "title": "HD Wallet Tasks",
         "links": [
           {
