--- conflicted
+++ resolved
@@ -394,7 +394,6 @@
       ]
     },
     {
-<<<<<<< HEAD
       "title": "Non-Fungible Tokens",
       "links": [
         {
@@ -416,7 +415,10 @@
         {
           "title": "Withdraw NFTs",
           "href": "/atomicdex/api/v20-dev/non_fungible_tokens#withdraw-nfts"
-=======
+        }
+      ]
+    },
+    {
       "title": "Lightning Network",
       "links": [
         {
@@ -438,7 +440,6 @@
         {
           "title": "Lightning Payments",
           "href": "/atomicdex/api/v20-dev/lightning/payments"
->>>>>>> 1001619e
         }
       ]
     },
