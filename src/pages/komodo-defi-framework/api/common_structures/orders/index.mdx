--- conflicted
+++ resolved
@@ -155,7 +155,6 @@
   Compare and confirm the differences between this object in v1 and v2 methods.
 </DevComment>
 
-<<<<<<< HEAD
 | Structure                   | Type             | Description                                                                                                                                         |
 | --------------------------- | ---------------- | --------------------------------------------------------------------------------------------------------------------------------------------------- |
 | coin                        | string           | The ticker of the coin                                                                                                                              |
@@ -192,14 +191,6 @@
 | rel\_confs                  | number           | The confirmations settings of `rel` coin set by the offer provider                                                                                  |
 | rel\_nota                   | bool             | The notarisation settings of `rel` coin set by the offer provider                                                                                   |
 | original\_tickers           | list (string)    | Tickers included in response when `orderbook_ticker` is configured for the queried coin in `coins` file                                             |
-=======
-<Note>
-  If your order includes UTXO coins activated via electrum, and connection to its servers is lost, your order will automatically cancel and will need to be recreated once the connection is restored.
-</Note>
-
-<CollapsibleSection expandedText="Hide Examples" collapsedText="Show Examples">
-  `GoodTillCancelled` orders will remain on the orderbook until they are exhausted or explicitly cancelled.
->>>>>>> da4b16bb
 
 ### OrderDataV2
 
@@ -338,6 +329,10 @@
 | --------- | ------ | --------------------------------------------------------------------------------------------------------------------------------------------------------------------------------------------------------------------------------------------------------------------------------------------------------------------------------------------------------------------------------------------------------------------- |
 | Type      | string | There are two types from which to choose: `GoodTillCancelled` and `FillOrKill`. The `GoodTillCancelled` order is automatically converted to a `maker` order if the order is not matched in 30 seconds, and this `maker` order stays in the orderbook until explicitly cancelled. On the other hand, a `FillOrKill` order is cancelled if it is not matched within 30 seconds. The default type is `GoodTillCancelled` |
 
+<Note>
+  If your order includes UTXO coins activated via electrum, and connection to its servers is lost, your order will automatically cancel and will need to be recreated once the connection is restored.
+</Note>
+
 <CollapsibleSection expandedText="Hide Examples" collapsedText="Show Examples">
   `GoodTillCancelled` orders will remain on the orderbook until they are exhausted or explicitly cancelled.
 
