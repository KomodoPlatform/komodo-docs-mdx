export const title = "Komodo DeFi SDK Common Structures: Wallet Operations";
export const description = "Starting with version beta-2.1.3434, the Komodo DeFi SDK supports the standardized protocol format called mmrpc 2.0.";

# Wallet Operations Structures

### HistoryTarget

Used to specify a HD wallet `account_id` or `address_id` for [my\_tx\_history v2](/komodo-defi-framework/api/v20/wallet/tx/my_tx_history/) requests.

| Parameter   | Type    | Description                                                                                                                                                                                                                                                                                                              |
| ----------- | ------- | ------------------------------------------------------------------------------------------------------------------------------------------------------------------------------------------------------------------------------------------------------------------------------------------------------------------------ |
| type        | string  | Filters results by `account_id` or `address_id` part of the derivation path.                                                                                                                                                                                                                                             |
| account\_id | integer | `ACCOUNT_ID` child in the `m/44'/COIN'/ACCOUNT_ID'/CHAIN/ADDRESS_ID` BIP44 derivation path.                                                                                                                                                                                                                              |
| address\_id | integer | Only required when `type` is `address_id`. `ADDRESS_ID` child in the `m/44'/COIN'/ACCOUNT_ID'/CHAIN/ADDRESS_ID` BIP44 derivation path.                                                                                                                                                                                   |
| chain       | string  | Only required when `type` is `address_id`. `Internal`, or `External`. External is used for addresses that are meant to be visible outside of the wallet (e.g. for receiving payments). Internal is used for addresses which are not meant to be visible outside of the wallet and is used for return transaction change. |

<CollapsibleSection expandedText="Hide Account ID Example" collapsedText="Show Account ID Example">
  #### Example

  ```json
  {
    "type": "account_id",
    "account_id": 77
  }
  ```
</CollapsibleSection>

<CollapsibleSection expandedText="Hide Address ID Example" collapsedText="Show Address ID Example">
  ```json
  {
    "type": "address_id",
    "account_id": 0,
    "chain": "External", // Accepted values: "External" and "Internal"
    "address_id": 1
  }
  ```
</CollapsibleSection>

### AddressPath

The `AddressPath` object includes the following items:

| Parameter        | Type    | Description                                                                                                                                                                                                     |
| ---------------- | ------- | --------------------------------------------------------------------------------------------------------------------------------------------------------------------------------------------------------------- |
| account\_id      | integer | The index of the account in the wallet, starting from `0`.                                                                                                                                                      |
| chain            | integer | Optional, only used for HD wallets. The `chain` is either `External` or `Internal`, and expressed as an integer with `External` being 0 and `Internal` being 1.                                                 |
| address\_id      | integer | Optional, only used for HD wallets. The index of the address in the account, starting from `0`.                                                                                                                 |
| derivation\_path | string  | Optional, only used for HD wallets. The derivation path of the address, following the format `m/44'/COIN_ID'/ACCOUNT_ID'/CHAIN/ADDRESS_ID` (or `m/84'/COIN_ID'/ACCOUNT_ID'/CHAIN/ADDRESS_ID` for segwit coins). |

<CollapsibleSection expandedText="Hide Account/Chain/Address Example" collapsedText="Show Account/Chain/Address Example">
  ```json
  {
      "account_id": 1,
      "chain": "External",
      "address_id": 3
  }
  ```
</CollapsibleSection>

<CollapsibleSection expandedText="Hide Derivation Path Example" collapsedText="Show Derivation Path Example">
  ```json
  {
    "derivation_path": "m/44'/141'/1'/0/3"
  }
  ```
</CollapsibleSection>

<Note>
  If using the `derivation_path` parameter, the `account_id`, `chain` and `address_id` parameters are not required (and vice-versa).
  If the `address` parameter is not provided for a HD wallet, the root derivation path will be used, for example `m/84'/2'/0'/0/0`.
  The two examples above point to the same address. The derivation path follows the format `m/44'/COIN_ID'/ACCOUNT_ID'/CHAIN/ADDRESS_ID` (or `m/84'/COIN_ID'/ACCOUNT_ID'/CHAIN/ADDRESS_ID` for segwit coins).
  The `coin_id` is defined in the [`coins`](https://github.com/KomodoPlatform/coins) file.
  For more information about derivation paths, check out [this explanation](https://www.blockplate.com/blogs/blockplate/what-is-a-derivation-path).
</Note>

### InputTxns

The `InputTxns` object includes the following items:

| Parameter        | Type    | Description                                                                                                                                         |
| ---------------- | ------- | --------------------------------------------------------------------------------------------------------------------------------------------------- |
| tx\_hash         | string  | The transaction id of an unspent transaction from the same wallet output.                                                                           |
| index            | integer | The [output index](https://bitcoin.stackexchange.com/questions/100765/what-does-the-index-of-an-utxo-stand-for) of this unspent transaction output. |
| script\_pub\_key | string  | The [scriptpubkey](https://learnmeabitcoin.com/technical/scriptPubKey) of this unspent transaction output.                                          |
| amount           | float   | The value of this unspent transaction output.                                                                                                       |

<CollapsibleSection expandedText="Hide Example" collapsedText="Show Example">
  ```json
    {
        "tx_hash": "0d23d763f12d77a337cc16df2696ac3f48552dda373c9977fa1f5dd8d5025cb2",
        "index": 1,
        "script_pub_key": "001449e3b6b4684c4d4a914b29411af51843c59bfff0",
        "amount": 0.00001000
    }
  ```
</CollapsibleSection>

### NewAddressInfo

The `NewAddressInfo` response object includes the following items for request in HD mode:

| Parameter        | Type   | Description                                                                                                                                                                                                                                                                   |
| ---------------- | ------ | ----------------------------------------------------------------------------------------------------------------------------------------------------------------------------------------------------------------------------------------------------------------------------- |
| address          | string | The account address for a specific derivation path under the `account_index`.                                                                                                                                                                                                 |
| derivation\_path | string | The [BIP44 derivation path](https://github.com/bitcoin/bips/blob/master/bip-0044.mediawiki) of the address. If there are no more addresses with balances within the gap limit, the address index will increment.                                                              |
| balance          | object | A standard [balanceInfo](/komodo-defi-framework/api/common_structures/#balance-info) object.                                                                                                                                                                                  |
| chain            | string | `Internal`, or `External`. External is used for addresses that are meant to be visible outside of the wallet (e.g. for receiving payments). Internal is used for addresses which are not meant to be visible outside of the wallet and is used for return transaction change. |

### PayForGas

The `PayForGas` object includes the following items:

| Parameter                    | Type    | Description                                                                                                                                                                  |
| ---------------------------- | ------- | ---------------------------------------------------------------------------------------------------------------------------------------------------------------------------- |
| tx\_type                     | string  | ETH/EVM coins and tokens only. Options are `Legacy` or `Eip1559`. The type of transaction values being configured.                                                           |
| gas\_price                   | decimal | Only used if tx\_type is `Legacy`. Values are in Gwei. The maximium price per gas unit the user is willing to pay for the transaction.                                       |
| max\_fee\_per\_gas           | decimal | Only used if tx\_type is `Eip1559`. Values are in Gwei. The maximum amount to pay per unit of gas to get your transaction included in a block.                               |
| max\_priority\_fee\_per\_gas | decimal | Only used if tx\_type is `Eip1559`. Values are in Gwei. This is paid directly to the miner, and can be set by the user to attract minimal delay in transaction confirmation. |
| min\_wait\_time              | integer | Optional, only used if tx\_type is `Eip1559`. Estimated minimum transaction wait time in mempool (in ms) for this priority level.                                            |
| max\_wait\_time              | integer | Optional, only used if tx\_type is `Eip1559`. Estimated maximum transaction wait time in mempool (in ms) for this priority level.                                            |

<Note>
  [Eip1559](https://www.coinbase.com/en-au/blog/the-technical-benefits-of-eip-1559) allows users to save on gas fees. To use this feature for a coin/token, its entry in your `coins` file must include fields for `chain_id` and `max_eth_tx_type`. To allow eip-1559 transactions, `max_eth_tx_type` should be set to `2`. To find the `chain_id` for an \[EVM network([https://blog.thirdweb.com/evm-compatible-blockchains-and-ethereum-virtual-machine/](https://blog.thirdweb.com/evm-compatible-blockchains-and-ethereum-virtual-machine/))], refer to [chainlist.org](https://chainlist.org). There is also a new `gas_fee_estimator` parameter in the coins file, which can be set to `provider` or `simple`.

  By default, `simple` gas fee estimation suggests a fee based on fee history. If set `gas_fee_estimator` is set to `provider`, users must set the `gas_api` setting in their [MM2.json file](/komodo-defi-framework/setup/configure-mm2-json/) to source recommended fee values from third party providers [Infura](https://www.infura.io/) or [Blocknative](https://www.blocknative.com/).

  Use the [start\_eth\_fee\_estimator](/komodo-defi-framework/api/v20/wallet/fee_management/start_eth_fee_estimator/) method to begin tracking the fee market for a coin (and its tokens). You can stop tracking the fee market with [stop\_eth\_fee\_estimator](/komodo-defi-framework/api/v20/wallet/fee_management/stop_eth_fee_estimator/).

  To set or view the current swap transaction fee policy, use the [get\_swap\_transaction\_fee\_policy](/komodo-defi-framework/api/v20/wallet/fee_management/get_swap_transaction_fee_policy/) and [set\_swap\_transaction\_fee\_policy](/komodo-defi-framework/api/v20/wallet/fee_management/set_swap_transaction_fee_policy/) methods.

  For more information about EIP1559, refer to [https://www.blocknative.com/blog/eip-1559-fees](https://www.blocknative.com/blog/eip-1559-fees)
</Note>

<CollapsibleSection expandedText="Hide Legacy Example" collapsedText="Show Legacy Example">
  ```json
  {
      "tx_type": "Legacy",
      "gas_price": "1234.567"
  }
  ```
</CollapsibleSection>

<CollapsibleSection expandedText="Hide EIP1559 Example" collapsedText="Show EIP1559 Example">
  ```json
  {
      "tx_type": "Eip1559",
      "max_fee_per_gas": "1234.567",
      "max_priority_fee_per_gas": "1.2"
  }
  ```
</CollapsibleSection>

<<<<<<< HEAD
### StakingDetails

The `StakingDetails` object includes the following items:

| Parameter          | Type   | Description                                                                                                                  |
| ------------------ | ------ | ---------------------------------------------------------------------------------------------------------------------------- |
| type               | string | The coin type. Currently, only 'Cosmos' and `Qtum` are supported.                                                            |
| validator\_address | string | The address of the validator to delegate staking to.                                                                         |
| amount             | string | The amount of coins to stake send to the validator for delegated staking (Cosmos only - QTUM will stake your whole balance). |

<CollapsibleSection expandedText="Hide Cosmos Example" collapsedText="Show Cosmos Example">
  ```json
  {
      "type": "Cosmos",
      "validator_address": "iva1qq93sapmdcx36uz64vvw5gzuevtxsc7lcfxsat",
      "amount": "7.77"
  }
  ```
</CollapsibleSection>

<CollapsibleSection expandedText="Hide Qtum Example" collapsedText="Show Qtum Example">
  ```json
  {
      "type": "Qtum",
      "validator_address": "qbgHcqxXYHVJZXHheGpHwLJsB5epDUtWxe"
  }
  ```
</CollapsibleSection>

### StakingInfoDetails

The `StakingInfoDetails` object includes the following items:

| Parameter          | Type    | Description                                                                                                           |
| ------------------ | ------- | --------------------------------------------------------------------------------------------------------------------- |
| type               | string  | The coin type. Currently, only 'Cosmos' is supported.                                                                 |
| filter\_by\_status | string  | Return only validators matching a specific status. Options are `Bonded`, `Unbonded`, and `All`. Defaults to `Bonded`. |
| limit              | integer | Optional, defaults to `10`. The number of validators displayed per page in response.                                  |
| page\_number       | integer | Optional, defaults to `1`. The page offset for items in response.                                                     |

<CollapsibleSection expandedText="Hide Example" collapsedText="Show Example">
  ```json
  {
      "type": "Cosmos",
      "filter_by_status": "Bonded",
      "limit": 20,
      "page_number": 1
  }
  ```
</CollapsibleSection>

### ClaimingDetails

The `ClaimingDetails` object includes the following items:

| Parameter          | Type    | Description                                                                                                  |
| ------------------ | ------- | ------------------------------------------------------------------------------------------------------------ |
| type               | string  | The coin type. Currently, only 'Cosmos' and `Qtum` are supported.                                            |
| validator\_address | string  | The address of the validator to delegate staking to.                                                         |
| force              | boolean | Defaults to `false`. If `true`, will process unprofitable transactions (reward value less than network fees) |

<CollapsibleSection expandedText="Hide Example" collapsedText="Show Example">
  ```json
  {
      "type": "Cosmos",
      "validator_address": "iva1qq93sapmdcx36uz64vvw5gzuevtxsc7lcfxsat",
      "amount": "7.77"
=======
### PrivKeyPolicy

The `PrivKeyPolicy` object includes the following items:

| Parameter | Type   | Description                                                                                                                                                                              |
| --------- | ------ | ---------------------------------------------------------------------------------------------------------------------------------------------------------------------------------------- |
| type      | string | Options are `ContextPrivKey`, `WalletConnect`, `Metamask`, or `Trezor`. Defaults to `ContextPrivKey`.                                                                                    |
| data      | list   | `WalletConnect` type only. The `session_topic` hex string, returned from the response to [wc\_new\_connection](/komodo-defi-framework/api/v20-dev/wc_new_connection/#wc-new-connection). |

<CollapsibleSection expandedText="Hide Trezor Example" collapsedText="Show Trezor Example">
  ```json
    {
      "type": "Trezor"
    }
  ```
</CollapsibleSection>

<CollapsibleSection expandedText="Hide WalletConnect Example" collapsedText="Show WalletConnect Example">
  ```json
  {
    "type": "WalletConnect", "data": "3569914dd09a5cc4ac92dedab354f06ff5db17ef616233a8ba562cbea51269fd"
>>>>>>> d1c23e24
  }
  ```
</CollapsibleSection>

### RawTxInfo

The `RawTxInfo` object includes the following items:

| Parameter     | Type   | Description                                                                                                                                                                                                                  |
| ------------- | ------ | ---------------------------------------------------------------------------------------------------------------------------------------------------------------------------------------------------------------------------- |
| tx\_hex       | string | UTXO only. The raw unsigned hex of a proposed transaction.                                                                                                                                                                   |
| prev\_txns    | list   | UTXO only. A list of standard [InputTxns objects](/komodo-defi-framework/api/common_structures/wallet/#input-txns).                                                                                                          |
| to            | string | ETH/EVM only. A destination address to send the funds to.                                                                                                                                                                    |
| value         | string | ETH/EVM only. The amount of funds to be sent as a string with a `0x` prefix, in [wei](https://ethereum.stackexchange.com/questions/253/the-ether-denominations-are-called-finney-szabo-and-wei-what-who-are-these-na) units. |
| gas\_limit    | string | ETH/EVM only. The maximum gas to be used for sending the transaction, in [gwei](https://eth-converter.com/) units.                                                                                                           |
| pay\_for\_gas | object | Optional, ETH/EVM only. Used for EIP-1559 fee policy config. A standard [PayForGas](/komodo-defi-framework/api/common_structures/wallet/#pay-for-gas) object.                                                                |

<DevComment>
  TODO: Confirm units used in ETH/EVM transactions.
</DevComment>

<CollapsibleSection expandedText="Hide UTXO Example" collapsedText="Show UTXO Example">
  ```json
  {
      "tx_hex": "02000000010d23d763f12d77a337cc16df2696ac3f48552dda373c9977fa1f5dd8d5025cb20100000000fdffffff01f40100000000000016001488accd2145b7232b958db5cdf09336ad619541e200000000",
      "prev_txns": [
          ...
      ]
  }
  ```
</CollapsibleSection>

<CollapsibleSection expandedText="Hide ETH/EVM Example" collapsedText="Show ETH/EVM Example">
  ```json
    {
        "to": "0x927DaFDDa16F1742BeFcBEAE6798090354B294A9",
        "value": "0.85",
        "gas_limit": "21000",
        "pay_for_gas": {
            "tx_type": "Eip1559",
            "max_fee_per_gas": "1234.567",
            "max_priority_fee_per_gas": "1.2"
        }
    }
  ```
</CollapsibleSection>

### ScanAddressesInfo

The `ScanAddressesInfo` response object includes the following items for request in HD mode:

| Parameter        | Type    | Description                                                                                                                                   |
| ---------------- | ------- | --------------------------------------------------------------------------------------------------------------------------------------------- |
| account\_index   | integer | `ACCOUNT_ID` child in the `m/44'/COIN'/ACCOUNT_ID'/CHAIN/ADDRESS_ID` BIP44 derivation path. **Please don't confuse with the global account.** |
| derivation\_path | string  | The [BIP44 derivation path](https://github.com/bitcoin/bips/blob/master/bip-0044.mediawiki) of the account.                                   |
| new\_addresses   | list    | A list of standard [NewAddressInfo](/komodo-defi-framework/api/common_structures/wallet/#new-address-info) objects.                           |

<DevComment>
  Confirm `new_addresses` array has the structure of `NewAddressInfo`.
</DevComment>

### WalletBalanceInfo

The `WalletBalanceInfo` object includes the following items in the activation response for a coin in HD mode:

| Parameter    | Type   | Description                                                                                                      |
| ------------ | ------ | ---------------------------------------------------------------------------------------------------------------- |
| wallet\_type | string | In HD wallet mode, this will return `HD`. <DevComment> What are the other values? </DevComment>                  |
| accounts     | object | A standard [WalletAccountInfo](/komodo-defi-framework/api/common_structures/wallet/#wallet-account-info) object. |

```json
{
    "wallet_balance": {
        "wallet_type": "HD",
        "accounts": [
            ...
        ]
    }
}
```

### WithdrawFromInfo

The `WithdrawFromInfo` response object includes the following items for HD Wallet [withdraw (v2)](/komodo-defi-framework/api/v20/wallet/tx/withdraw/) requests.
You can use either the `derivation_path` on its own, or the `account_id`, `chain` and `address_id` together.

| Parameter        | Type    | Description                                                                                                                                                                                                                                                                   |
| ---------------- | ------- | ----------------------------------------------------------------------------------------------------------------------------------------------------------------------------------------------------------------------------------------------------------------------------- |
| derivation\_path | string  | The [BIP44 derivation path](https://github.com/bitcoin/bips/blob/master/bip-0044.mediawiki) of the address.                                                                                                                                                                   |
| account\_id      | integer | `ACCOUNT_ID` child in the `m/44'/COIN'/ACCOUNT_ID'/CHAIN/ADDRESS_ID` BIP44 derivation path. **Please don't confuse with the global account.**                                                                                                                                 |
| address\_id      | integer | `ADDRESS_ID` child in the `m/44'/COIN'/ACCOUNT_ID'/CHAIN/ADDRESS_ID` BIP44 derivation path.                                                                                                                                                                                   |
| chain            | string  | `Internal`, or `External`. External is used for addresses that are meant to be visible outside of the wallet (e.g. for receiving payments). Internal is used for addresses which are not meant to be visible outside of the wallet and is used for return transaction change. |

### WalletAccountInfo

The `WalletAccountInfo` object includes the following items in the activation response for a coin in HD mode:

| Parameter        | Type    | Description                                                                                                                                   |
| ---------------- | ------- | --------------------------------------------------------------------------------------------------------------------------------------------- |
| account\_index   | integer | `ACCOUNT_ID` child in the `m/44'/COIN'/ACCOUNT_ID'/CHAIN/ADDRESS_ID` BIP44 derivation path. **Please don't confuse with the global account.** |
| derivation\_path | string  | Derivation path up to the `COIN` child. E.g. `"m/44'/141'/0'"`                                                                                |
| total\_balance   | object  | A standard [balanceInfo](/komodo-defi-framework/api/common_structures/#balance-info) object.                                                  |
| addresses        | list    | A list of standard [AccountAddressInfo](/komodo-defi-framework/api/common_structures/activation/#account-address-info) objects.               |

```json
{
    "account_index": 0,
    "derivation_path": "m/44'/141'/0'",
    "total_balance": {
        "spendable": "23.08710255",
        "unspendable": "0"
    },
    "addresses": [
        ...
    ]
}
```<|MERGE_RESOLUTION|>--- conflicted
+++ resolved
@@ -150,7 +150,6 @@
   ```
 </CollapsibleSection>
 
-<<<<<<< HEAD
 ### StakingDetails
 
 The `StakingDetails` object includes the following items:
@@ -218,7 +217,10 @@
       "type": "Cosmos",
       "validator_address": "iva1qq93sapmdcx36uz64vvw5gzuevtxsc7lcfxsat",
       "amount": "7.77"
-=======
+  }
+  ```
+</CollapsibleSection>
+
 ### PrivKeyPolicy
 
 The `PrivKeyPolicy` object includes the following items:
@@ -240,7 +242,6 @@
   ```json
   {
     "type": "WalletConnect", "data": "3569914dd09a5cc4ac92dedab354f06ff5db17ef616233a8ba562cbea51269fd"
->>>>>>> d1c23e24
   }
   ```
 </CollapsibleSection>
