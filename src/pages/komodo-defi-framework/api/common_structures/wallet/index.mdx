export const title = "Komodo DeFi SDK Common Structures: Wallet Operations";
export const description = "Starting with version beta-2.1.3434, the Komodo DeFi SDK supports the standardized protocol format called mmrpc 2.0.";

# Wallet Operations Structures

<<<<<<< HEAD
### AccountAddressInfo

The `AccountAddressInfo` object includes the following items for active addresses in the activation response for a coin in HD mode:

| Parameter        | Type   | Description                                                                                                 |
| ---------------- | ------ | ----------------------------------------------------------------------------------------------------------- |
| address          | string | The account address for a specific derivation path under the `account_index`.                               |
| derivation\_path | string | The [BIP44 derivation path](https://github.com/bitcoin/bips/blob/master/bip-0044.mediawiki) of the address. |
| chain            | string | `External` or `Internal`, as defined in the activation request.                                             |
| balance          | object | A standard [BalanceInfo](/komodo-defi-framework/api/common_structures/wallet/#balance-info) object.         |

<CollapsibleSection expandedText="Hide Example" collapsedText="Show Example">
  ```json
  {
      "address": "RXNtAyDSsY3DS3VxTpJegzoHU9bUX54j56",
      "derivation_path": "m/44'/141'/0'/0/0",
      "chain": "External",
      "balance": {
          "spendable": "7.64018255",
          "unspendable": "0"
      }
  }
  ```
</CollapsibleSection>

### AddressDerivationPath

The `AddressDerivationPath` object defines the account / change / address\_index of the [derivation path](https://medium.com/mycrypto/wtf-is-a-derivation-path-c3493ca2eb52) used for your wallet. Using different values for `account_id` or `address_id` parameters will result in a different address and private key for each combination. The `chain` parameter is used to specify if the change from a transaction. Set to `External` for addresses that are intended to be visible outside of the wallet (e.g. for receiving payments). `Internal` is used for addresses which are not meant to be visible outside of the wallet and is used to return the leftover change from a transaction.

| Parameter   | Type    | Description                                                                              |
| ----------- | ------- | ---------------------------------------------------------------------------------------- |
| account\_id | integer | Optional, defaults to `0`. Used as a layer of separation or hierarchy.                   |
| chain       | string  | Optional. Accepted values are `External` (0) and `Internal` (1). Defaults to `External`. |
| address\_id | integer | Optional, defaults to `0`. Used as a layer of separation or hierarchy.                   |

<CollapsibleSection expandedText="Hide Example" collapsedText="Show Example">
  ```json
  {
      "path_to_address": {
          "account_id": 0,
          "chain": "External",
          "address_id": 1
      }
  }
  ```
</CollapsibleSection>

## AddressFormat

| Structure | Type          | Description                                                                                                                                                                                        |
| --------- | ------------- | -------------------------------------------------------------------------------------------------------------------------------------------------------------------------------------------------- |
| format    | string (enum) | address format to which the input address should be converted. Possible values: `mixedcase` for ETH/ERC20 coins; `cashaddress` or `standard` for UTXO coins; `contract` or `wallet` for QTUM/QRC20 |
| network   | string (enum) | Optional, only used for UTXO coins. Network prefix for `cashaddress` format. Possible values: `bitcoincash` for BCH mainnet; `bchtest` for BCH testnet; `bchreg` for BCH regtest                   |

<CollapsibleSection expandedText="Hide Examples" collapsedText="Show Examples">
=======
### HistoryTarget

Used to specify a HD wallet `account_id` or `address_id` for [my\_tx\_history v2](/komodo-defi-framework/api/v20/wallet/tx/my_tx_history/) requests.

| Parameter   | Type    | Description                                                                                                                                                                                                                                                                                                              |
| ----------- | ------- | ------------------------------------------------------------------------------------------------------------------------------------------------------------------------------------------------------------------------------------------------------------------------------------------------------------------------ |
| type        | string  | Filters results by `account_id` or `address_id` part of the derivation path.                                                                                                                                                                                                                                             |
| account\_id | integer | `ACCOUNT_ID` child in the `m/44'/COIN'/ACCOUNT_ID'/CHAIN/ADDRESS_ID` BIP44 derivation path.                                                                                                                                                                                                                              |
| address\_id | integer | Only required when `type` is `address_id`. `ADDRESS_ID` child in the `m/44'/COIN'/ACCOUNT_ID'/CHAIN/ADDRESS_ID` BIP44 derivation path.                                                                                                                                                                                   |
| chain       | string  | Only required when `type` is `address_id`. `Internal`, or `External`. External is used for addresses that are meant to be visible outside of the wallet (e.g. for receiving payments). Internal is used for addresses which are not meant to be visible outside of the wallet and is used for return transaction change. |

<CollapsibleSection expandedText="Hide Account ID Example" collapsedText="Show Account ID Example">
>>>>>>> 32ff73da
  #### Example

  ```json
  {
<<<<<<< HEAD
    "format": "mixedcase"
  }
  ```

  ```json
  {
    "format": "cashaddress",
    "network": "bitcoincash"
=======
    "type": "account_id",
    "account_id": 77
>>>>>>> 32ff73da
  }
  ```
</CollapsibleSection>

<<<<<<< HEAD
### AddressInfo

The `AddressInfo` object includes the following items for a given address:

| Parameter          | Type   | Description                                                                                                                                                    |
| ------------------ | ------ | -------------------------------------------------------------------------------------------------------------------------------------------------------------- |
| balances           | object | A standard [balanceInfos](/komodo-defi-framework/api/common_structures/wallet/#balance-info) object. Not included in responses where `get_balances` is `false` |
| derivation\_method | object | A standard [DerivationMethod](/komodo-defi-framework/api/common_structures/wallet/#derivation-method) object                                                   |
| pubkey             | string | The public key associated with the seed used to launch Komodo DeFi Framework                                                                                   |
| tickers            | array  | A list of tokens which were successfully activated. Only included in responses where `get_balances` is `false`                                                 |

<CollapsibleSection expandedText="Hide Examples" collapsedText="Show Examples">
  #### Example with balances

  ```json
  "bitcoincash:qrf5vpn78s7rjexrjhlwyzzeg7gw98k7t5qx64fztj": {
      "derivation_method": {
          "type": "Iguana"
      },
      "pubkey": "036879df230663db4cd083c8eeb0f293f46abc460ad3c299b0089b72e6d472202c",
      "balances": {
          "spendable": "0.11398301",
          "unspendable": "0.00001"
      }
  }
  ```

  #### Example without balances

  ```json
  "bitcoincash:qrf5vpn78s7rjexrjhlwyzzeg7gw98k7t5qx64fztj": {
      "derivation_method": {
          "type": "Iguana"
      },
      "pubkey": "036879df230663db4cd083c8eeb0f293f46abc460ad3c299b0089b72e6d472202c",
      "tickers": ["ASLP-SLP"]
=======
<CollapsibleSection expandedText="Hide Address ID Example" collapsedText="Show Address ID Example">
  ```json
  {
    "type": "address_id",
    "account_id": 0,
    "chain": "External", // Accepted values: "External" and "Internal"
    "address_id": 1
>>>>>>> 32ff73da
  }
  ```
</CollapsibleSection>

### AddressPath

The `AddressPath` object includes the following items:

| Parameter        | Type    | Description                                                                                                                                                                                                     |
| ---------------- | ------- | --------------------------------------------------------------------------------------------------------------------------------------------------------------------------------------------------------------- |
| account\_id      | integer | The index of the account in the wallet, starting from `0`.                                                                                                                                                      |
| chain            | integer | Optional, only used for HD wallets. The `chain` is either `External` or `Internal`, and expressed as an integer with `External` being 0 and `Internal` being 1.                                                 |
| address\_id      | integer | Optional, only used for HD wallets. The index of the address in the account, starting from `0`.                                                                                                                 |
| derivation\_path | string  | Optional, only used for HD wallets. The derivation path of the address, following the format `m/44'/COIN_ID'/ACCOUNT_ID'/CHAIN/ADDRESS_ID` (or `m/84'/COIN_ID'/ACCOUNT_ID'/CHAIN/ADDRESS_ID` for segwit coins). |

<CollapsibleSection expandedText="Hide Account/Chain/Address Example" collapsedText="Show Account/Chain/Address Example">
  ```json
  {
      "account_id": 1,
      "chain": "External",
      "address_id": 3
  }
  ```
</CollapsibleSection>

<CollapsibleSection expandedText="Hide Derivation Path Example" collapsedText="Show Derivation Path Example">
  ```json
  {
    "derivation_path": "m/44'/141'/1'/0/3"
  }
  ```
</CollapsibleSection>

<<<<<<< HEAD
### BalanceInfo

The `BalanceInfo` object includes the following items for a given coin or token:

| Parameter   | Type             | Description                                                                                                              |
| ----------- | ---------------- | ------------------------------------------------------------------------------------------------------------------------ |
| spendable   | string (numeric) | The available amount of a coin or token which is ready to be traded or withdrawn.                                        |
| unspendable | string (numeric) | The amount of a coin or token which is awaiting confirmation on the block chain for an incoming or outgoing transaction. |

<CollapsibleSection expandedText="Hide Example" collapsedText="Show Example">
  ```json
  {
      "spendable": "12.11398301",
      "unspendable": "0.53"
  }
  ```
</CollapsibleSection>

### DerivationMethod

The `DerivationMethod` object includes the following items for a given coin or token:

| Parameter | Type   | Description                                                                     |
| --------- | ------ | ------------------------------------------------------------------------------- |
| type      | string | Defines how keypairs will be generated. Possible values: `Iguana` or `HDWallet` |

<Note>
  Using the same seed or private key to generate keypairs using different derivation methods will result in a different address and private key for each method.
</Note>

Where the value indicates:

*   `Iguana`: The coin or token is was activated using Iguana derivation (default).
*   `HDWallet`: The coin or token is was activated using a Hierarchical Deterministic (HD) Wallet derivation path.

<CollapsibleSection expandedText="Hide Example" collapsedText="Show Example">
  ```json
  {
      "type": "Iguana"
  }
  ```
</CollapsibleSection>

### ExtendedFeeInfo

| Structure                | Type             | Description                                                                                                                                                   |
| ------------------------ | ---------------- | ------------------------------------------------------------------------------------------------------------------------------------------------------------- |
| coin                     | string           | the fee is paid from the user's balance of this coin. This coin name may differ from the `base` or `rel` coins. For example, ERC20 fees are paid by ETH (gas) |
| amount                   | string (numeric) | fee amount (in decimal representation)                                                                                                                        |
| amount\_rat              | rational         | fee amount (in rational representation)                                                                                                                       |
| amount\_fraction         | fraction         | fee amount (in fraction representation)                                                                                                                       |
| amount\_fraction         | fraction         | fee amount (in fraction representation)                                                                                                                       |
| paid\_from\_trading\_vol | bool             | whether the fee is paid from trading volume and not use actual `coin` balance                                                                                 |

### FeeInfo

The `FeeInfo` response object includes the following items for [withdraw (v2)](/komodo-defi-framework/api/v20/wallet/tx/withdraw/) requests:

| Parameter  | Type             | Description                                                                                                                               |
| ---------- | ---------------- | ----------------------------------------------------------------------------------------------------------------------------------------- |
| type       | string           | Type of transaction fee. Possible values: `UtxoFixed`, `UtxoPerKbyte`, `UtxoPriority`, `EthGas`, `Qrc20Gas`, `CosmosGas`                  |
| amount     | string (numeric) | Fee amount in coin units, used only when type is `UtxoFixed` (fixed amount not depending on tx size) or `UtxoPerKbyte` (amount per Kbyte) |
| priority   | string           | Used only when type is `UtxoPriority`. Possible values: 'Low', 'Normal', 'High'.                                                          |
| gas\_price | string (numeric) | Used only when fee type is `Qrc20Gas` or `EthGas`; sets the gas price in `gwei` units.                                                    |
| gas\_price | number (double)  | Used only when fee type is `CosmosGas`; sets the gas price.                                                                               |
| gas        | number (integer) | Used only when fee type is `EthGas`; sets the gas limit for transaction                                                                   |
| gas\_limit | number (integer) | Used only when fee type is `Qrc20Gas` or `CosmosGas`; sets the gas limit for transaction                                                  |

<CollapsibleSection expandedText="Hide Example" collapsedText="Show Example">
  #### Examples

  ```json
  {
    "type": "UtxoFixed",
    "amount": "0.0001"
  }
  ```

  ```json
  {
    "type": "UtxoPerKbyte",
    "amount": "0.0001"
  }
  ```

  ```json
  {
    "type": "UtxoPriority",
    "priority": "Low"
  }
  ```

  ```json
  {
    "type": "EthGas",
    "gas_price": "10",
    "gas": 21000
  }
  ```

  ```json
  {
    "type": "Qrc20Gas",
    "gas_price": "10",
    "gas_limit": 21000
  }
  ```

  ```json
  {
    "type": "CosmosGas",
    "gas_price": 0.05,
    "gas_limit": 21000
  }
  ```
</CollapsibleSection>

### HistoryTarget

Used to specify a HD wallet `account_id` or `address_id` for [my\_tx\_history v2](/komodo-defi-framework/api/v20/wallet/tx/my_tx_history/) requests.

| Parameter   | Type    | Description                                                                                                                                                                                                                                                                                                              |
| ----------- | ------- | ------------------------------------------------------------------------------------------------------------------------------------------------------------------------------------------------------------------------------------------------------------------------------------------------------------------------ |
| type        | string  | Filters results by `account_id` or `address_id` part of the derivation path.                                                                                                                                                                                                                                             |
| account\_id | integer | `ACCOUNT_ID` child in the `m/44'/COIN'/ACCOUNT_ID'/CHAIN/ADDRESS_ID` BIP44 derivation path.                                                                                                                                                                                                                              |
| address\_id | integer | Only required when `type` is `address_id`. `ADDRESS_ID` child in the `m/44'/COIN'/ACCOUNT_ID'/CHAIN/ADDRESS_ID` BIP44 derivation path.                                                                                                                                                                                   |
| chain       | string  | Only required when `type` is `address_id`. `Internal`, or `External`. External is used for addresses that are meant to be visible outside of the wallet (e.g. for receiving payments). Internal is used for addresses which are not meant to be visible outside of the wallet and is used for return transaction change. |

<CollapsibleSection expandedText="Hide Example" collapsedText="Show Example">
  #### Example

  ```json
  {
    "type": "account_id",
    "account_id": 77
  }
  ```

  ```json
  {
    "type": "address_id",
    "account_id": 0,
    "chain": "External", // Accepted values: "External" and "Internal"
    "address_id": 1
  }
  ```
</CollapsibleSection>

=======
<Note>
  If using the `derivation_path` parameter, the `account_id`, `chain` and `address_id` parameters are not required (and vice-versa).
  If the `address` parameter is not provided for a HD wallet, the root derivation path will be used, for example `m/84'/2'/0'/0/0`.
  The two examples above point to the same address. The derivation path follows the format `m/44'/COIN_ID'/ACCOUNT_ID'/CHAIN/ADDRESS_ID` (or `m/84'/COIN_ID'/ACCOUNT_ID'/CHAIN/ADDRESS_ID` for segwit coins).
  The `coin_id` is defined in the [`coins`](https://github.com/KomodoPlatform/coins) file.
  For more information about derivation paths, check out [this explanation](https://www.blockplate.com/blogs/blockplate/what-is-a-derivation-path).
</Note>

>>>>>>> 32ff73da
### InputTxns

The `InputTxns` object includes the following items:

| Parameter        | Type    | Description                                                                                                                                         |
| ---------------- | ------- | --------------------------------------------------------------------------------------------------------------------------------------------------- |
| tx\_hash         | string  | The transaction id of an unspent transaction from the same wallet output.                                                                           |
| index            | integer | The [output index](https://bitcoin.stackexchange.com/questions/100765/what-does-the-index-of-an-utxo-stand-for) of this unspent transaction output. |
| script\_pub\_key | string  | The [scriptpubkey](https://learnmeabitcoin.com/technical/scriptPubKey) of this unspent transaction output.                                          |
| amount           | float   | The value of this unspent transaction output.                                                                                                       |

<CollapsibleSection expandedText="Hide Example" collapsedText="Show Example">
  ```json
    {
        "tx_hash": "0d23d763f12d77a337cc16df2696ac3f48552dda373c9977fa1f5dd8d5025cb2",
        "index": 1,
        "script_pub_key": "001449e3b6b4684c4d4a914b29411af51843c59bfff0",
        "amount": 0.00001000
    }
  ```
</CollapsibleSection>

### NewAddressInfo

The `NewAddressInfo` response object includes the following items for request in HD mode:

| Parameter        | Type   | Description                                                                                                                                                                                                                                                                   |
| ---------------- | ------ | ----------------------------------------------------------------------------------------------------------------------------------------------------------------------------------------------------------------------------------------------------------------------------- |
| address          | string | The account address for a specific derivation path under the `account_index`.                                                                                                                                                                                                 |
| derivation\_path | string | The [BIP44 derivation path](https://github.com/bitcoin/bips/blob/master/bip-0044.mediawiki) of the address. If there are no more addresses with balances within the gap limit, the address index will increment.                                                              |
<<<<<<< HEAD
| balance          | object | A standard [BalanceInfo](/komodo-defi-framework/api/common_structures/wallet/#balance-info) object.                                                                                                                                                                           |
=======
| balance          | object | A standard [balanceInfo](/komodo-defi-framework/api/common_structures/#balance-info) object.                                                                                                                                                                                  |
>>>>>>> 32ff73da
| chain            | string | `Internal`, or `External`. External is used for addresses that are meant to be visible outside of the wallet (e.g. for receiving payments). Internal is used for addresses which are not meant to be visible outside of the wallet and is used for return transaction change. |

### PayForGas

The `PayForGas` object includes the following items:

| Parameter                    | Type    | Description                                                                                                                                                                  |
| ---------------------------- | ------- | ---------------------------------------------------------------------------------------------------------------------------------------------------------------------------- |
| tx\_type                     | string  | ETH/EVM coins and tokens only. Options are `Legacy` or `Eip1559`. The type of transaction values being configured.                                                           |
| gas\_price                   | decimal | Only used if tx\_type is `Legacy`. Values are in Gwei. The maximium price per gas unit the user is willing to pay for the transaction.                                       |
| max\_fee\_per\_gas           | decimal | Only used if tx\_type is `Eip1559`. Values are in Gwei. The maximum amount to pay per unit of gas to get your transaction included in a block.                               |
| max\_priority\_fee\_per\_gas | decimal | Only used if tx\_type is `Eip1559`. Values are in Gwei. This is paid directly to the miner, and can be set by the user to attract minimal delay in transaction confirmation. |
| min\_wait\_time              | integer | Optional, only used if tx\_type is `Eip1559`. Estimated minimum transaction wait time in mempool (in ms) for this priority level.                                            |
| max\_wait\_time              | integer | Optional, only used if tx\_type is `Eip1559`. Estimated maximum transaction wait time in mempool (in ms) for this priority level.                                            |

<Note>
  [Eip1559](https://www.coinbase.com/en-au/blog/the-technical-benefits-of-eip-1559) allows users to save on gas fees. To use this feature for a coin/token, its entry in your `coins` file must include fields for `chain_id` and `max_eth_tx_type`. To allow eip-1559 transactions, `max_eth_tx_type` should be set to `2`. To find the `chain_id` for an \[EVM network([https://blog.thirdweb.com/evm-compatible-blockchains-and-ethereum-virtual-machine/](https://blog.thirdweb.com/evm-compatible-blockchains-and-ethereum-virtual-machine/))], refer to [chainlist.org](https://chainlist.org). There is also a new `gas_fee_estimator` parameter in the coins file, which can be set to `Provider` or `Simple`.

  By default, `Simple` gas fee estimation suggests a fee based on fee history. If set `gas_fee_estimator` is set to `Provider`, users must set the `gas_api` setting in their [MM2.json file](/komodo-defi-framework/setup/configure-mm2-json/) to source recommended fee values from third party providers [Infura](https://www.infura.io/) or [Blocknative](https://www.blocknative.com/).

  To set or view the current swap transaction fee policy, use the [get\_swap\_transaction\_fee\_policy](/komodo-defi-framework/api/v20/wallet/fee_management/get_swap_transaction_fee_policy/) and [set\_swap\_transaction\_fee\_policy](/komodo-defi-framework/api/v20/wallet/fee_management/set_swap_transaction_fee_policy/) methods.

  For more information about EIP1559, refer to [https://www.blocknative.com/blog/eip-1559-fees](https://www.blocknative.com/blog/eip-1559-fees)
</Note>

<CollapsibleSection expandedText="Hide Legacy Example" collapsedText="Show Legacy Example">
  ```json
  {
      "tx_type": "Legacy",
      "gas_price": "1234.567"
  }
  ```
</CollapsibleSection>

<CollapsibleSection expandedText="Hide EIP1559 Example" collapsedText="Show EIP1559 Example">
  ```json
  {
      "tx_type": "Eip1559",
      "max_fee_per_gas": "1234.567",
      "max_priority_fee_per_gas": "1.2"
  }
  ```
</CollapsibleSection>

### RawTxInfo

The `RawTxInfo` object includes the following items:

| Parameter     | Type   | Description                                                                                                                                                                                                                  |
| ------------- | ------ | ---------------------------------------------------------------------------------------------------------------------------------------------------------------------------------------------------------------------------- |
| tx\_hex       | string | UTXO only. The raw unsigned hex of a proposed transaction.                                                                                                                                                                   |
| prev\_txns    | list   | UTXO only. A list of standard [InputTxns objects](/komodo-defi-framework/api/common_structures/wallet/#input-txns).                                                                                                          |
| to            | string | ETH/EVM only. A destination address to send the funds to.                                                                                                                                                                    |
| value         | string | ETH/EVM only. The amount of funds to be sent as a string with a `0x` prefix, in [wei](https://ethereum.stackexchange.com/questions/253/the-ether-denominations-are-called-finney-szabo-and-wei-what-who-are-these-na) units. |
| gas\_limit    | string | ETH/EVM only. The maximum gas to be used for sending the transaction, in [gwei](https://eth-converter.com/) units.                                                                                                           |
| pay\_for\_gas | object | Optional, ETH/EVM only. Used for EIP-1559 fee policy config. A standard [PayForGas](/komodo-defi-framework/api/common_structures/wallet/#pay-for-gas) object.                                                                |

<DevComment>
  TODO: Confirm units used in ETH/EVM transactions.
</DevComment>

<CollapsibleSection expandedText="Hide UTXO Example" collapsedText="Show UTXO Example">
  ```json
    {
        "tx_hex": "02000000010d23d763f12d77a337cc16df2696ac3f48552dda373c9977fa1f5dd8d5025cb20100000000fdffffff01f40100000000000016001488accd2145b7232b958db5cdf09336ad619541e200000000",
        "prev_txns": [
            ...
        ]
    }
  ```
</CollapsibleSection>

<CollapsibleSection expandedText="Hide ETH/EVM Example" collapsedText="Show ETH/EVM Example">
  ```json
    {
        "to": "0x927DaFDDa16F1742BeFcBEAE6798090354B294A9",
        "value": "0.85",
        "gas_limit": "21000",
        "pay_for_gas": {
            "tx_type": "Eip1559",
            "max_fee_per_gas": "1234.567",
            "max_priority_fee_per_gas": "1.2"
        }
    }
  ```
</CollapsibleSection>

### ScanAddressesInfo

The `ScanAddressesInfo` response object includes the following items for request in HD mode:

| Parameter        | Type    | Description                                                                                                                                   |
| ---------------- | ------- | --------------------------------------------------------------------------------------------------------------------------------------------- |
| account\_index   | integer | `ACCOUNT_ID` child in the `m/44'/COIN'/ACCOUNT_ID'/CHAIN/ADDRESS_ID` BIP44 derivation path. **Please don't confuse with the global account.** |
| derivation\_path | string  | The [BIP44 derivation path](https://github.com/bitcoin/bips/blob/master/bip-0044.mediawiki) of the account.                                   |
| new\_addresses   | list    | A list of standard [NewAddressInfo](/komodo-defi-framework/api/common_structures/wallet/#new-address-info) objects.                           |

<DevComment>
  Confirm `new_addresses` array has the structure of `NewAddressInfo`.
</DevComment>

<<<<<<< HEAD
### TotalFeeInfo

| Structure                   | Type             | Description                                                                                                                                                   |
| --------------------------- | ---------------- | ------------------------------------------------------------------------------------------------------------------------------------------------------------- |
| coin                        | string           | the fee is paid from the user's balance of this coin. This coin name may differ from the `base` or `rel` coins. For example, ERC20 fees are paid by ETH (gas) |
| amount                      | string (numeric) | fee amount (in decimal representation)                                                                                                                        |
| amount\_rat                 | rational         | fee amount (in rational representation)                                                                                                                       |
| amount\_fraction            | fraction         | fee amount (in fraction representation)                                                                                                                       |
| required\_balance           | string (numeric) | the required `coin` balance to pay the fee                                                                                                                    |
| required\_balance\_rat      | rational         | `required_balance` in rational representation                                                                                                                 |
| required\_balance\_fraction | fraction         | `required_balance` in fraction representation                                                                                                                 |

### WithdrawFee

The `WithdrawFee` object varies depending on the coin or token type. Refer to the examples to view the object structure for each type.

| Parameter       | Type           | Description                                                                       |
| --------------- | -------------- | --------------------------------------------------------------------------------- |
| type            | string         | The fee type. Either `Utxo`, `Tendermint`, `Qrc20` or `Eth`.                      |
| amount          | numeric string | `Utxo` or `Tendermint` type only. The fee amount.                                 |
| coin            | string         | The coin which will be used to pay the transaction fee.                           |
| gas             | integer        | `Eth` type only. The amount of gas to be used for the transaction.                |
| gas\_price      | numeric string | `Eth` or `Qrc20` type only. Price per unit of gas to be used for the transaction. |
| gas\_limit      | numeric string | `Tendermint` or `Qrc20` type only. Maximum gas to be used for the transaction.    |
| miner\_fee      | numeric string | `Tendermint` type only. Fee to mine the transaction.                              |
| total\_fee      | numeric string | `Eth` type only. Gas price multiplied by gas amount.                              |
| total\_gas\_fee | numeric string | `Qrc20` type only. Gas price multiplied by gas amount.                            |

<CollapsibleSection expandedText="Hide Examples" collapsedText="Show Examples">
  #### Example of Eth type

  ```json
  {
    "type": "Eth",
    "coin": "BNB",
    "gas": 109739,
    "gas_price": "0.000000003",
    "total_fee": "0.000329217"
  }
  ```

  #### Example of Qrc20 type

  ```json
  {
    "type": "Qrc20",
    "coin": "tQTUM",
    "miner_fee": "0.00000447",
    "gas_limit": 100000,
    "gas_price": 40,
    "total_gas_fee": "0.04"
  }
  ```

  #### Example of Tendermint type

  ```json
  {
    "type": "Tendermint",
    "coin": "IRIS",
    "amount": "0.038553",
    "gas_limit": 100000
  }
  ```

  #### Example of Utxo type

  ```json
  {
    "type": "Utxo",
    "amount": "0.00001"
  }
  ```
</CollapsibleSection>

### WalletAccountInfo

The `WalletAccountInfo` object includes the following items in the activation response for a coin in HD mode:

| Parameter        | Type    | Description                                                                                                                                   |
| ---------------- | ------- | --------------------------------------------------------------------------------------------------------------------------------------------- |
| account\_index   | integer | `ACCOUNT_ID` child in the `m/44'/COIN'/ACCOUNT_ID'/CHAIN/ADDRESS_ID` BIP44 derivation path. **Please don't confuse with the global account.** |
| derivation\_path | string  | Derivation path up to the `COIN` child. E.g. `"m/44'/141'/0'"`                                                                                |
| total\_balance   | object  | A standard [BalanceInfo](/komodo-defi-framework/api/common_structures/wallet/#balance-info) object.                                           |
| addresses        | list    | A list of standard [AccountAddressInfo](/komodo-defi-framework/api/common_structures/wallet/#account-address-info) objects.                   |

```json
{
    "account_index": 0,
    "derivation_path": "m/44'/141'/0'",
    "total_balance": {
        "spendable": "23.08710255",
        "unspendable": "0"
    },
    "addresses": [
        ...
    ]
}
```

=======
>>>>>>> 32ff73da
### WalletBalanceInfo

The `WalletBalanceInfo` object includes the following items in the activation response for a coin in HD mode:

| Parameter    | Type   | Description                                                                                                      |
| ------------ | ------ | ---------------------------------------------------------------------------------------------------------------- |
| wallet\_type | string | In HD wallet mode, this will return `HD`. <DevComment> What are the other values? </DevComment>                  |
| accounts     | object | A standard [WalletAccountInfo](/komodo-defi-framework/api/common_structures/wallet/#wallet-account-info) object. |

```json
{
    "wallet_balance": {
        "wallet_type": "HD",
        "accounts": [
            ...
        ]
    }
}
```

### WithdrawFromInfo

The `WithdrawFromInfo` response object includes the following items for HD Wallet [withdraw (v2)](/komodo-defi-framework/api/v20/wallet/tx/withdraw/) requests.
You can use either the `derivation_path` on its own, or the `account_id`, `chain` and `address_id` together.

| Parameter        | Type    | Description                                                                                                                                                                                                                                                                   |
| ---------------- | ------- | ----------------------------------------------------------------------------------------------------------------------------------------------------------------------------------------------------------------------------------------------------------------------------- |
| derivation\_path | string  | The [BIP44 derivation path](https://github.com/bitcoin/bips/blob/master/bip-0044.mediawiki) of the address.                                                                                                                                                                   |
| account\_id      | integer | `ACCOUNT_ID` child in the `m/44'/COIN'/ACCOUNT_ID'/CHAIN/ADDRESS_ID` BIP44 derivation path. **Please don't confuse with the global account.**                                                                                                                                 |
| address\_id      | integer | `ADDRESS_ID` child in the `m/44'/COIN'/ACCOUNT_ID'/CHAIN/ADDRESS_ID` BIP44 derivation path.                                                                                                                                                                                   |
| chain            | string  | `Internal`, or `External`. External is used for addresses that are meant to be visible outside of the wallet (e.g. for receiving payments). Internal is used for addresses which are not meant to be visible outside of the wallet and is used for return transaction change. |

<<<<<<< HEAD
## Error types

#### NotSufficientBalance

The `available` balance is not sufficient to transfer the specified amount.

| Structure | Type             | Description                                                                                                                                            |
| --------- | ---------------- | ------------------------------------------------------------------------------------------------------------------------------------------------------ |
| coin      | string           | the name of the coin which balance is not sufficient. This coin name may differ from the requested coin. For example, ERC20 fees are paid by ETH (gas) |
| available | string (numeric) | the balance available for transfer                                                                                                                     |
| required  | string (numeric) | the amount required to transfer the specified amount. This amount is necessary but may not be sufficient                                               |

#### Response (NotSufficientBalance error)

```json
{
  "mmrpc": "2.0",
  "error": "Not enough DOC to withdraw: available 69.75066225, required at least 1000.00001",
  "error_path": "utxo_common",
  "error_trace": "utxo_common:1379] utxo_common:449]",
  "error_type": "NotSufficientBalance",
  "error_data": {
    "coin": "DOC",
    "available": "69.75066225",
    "required": "1000.00001"
  },
  "id": 0
}
```

#### ZeroBalanceToWithdrawMax

The available balance is zero.

| Structure | Type | Description |
| --------- | ---- | ----------- |
| (none)    |      |             |

#### AmountTooLow

The specified amount is too low. Required at least `threshold`.

| Structure | Type             | Description                                          |
| --------- | ---------------- | ---------------------------------------------------- |
| amount    | string (numeric) | the amount the user was willing to transfer          |
| threshold | string (numeric) | the `amount` has not to be less than the `threshold` |

#### InvalidAddress

The specified `to` address is not valid.

| Structure | Type   | Description           |
| --------- | ------ | --------------------- |
| (none)    | string | the error description |

#### InvalidFeePolicy

The specified `fee` is not valid.

| Structure | Type   | Description           |
| --------- | ------ | --------------------- |
| (none)    | string | the error description |

#### Response (InvalidFeePolicy error - attempt to use EthGas for UTXO coin)

```json
{
  "mmrpc": "2.0",
  "error": "Invalid fee policy: Expected 'UtxoFixed' or 'UtxoPerKbyte' fee types, found EthGas",
  "error_path": "utxo_common",
  "error_trace": "utxo_common:1371]",
  "error_type": "InvalidFeePolicy",
  "error_data": "Expected 'UtxoFixed' or 'UtxoPerKbyte' fee types, found EthGas",
  "id": 0
}
```

#### Response (InvalidFeePolicy error - attempt to use UtxoFixed or UtxoPerKbyte for ETH coin)

```json
{
  "mmrpc": "2.0",
  "error": "Invalid fee policy: Expected 'EthGas' fee type, found UtxoFixed",
  "error_path": "eth",
  "error_trace": "eth:535]",
  "error_type": "InvalidFeePolicy",
  "error_data": "Expected 'EthGas' fee type, found UtxoFixed",
  "id": 0
}
```

<CollapsibleSection expandedText="Hide EIP1559 Example" collapsedText="Show EIP1559 Example">
  ```json
  {
      "tx_type": "Eip1559",
      "max_fee_per_gas": "1234.567",
      "max_priority_fee_per_gas": "1.2"
  }
  ```
</CollapsibleSection>
=======
### WalletAccountInfo

The `WalletAccountInfo` object includes the following items in the activation response for a coin in HD mode:

| Parameter        | Type    | Description                                                                                                                                   |
| ---------------- | ------- | --------------------------------------------------------------------------------------------------------------------------------------------- |
| account\_index   | integer | `ACCOUNT_ID` child in the `m/44'/COIN'/ACCOUNT_ID'/CHAIN/ADDRESS_ID` BIP44 derivation path. **Please don't confuse with the global account.** |
| derivation\_path | string  | Derivation path up to the `COIN` child. E.g. `"m/44'/141'/0'"`                                                                                |
| total\_balance   | object  | A standard [balanceInfo](/komodo-defi-framework/api/common_structures/#balance-info) object.                                                  |
| addresses        | list    | A list of standard [AccountAddressInfo](/komodo-defi-framework/api/common_structures/activation/#account-address-info) objects.               |

```json
{
    "account_index": 0,
    "derivation_path": "m/44'/141'/0'",
    "total_balance": {
        "spendable": "23.08710255",
        "unspendable": "0"
    },
    "addresses": [
        ...
    ]
}
```
>>>>>>> 32ff73da
<|MERGE_RESOLUTION|>--- conflicted
+++ resolved
@@ -3,7 +3,6 @@
 
 # Wallet Operations Structures
 
-<<<<<<< HEAD
 ### AccountAddressInfo
 
 The `AccountAddressInfo` object includes the following items for active addresses in the activation response for a coin in HD mode:
@@ -59,25 +58,10 @@
 | network   | string (enum) | Optional, only used for UTXO coins. Network prefix for `cashaddress` format. Possible values: `bitcoincash` for BCH mainnet; `bchtest` for BCH testnet; `bchreg` for BCH regtest                   |
 
 <CollapsibleSection expandedText="Hide Examples" collapsedText="Show Examples">
-=======
-### HistoryTarget
-
-Used to specify a HD wallet `account_id` or `address_id` for [my\_tx\_history v2](/komodo-defi-framework/api/v20/wallet/tx/my_tx_history/) requests.
-
-| Parameter   | Type    | Description                                                                                                                                                                                                                                                                                                              |
-| ----------- | ------- | ------------------------------------------------------------------------------------------------------------------------------------------------------------------------------------------------------------------------------------------------------------------------------------------------------------------------ |
-| type        | string  | Filters results by `account_id` or `address_id` part of the derivation path.                                                                                                                                                                                                                                             |
-| account\_id | integer | `ACCOUNT_ID` child in the `m/44'/COIN'/ACCOUNT_ID'/CHAIN/ADDRESS_ID` BIP44 derivation path.                                                                                                                                                                                                                              |
-| address\_id | integer | Only required when `type` is `address_id`. `ADDRESS_ID` child in the `m/44'/COIN'/ACCOUNT_ID'/CHAIN/ADDRESS_ID` BIP44 derivation path.                                                                                                                                                                                   |
-| chain       | string  | Only required when `type` is `address_id`. `Internal`, or `External`. External is used for addresses that are meant to be visible outside of the wallet (e.g. for receiving payments). Internal is used for addresses which are not meant to be visible outside of the wallet and is used for return transaction change. |
-
-<CollapsibleSection expandedText="Hide Account ID Example" collapsedText="Show Account ID Example">
->>>>>>> 32ff73da
   #### Example
 
   ```json
   {
-<<<<<<< HEAD
     "format": "mixedcase"
   }
   ```
@@ -86,15 +70,10 @@
   {
     "format": "cashaddress",
     "network": "bitcoincash"
-=======
-    "type": "account_id",
-    "account_id": 77
->>>>>>> 32ff73da
-  }
-  ```
-</CollapsibleSection>
-
-<<<<<<< HEAD
+  }
+  ```
+</CollapsibleSection>
+
 ### AddressInfo
 
 The `AddressInfo` object includes the following items for a given address:
@@ -131,15 +110,6 @@
       },
       "pubkey": "036879df230663db4cd083c8eeb0f293f46abc460ad3c299b0089b72e6d472202c",
       "tickers": ["ASLP-SLP"]
-=======
-<CollapsibleSection expandedText="Hide Address ID Example" collapsedText="Show Address ID Example">
-  ```json
-  {
-    "type": "address_id",
-    "account_id": 0,
-    "chain": "External", // Accepted values: "External" and "Internal"
-    "address_id": 1
->>>>>>> 32ff73da
   }
   ```
 </CollapsibleSection>
@@ -173,7 +143,6 @@
   ```
 </CollapsibleSection>
 
-<<<<<<< HEAD
 ### BalanceInfo
 
 The `BalanceInfo` object includes the following items for a given coin or token:
@@ -322,16 +291,6 @@
   ```
 </CollapsibleSection>
 
-=======
-<Note>
-  If using the `derivation_path` parameter, the `account_id`, `chain` and `address_id` parameters are not required (and vice-versa).
-  If the `address` parameter is not provided for a HD wallet, the root derivation path will be used, for example `m/84'/2'/0'/0/0`.
-  The two examples above point to the same address. The derivation path follows the format `m/44'/COIN_ID'/ACCOUNT_ID'/CHAIN/ADDRESS_ID` (or `m/84'/COIN_ID'/ACCOUNT_ID'/CHAIN/ADDRESS_ID` for segwit coins).
-  The `coin_id` is defined in the [`coins`](https://github.com/KomodoPlatform/coins) file.
-  For more information about derivation paths, check out [this explanation](https://www.blockplate.com/blogs/blockplate/what-is-a-derivation-path).
-</Note>
-
->>>>>>> 32ff73da
 ### InputTxns
 
 The `InputTxns` object includes the following items:
@@ -362,11 +321,7 @@
 | ---------------- | ------ | ----------------------------------------------------------------------------------------------------------------------------------------------------------------------------------------------------------------------------------------------------------------------------- |
 | address          | string | The account address for a specific derivation path under the `account_index`.                                                                                                                                                                                                 |
 | derivation\_path | string | The [BIP44 derivation path](https://github.com/bitcoin/bips/blob/master/bip-0044.mediawiki) of the address. If there are no more addresses with balances within the gap limit, the address index will increment.                                                              |
-<<<<<<< HEAD
 | balance          | object | A standard [BalanceInfo](/komodo-defi-framework/api/common_structures/wallet/#balance-info) object.                                                                                                                                                                           |
-=======
-| balance          | object | A standard [balanceInfo](/komodo-defi-framework/api/common_structures/#balance-info) object.                                                                                                                                                                                  |
->>>>>>> 32ff73da
 | chain            | string | `Internal`, or `External`. External is used for addresses that are meant to be visible outside of the wallet (e.g. for receiving payments). Internal is used for addresses which are not meant to be visible outside of the wallet and is used for return transaction change. |
 
 ### PayForGas
@@ -468,7 +423,6 @@
   Confirm `new_addresses` array has the structure of `NewAddressInfo`.
 </DevComment>
 
-<<<<<<< HEAD
 ### TotalFeeInfo
 
 | Structure                   | Type             | Description                                                                                                                                                   |
@@ -569,8 +523,6 @@
 }
 ```
 
-=======
->>>>>>> 32ff73da
 ### WalletBalanceInfo
 
 The `WalletBalanceInfo` object includes the following items in the activation response for a coin in HD mode:
@@ -603,7 +555,6 @@
 | address\_id      | integer | `ADDRESS_ID` child in the `m/44'/COIN'/ACCOUNT_ID'/CHAIN/ADDRESS_ID` BIP44 derivation path.                                                                                                                                                                                   |
 | chain            | string  | `Internal`, or `External`. External is used for addresses that are meant to be visible outside of the wallet (e.g. for receiving payments). Internal is used for addresses which are not meant to be visible outside of the wallet and is used for return transaction change. |
 
-<<<<<<< HEAD
 ## Error types
 
 #### NotSufficientBalance
@@ -703,30 +654,4 @@
       "max_priority_fee_per_gas": "1.2"
   }
   ```
-</CollapsibleSection>
-=======
-### WalletAccountInfo
-
-The `WalletAccountInfo` object includes the following items in the activation response for a coin in HD mode:
-
-| Parameter        | Type    | Description                                                                                                                                   |
-| ---------------- | ------- | --------------------------------------------------------------------------------------------------------------------------------------------- |
-| account\_index   | integer | `ACCOUNT_ID` child in the `m/44'/COIN'/ACCOUNT_ID'/CHAIN/ADDRESS_ID` BIP44 derivation path. **Please don't confuse with the global account.** |
-| derivation\_path | string  | Derivation path up to the `COIN` child. E.g. `"m/44'/141'/0'"`                                                                                |
-| total\_balance   | object  | A standard [balanceInfo](/komodo-defi-framework/api/common_structures/#balance-info) object.                                                  |
-| addresses        | list    | A list of standard [AccountAddressInfo](/komodo-defi-framework/api/common_structures/activation/#account-address-info) objects.               |
-
-```json
-{
-    "account_index": 0,
-    "derivation_path": "m/44'/141'/0'",
-    "total_balance": {
-        "spendable": "23.08710255",
-        "unspendable": "0"
-    },
-    "addresses": [
-        ...
-    ]
-}
-```
->>>>>>> 32ff73da
+</CollapsibleSection>