--- conflicted
+++ resolved
@@ -3,7 +3,6 @@
 
 # Wallet Operations Structures
 
-<<<<<<< HEAD
 ### AccountAddressInfo
 
 The `AccountAddressInfo` object includes the following items for active addresses in the activation response for a coin in HD mode:
@@ -47,38 +46,10 @@
           "chain": "External",
           "address_id": 1
       }
-=======
-### AddressPath
-
-The `AddressPath` object includes the following items:
-
-| Parameter        | Type    | Description                                                                                                                                                                                                     |
-| ---------------- | ------- | --------------------------------------------------------------------------------------------------------------------------------------------------------------------------------------------------------------- |
-| account\_id      | integer | The index of the account in the wallet, starting from `0`.                                                                                                                                                      |
-| chain            | integer | Optional, only used for HD wallets. The `chain` is either `External` or `Internal`, and expressed as an integer with `External` being 0 and `Internal` being 1.                                                 |
-| address\_id      | integer | Optional, only used for HD wallets. The index of the address in the account, starting from `0`.                                                                                                                 |
-| derivation\_path | string  | Optional, only used for HD wallets. The derivation path of the address, following the format `m/44'/COIN_ID'/ACCOUNT_ID'/CHAIN/ADDRESS_ID` (or `m/84'/COIN_ID'/ACCOUNT_ID'/CHAIN/ADDRESS_ID` for segwit coins). |
-
-<Note>
-  If using the `derivation_path` parameter, the `account_id`, `chain` and `address_id` parameters are not required (and vice-versa).
-  If the `address` parameter is not provided for a HD wallet, the root derivation path will be used, for example `m/84'/2'/0'/0/0`.
-  The two examples above point to the same address. The derivation path follows the format `m/44'/COIN_ID'/ACCOUNT_ID'/CHAIN/ADDRESS_ID` (or `m/84'/COIN_ID'/ACCOUNT_ID'/CHAIN/ADDRESS_ID` for segwit coins).
-  The `coin_id` is defined in the [`coins`](https://github.com/KomodoPlatform/coins) file.
-  For more information about derivation paths, check out [this explanation](https://www.blockplate.com/blogs/blockplate/what-is-a-derivation-path).
-</Note>
-
-<CollapsibleSection expandedText="Hide Example" collapsedText="Show Example">
-  ```json
-  {
-      "account_id": 1,
-      "chain": "External",
-      "address_id": 3
->>>>>>> 1cad39aa
-  }
-  ```
-</CollapsibleSection>
-
-<<<<<<< HEAD
+  }
+  ```
+</CollapsibleSection>
+
 ## AddressFormat
 
 | Structure | Type          | Description                                                                                                                                                                                        |
@@ -143,6 +114,43 @@
   ```
 </CollapsibleSection>
 
+### AddressPath
+
+The `AddressPath` object includes the following items:
+
+| Parameter        | Type    | Description                                                                                                                                                                                                     |
+| ---------------- | ------- | --------------------------------------------------------------------------------------------------------------------------------------------------------------------------------------------------------------- |
+| account\_id      | integer | The index of the account in the wallet, starting from `0`.                                                                                                                                                      |
+| chain            | integer | Optional, only used for HD wallets. The `chain` is either `External` or `Internal`, and expressed as an integer with `External` being 0 and `Internal` being 1.                                                 |
+| address\_id      | integer | Optional, only used for HD wallets. The index of the address in the account, starting from `0`.                                                                                                                 |
+| derivation\_path | string  | Optional, only used for HD wallets. The derivation path of the address, following the format `m/44'/COIN_ID'/ACCOUNT_ID'/CHAIN/ADDRESS_ID` (or `m/84'/COIN_ID'/ACCOUNT_ID'/CHAIN/ADDRESS_ID` for segwit coins). |
+
+<Note>
+  If using the `derivation_path` parameter, the `account_id`, `chain` and `address_id` parameters are not required (and vice-versa).
+  If the `address` parameter is not provided for a HD wallet, the root derivation path will be used, for example `m/84'/2'/0'/0/0`.
+  The two examples above point to the same address. The derivation path follows the format `m/44'/COIN_ID'/ACCOUNT_ID'/CHAIN/ADDRESS_ID` (or `m/84'/COIN_ID'/ACCOUNT_ID'/CHAIN/ADDRESS_ID` for segwit coins).
+  The `coin_id` is defined in the [`coins`](https://github.com/KomodoPlatform/coins) file.
+  For more information about derivation paths, check out [this explanation](https://www.blockplate.com/blogs/blockplate/what-is-a-derivation-path).
+</Note>
+
+<CollapsibleSection expandedText="Hide Example" collapsedText="Show Example">
+  ```json
+  {
+      "account_id": 1,
+      "chain": "External",
+      "address_id": 3
+  }
+  ```
+</CollapsibleSection>
+
+<CollapsibleSection expandedText="Hide Example" collapsedText="Show Example">
+  ```json
+  {
+    "derivation_path": "m/44'/141'/1'/0/3"
+  }
+  ```
+</CollapsibleSection>
+
 ### BalanceInfo
 
 The `BalanceInfo` object includes the following items for a given coin or token:
@@ -287,12 +295,6 @@
     "account_id": 0,
     "chain": "External", // Accepted values: "External" and "Internal"
     "address_id": 1
-=======
-<CollapsibleSection expandedText="Hide Example" collapsedText="Show Example">
-  ```json
-  {
-    "derivation_path": "m/44'/141'/1'/0/3"
->>>>>>> 1cad39aa
   }
   ```
 </CollapsibleSection>
@@ -413,8 +415,21 @@
         }
     }
   ```
-<<<<<<< HEAD
-</CollapsibleSection>
+</CollapsibleSection>
+
+### ScanAddressesInfo
+
+The `ScanAddressesInfo` response object includes the following items for request in HD mode:
+
+| Parameter        | Type    | Description                                                                                                                                   |
+| ---------------- | ------- | --------------------------------------------------------------------------------------------------------------------------------------------- |
+| account\_index   | integer | `ACCOUNT_ID` child in the `m/44'/COIN'/ACCOUNT_ID'/CHAIN/ADDRESS_ID` BIP44 derivation path. **Please don't confuse with the global account.** |
+| derivation\_path | string  | The [BIP44 derivation path](https://github.com/bitcoin/bips/blob/master/bip-0044.mediawiki) of the account.                                   |
+| new\_addresses   | list    | A list of standard [NewAddressInfo](/komodo-defi-framework/api/common_structures/wallet/#new-address-info) objects.                           |
+
+<DevComment>
+  Confirm `new_addresses` array has the structure of `NewAddressInfo`.
+</DevComment>
 
 ### TotalFeeInfo
 
@@ -490,20 +505,6 @@
   }
   ```
 </CollapsibleSection>
-
-### ScanAddressesInfo
-
-The `ScanAddressesInfo` response object includes the following items for request in HD mode:
-
-| Parameter        | Type    | Description                                                                                                                                   |
-| ---------------- | ------- | --------------------------------------------------------------------------------------------------------------------------------------------- |
-| account\_index   | integer | `ACCOUNT_ID` child in the `m/44'/COIN'/ACCOUNT_ID'/CHAIN/ADDRESS_ID` BIP44 derivation path. **Please don't confuse with the global account.** |
-| derivation\_path | string  | The [BIP44 derivation path](https://github.com/bitcoin/bips/blob/master/bip-0044.mediawiki) of the account.                                   |
-| new\_addresses   | list    | A list of standard [NewAddressInfo](/komodo-defi-framework/api/common_structures/wallet/#new-address-info) objects.                           |
-
-<DevComment>
-  Confirm `new_addresses` array has the structure of `NewAddressInfo`.
-</DevComment>
 
 ### WalletAccountInfo
 
@@ -652,6 +653,13 @@
   "id": 0
 }
 ```
-=======
-</CollapsibleSection>
->>>>>>> 1cad39aa
+
+<CollapsibleSection expandedText="Hide EIP1559 Example" collapsedText="Show EIP1559 Example">
+  ```json
+  {
+      "tx_type": "Eip1559",
+      "max_fee_per_gas": "1234.567",
+      "max_priority_fee_per_gas": "1.2"
+  }
+  ```
+</CollapsibleSection>