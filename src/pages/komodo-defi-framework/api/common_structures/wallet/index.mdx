--- conflicted
+++ resolved
@@ -50,7 +50,6 @@
 
 The `InputTxns` object includes the following items:
 
-<<<<<<< HEAD
 | Parameter        | Type    | Description                                                                                                                                         |
 | ---------------- | ------- | --------------------------------------------------------------------------------------------------------------------------------------------------- |
 | tx\_hash         | string  | The transaction id of an unspent transaction from the same wallet output.                                                                           |
@@ -58,14 +57,6 @@
 | script\_pub\_key | string  | The [scriptpubkey](https://learnmeabitcoin.com/technical/scriptPubKey) of this unspent transaction output.                                          |
 | amount           | float   | The value of this unspent transaction output.                                                                                                       |
 | amount           |         |                                                                                                                                                     |
-=======
-| Parameter        | Type    | Description                                                                                                                                                                                                                                         |
-| ---------------- | ------- | --------------------------------------------------------------------------------------------------------------------------------------------------------------------------------------------------------------------------------------------------- |
-| tx\_hash         | string  | The transaction id of an unspent transaction from the same wallet output.                                                                                                                                                                           |
-| index            | integer | The \[output index([https://bitcoin.stackexchange.com/questions/100765/what-does-the-index-of-an-utxo-stand-for](https://bitcoin.stackexchange.com/questions/100765/what-does-the-index-of-an-utxo-stand-for))] of this unspent transaction output. |
-| script\_pub\_key | string  | The [scriptpubkey](https://learnmeabitcoin.com/technical/scriptPubKey) of this unspent transaction output.                                                                                                                                          |
-| amount           | decimal | The value of this unspent transaction output.                                                                                                                                                                                                       |
->>>>>>> d8536727
 
 <CollapsibleSection expandedText="Hide Example" collapsedText="Show Example">
   ```json
