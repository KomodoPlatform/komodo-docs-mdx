--- conflicted
+++ resolved
@@ -3,7 +3,6 @@
 
 # Wallet Common Structures
 
-<<<<<<< HEAD
 ## wallet\_common\_structures {{label : 'wallet_common_structures', tag : 'structures'}}
 
 ### AccountAddressInfo
@@ -16,17 +15,6 @@
 | derivation\_path | string |     ✓    | The [BIP44 derivation path](https://github.com/bitcoin/bips/blob/master/bip-0044.mediawiki) of the address. |
 | chain            | string |     ✓    | `External` or `Internal`, as defined in the activation request.                                             |
 | balance          | object |     ✓    | A standard [BalanceInfo](/komodo-defi-framework/api/common_structures/wallet/#balance-info) object.         |
-=======
-### AccountAddressInfo
-
-The `AccountAddressInfo` object includes the following items for active addresses in the activation response for a coin in HD mode:
-
-| Parameter        | Type   | Description                                                                                                 |
-| ---------------- | ------ | ----------------------------------------------------------------------------------------------------------- |
-| address          | string | The account address for a specific derivation path under the `account_index`.                               |
-| derivation\_path | string | The [BIP44 derivation path](https://github.com/bitcoin/bips/blob/master/bip-0044.mediawiki) of the address. |
-| chain            | string | `External` or `Internal`, as defined in the activation request.                                             |
-| balance          | object | A standard [BalanceInfo](/komodo-defi-framework/api/common_structures/wallet/#balance-info) object.         |
 
 <CollapsibleSection expandedText="Hide Example" collapsedText="Show Example">
   ```json
@@ -46,39 +34,6 @@
 
 The `AddressDerivationPath` object defines the account / change / address\_index of the [derivation path](https://medium.com/mycrypto/wtf-is-a-derivation-path-c3493ca2eb52) used for your wallet. Using different values for `account_id` or `address_id` parameters will result in a different address and private key for each combination. The `chain` parameter is used to specify if the change from a transaction. Set to `External` for addresses that are intended to be visible outside of the wallet (e.g. for receiving payments). `Internal` is used for addresses which are not meant to be visible outside of the wallet and is used to return the leftover change from a transaction.
 
-| Parameter   | Type    | Description                                                                              |
-| ----------- | ------- | ---------------------------------------------------------------------------------------- |
-| account\_id | integer | Optional, defaults to `0`. Used as a layer of separation or hierarchy.                   |
-| chain       | string  | Optional. Accepted values are `External` (0) and `Internal` (1). Defaults to `External`. |
-| address\_id | integer | Optional, defaults to `0`. Used as a layer of separation or hierarchy.                   |
->>>>>>> 52733584
-
-<CollapsibleSection expandedText="Hide Example" collapsedText="Show Example">
-  ```json
-  {
-<<<<<<< HEAD
-      "address": "RXNtAyDSsY3DS3VxTpJegzoHU9bUX54j56",
-      "derivation_path": "m/44'/141'/0'/0/0",
-      "chain": "External",
-      "balance": {
-          "spendable": "7.64018255",
-          "unspendable": "0"
-=======
-      "path_to_address": {
-          "account_id": 0,
-          "chain": "External",
-          "address_id": 1
->>>>>>> 52733584
-      }
-  }
-  ```
-</CollapsibleSection>
-
-<<<<<<< HEAD
-### AddressDerivationPath
-
-The `AddressDerivationPath` object defines the account / change / address\_index of the [derivation path](https://medium.com/mycrypto/wtf-is-a-derivation-path-c3493ca2eb52) used for your wallet. Using different values for `account_id` or `address_id` parameters will result in a different address and private key for each combination. The `chain` parameter is used to specify if the change from a transaction. Set to `External` for addresses that are intended to be visible outside of the wallet (e.g. for receiving payments). `Internal` is used for addresses which are not meant to be visible outside of the wallet and is used to return the leftover change from a transaction.
-
 | Parameter   | Type    | Required |   Default  | Description                                            |
 | ----------- | ------- | :------: | :--------: | ------------------------------------------------------ |
 | account\_id | integer |     ✗    |     `0`    | Used as a layer of separation or hierarchy.            |
@@ -109,20 +64,6 @@
 
   ```json
   {
-=======
-## AddressFormat
-
-| Structure | Type          | Description                                                                                                                                                                                        |
-| --------- | ------------- | -------------------------------------------------------------------------------------------------------------------------------------------------------------------------------------------------- |
-| format    | string (enum) | address format to which the input address should be converted. Possible values: `mixedcase` for ETH/ERC20 coins; `cashaddress` or `standard` for UTXO coins; `contract` or `wallet` for QTUM/QRC20 |
-| network   | string (enum) | Optional, only used for UTXO coins. Network prefix for `cashaddress` format. Possible values: `bitcoincash` for BCH mainnet; `bchtest` for BCH testnet; `bchreg` for BCH regtest                   |
-
-<CollapsibleSection expandedText="Hide Examples" collapsedText="Show Examples">
-  #### Example
-
-  ```json
-  {
->>>>>>> 52733584
     "format": "mixedcase"
   }
   ```
@@ -139,21 +80,12 @@
 
 The `AddressInfo` object includes the following items for a given address:
 
-<<<<<<< HEAD
 | Parameter          | Type   | Required | Description                                                                                                                                                    |
 | ------------------ | ------ | :------: | -------------------------------------------------------------------------------------------------------------------------------------------------------------- |
 | balances           | object |     ✗    | A standard [balanceInfos](/komodo-defi-framework/api/common_structures/wallet/#balance-info) object. Not included in responses where `get_balances` is `false` |
 | derivation\_method | object |     ✓    | A standard [DerivationMethod](/komodo-defi-framework/api/common_structures/wallet/#derivation-method) object                                                   |
 | pubkey             | string |     ✓    | The public key associated with the seed used to launch Komodo DeFi Framework                                                                                   |
 | tickers            | array  |     ✗    | A list of tokens which were successfully activated. Only included in responses where `get_balances` is `false`                                                 |
-=======
-| Parameter          | Type   | Description                                                                                                                                                    |
-| ------------------ | ------ | -------------------------------------------------------------------------------------------------------------------------------------------------------------- |
-| balances           | object | A standard [balanceInfos](/komodo-defi-framework/api/common_structures/wallet/#balance-info) object. Not included in responses where `get_balances` is `false` |
-| derivation\_method | object | A standard [DerivationMethod](/komodo-defi-framework/api/common_structures/wallet/#derivation-method) object                                                   |
-| pubkey             | string | The public key associated with the seed used to launch Komodo DeFi Framework                                                                                   |
-| tickers            | array  | A list of tokens which were successfully activated. Only included in responses where `get_balances` is `false`                                                 |
->>>>>>> 52733584
 
 <CollapsibleSection expandedText="Hide Examples" collapsedText="Show Examples">
   #### Example with balances
@@ -217,17 +149,10 @@
 
 The `BalanceInfo` object includes the following items for a given coin or token:
 
-<<<<<<< HEAD
 | Parameter   | Type             | Required | Description                                                                                                              |
 | ----------- | ---------------- | :------: | ------------------------------------------------------------------------------------------------------------------------ |
 | spendable   | string (numeric) |     ✓    | The available amount of a coin or token which is ready to be traded or withdrawn.                                        |
 | unspendable | string (numeric) |     ✓    | The amount of a coin or token which is awaiting confirmation on the block chain for an incoming or outgoing transaction. |
-=======
-| Parameter   | Type             | Description                                                                                                              |
-| ----------- | ---------------- | ------------------------------------------------------------------------------------------------------------------------ |
-| spendable   | string (numeric) | The available amount of a coin or token which is ready to be traded or withdrawn.                                        |
-| unspendable | string (numeric) | The amount of a coin or token which is awaiting confirmation on the block chain for an incoming or outgoing transaction. |
->>>>>>> 52733584
 
 <CollapsibleSection expandedText="Hide Example" collapsedText="Show Example">
   ```json
@@ -242,154 +167,18 @@
 
 The `DerivationMethod` object includes the following items for a given coin or token:
 
-<<<<<<< HEAD
 | Parameter | Type   | Required | Description                                                                     |
 | --------- | ------ | :------: | ------------------------------------------------------------------------------- |
 | type      | string |     ✓    | Defines how keypairs will be generated. Possible values: `Iguana` or `HDWallet` |
-=======
-| Parameter | Type   | Description                                                                     |
-| --------- | ------ | ------------------------------------------------------------------------------- |
-| type      | string | Defines how keypairs will be generated. Possible values: `Iguana` or `HDWallet` |
->>>>>>> 52733584
 
 <Note>
   Using the same seed or private key to generate keypairs using different derivation methods will result in a different address and private key for each method.
 </Note>
 
 Where the value indicates:
-<<<<<<< HEAD
 
 *   `Iguana`: The coin or token is was activated using Iguana derivation (default).
 *   `HDWallet`: The coin or token is was activated using a Hierarchical Deterministic (HD) Wallet derivation path.
-=======
-
-*   `Iguana`: The coin or token is was activated using Iguana derivation (default).
-*   `HDWallet`: The coin or token is was activated using a Hierarchical Deterministic (HD) Wallet derivation path.
-
-<CollapsibleSection expandedText="Hide Example" collapsedText="Show Example">
-  ```json
-  {
-      "type": "Iguana"
-  }
-  ```
-</CollapsibleSection>
-
-### ExtendedFeeInfo
-
-| Structure                | Type             | Description                                                                                                                                                   |
-| ------------------------ | ---------------- | ------------------------------------------------------------------------------------------------------------------------------------------------------------- |
-| coin                     | string           | the fee is paid from the user's balance of this coin. This coin name may differ from the `base` or `rel` coins. For example, ERC20 fees are paid by ETH (gas) |
-| amount                   | string (numeric) | fee amount (in decimal representation)                                                                                                                        |
-| amount\_rat              | rational         | fee amount (in rational representation)                                                                                                                       |
-| amount\_fraction         | fraction         | fee amount (in fraction representation)                                                                                                                       |
-| amount\_fraction         | fraction         | fee amount (in fraction representation)                                                                                                                       |
-| paid\_from\_trading\_vol | bool             | whether the fee is paid from trading volume and not use actual `coin` balance                                                                                 |
-
-### FeeInfo
-
-The `FeeInfo` response object includes the following items for [withdraw (v2)](/komodo-defi-framework/api/v20/wallet/tx/withdraw/) requests:
-
-| Parameter  | Type             | Description                                                                                                                               |
-| ---------- | ---------------- | ----------------------------------------------------------------------------------------------------------------------------------------- |
-| type       | string           | Type of transaction fee. Possible values: `UtxoFixed`, `UtxoPerKbyte`, `UtxoPriority`, `EthGas`, `Qrc20Gas`, `CosmosGas`                  |
-| amount     | string (numeric) | Fee amount in coin units, used only when type is `UtxoFixed` (fixed amount not depending on tx size) or `UtxoPerKbyte` (amount per Kbyte) |
-| priority   | string           | Used only when type is `UtxoPriority`. Possible values: 'Low', 'Normal', 'High'.                                                          |
-| gas\_price | string (numeric) | Used only when fee type is `Qrc20Gas` or `EthGas`; sets the gas price in `gwei` units.                                                    |
-| gas\_price | number (double)  | Used only when fee type is `CosmosGas`; sets the gas price.                                                                               |
-| gas        | number (integer) | Used only when fee type is `EthGas`; sets the gas limit for transaction                                                                   |
-| gas\_limit | number (integer) | Used only when fee type is `Qrc20Gas` or `CosmosGas`; sets the gas limit for transaction                                                  |
-
-<CollapsibleSection expandedText="Hide Example" collapsedText="Show Example">
-  #### Examples
-
-  ```json
-  {
-    "type": "UtxoFixed",
-    "amount": "0.0001"
-  }
-  ```
-
-  ```json
-  {
-    "type": "UtxoPerKbyte",
-    "amount": "0.0001"
-  }
-  ```
-
-  ```json
-  {
-    "type": "UtxoPriority",
-    "priority": "Low"
-  }
-  ```
-
-  ```json
-  {
-    "type": "EthGas",
-    "gas_price": "10",
-    "gas": 21000
-  }
-  ```
-
-  ```json
-  {
-    "type": "Qrc20Gas",
-    "gas_price": "10",
-    "gas_limit": 21000
-  }
-  ```
-
-  ```json
-  {
-    "type": "CosmosGas",
-    "gas_price": 0.05,
-    "gas_limit": 21000
-  }
-  ```
-</CollapsibleSection>
-
-### HistoryTarget
-
-Used to specify a HD wallet `account_id` or `address_id` for [my\_tx\_history v2](/komodo-defi-framework/api/v20/wallet/tx/my_tx_history/) requests.
-
-| Parameter   | Type    | Description                                                                                                                                                                                                                                                                                                              |
-| ----------- | ------- | ------------------------------------------------------------------------------------------------------------------------------------------------------------------------------------------------------------------------------------------------------------------------------------------------------------------------ |
-| type        | string  | Filters results by `account_id` or `address_id` part of the derivation path.                                                                                                                                                                                                                                             |
-| account\_id | integer | `ACCOUNT_ID` child in the `m/44'/COIN'/ACCOUNT_ID'/CHAIN/ADDRESS_ID` BIP44 derivation path.                                                                                                                                                                                                                              |
-| address\_id | integer | Only required when `type` is `address_id`. `ADDRESS_ID` child in the `m/44'/COIN'/ACCOUNT_ID'/CHAIN/ADDRESS_ID` BIP44 derivation path.                                                                                                                                                                                   |
-| chain       | string  | Only required when `type` is `address_id`. `Internal`, or `External`. External is used for addresses that are meant to be visible outside of the wallet (e.g. for receiving payments). Internal is used for addresses which are not meant to be visible outside of the wallet and is used for return transaction change. |
-
-<CollapsibleSection expandedText="Hide Example" collapsedText="Show Example">
-  #### Example
-
-  ```json
-  {
-    "type": "account_id",
-    "account_id": 77
-  }
-  ```
-
-  ```json
-  {
-    "type": "address_id",
-    "account_id": 0,
-    "chain": "External", // Accepted values: "External" and "Internal"
-    "address_id": 1
-  }
-  ```
-</CollapsibleSection>
-
-### InputTxns
-
-The `InputTxns` object includes the following items:
-
-| Parameter        | Type    | Description                                                                                                                                         |
-| ---------------- | ------- | --------------------------------------------------------------------------------------------------------------------------------------------------- |
-| tx\_hash         | string  | The transaction id of an unspent transaction from the same wallet output.                                                                           |
-| index            | integer | The [output index](https://bitcoin.stackexchange.com/questions/100765/what-does-the-index-of-an-utxo-stand-for) of this unspent transaction output. |
-| script\_pub\_key | string  | The [scriptpubkey](https://learnmeabitcoin.com/technical/scriptPubKey) of this unspent transaction output.                                          |
-| amount           | float   | The value of this unspent transaction output.                                                                                                       |
->>>>>>> 52733584
 
 <CollapsibleSection expandedText="Hide Example" collapsedText="Show Example">
   ```json
@@ -449,21 +238,12 @@
 
 The `NewAddressInfo` response object includes the following items for request in HD mode:
 
-<<<<<<< HEAD
 | Parameter        | Type   | Required | Description                                                                                                                                                                                                                                                                   |
 | ---------------- | ------ | :------: | ----------------------------------------------------------------------------------------------------------------------------------------------------------------------------------------------------------------------------------------------------------------------------- |
 | address          | string |     ✓    | The account address for a specific derivation path under the `account_index`.                                                                                                                                                                                                 |
 | derivation\_path | string |     ✓    | The [BIP44 derivation path](https://github.com/bitcoin/bips/blob/master/bip-0044.mediawiki) of the address. If there are no more addresses with balances within the gap limit, the address index will increment.                                                              |
 | balance          | object |     ✓    | A standard [BalanceInfo](/komodo-defi-framework/api/common_structures/wallet/#balance-info) object.                                                                                                                                                                           |
 | chain            | string |     ✓    | `Internal`, or `External`. External is used for addresses that are meant to be visible outside of the wallet (e.g. for receiving payments). Internal is used for addresses which are not meant to be visible outside of the wallet and is used for return transaction change. |
-=======
-| Parameter        | Type   | Description                                                                                                                                                                                                                                                                   |
-| ---------------- | ------ | ----------------------------------------------------------------------------------------------------------------------------------------------------------------------------------------------------------------------------------------------------------------------------- |
-| address          | string | The account address for a specific derivation path under the `account_index`.                                                                                                                                                                                                 |
-| derivation\_path | string | The [BIP44 derivation path](https://github.com/bitcoin/bips/blob/master/bip-0044.mediawiki) of the address. If there are no more addresses with balances within the gap limit, the address index will increment.                                                              |
-| balance          | object | A standard [BalanceInfo](/komodo-defi-framework/api/common_structures/wallet/#balance-info) object.                                                                                                                                                                           |
-| chain            | string | `Internal`, or `External`. External is used for addresses that are meant to be visible outside of the wallet (e.g. for receiving payments). Internal is used for addresses which are not meant to be visible outside of the wallet and is used for return transaction change. |
->>>>>>> 52733584
 
 ### PayForGas
 
@@ -662,7 +442,6 @@
 
 ### TotalFeeInfo
 
-<<<<<<< HEAD
 | Parameter                   | Type             | Required | Description                                                                                                                                                   |
 | --------------------------- | ---------------- | :------: | ------------------------------------------------------------------------------------------------------------------------------------------------------------- |
 | coin                        | string           |     ✓    | the fee is paid from the user's balance of this coin. This coin name may differ from the `base` or `rel` coins. For example, ERC20 fees are paid by ETH (gas) |
@@ -672,23 +451,11 @@
 | required\_balance           | string (numeric) |     ✓    | the required `coin` balance to pay the fee                                                                                                                    |
 | required\_balance\_rat      | rational         |     ✓    | `required_balance` in rational representation                                                                                                                 |
 | required\_balance\_fraction | fraction         |     ✓    | `required_balance` in fraction representation                                                                                                                 |
-=======
-| Structure                   | Type             | Description                                                                                                                                                   |
-| --------------------------- | ---------------- | ------------------------------------------------------------------------------------------------------------------------------------------------------------- |
-| coin                        | string           | the fee is paid from the user's balance of this coin. This coin name may differ from the `base` or `rel` coins. For example, ERC20 fees are paid by ETH (gas) |
-| amount                      | string (numeric) | fee amount (in decimal representation)                                                                                                                        |
-| amount\_rat                 | rational         | fee amount (in rational representation)                                                                                                                       |
-| amount\_fraction            | fraction         | fee amount (in fraction representation)                                                                                                                       |
-| required\_balance           | string (numeric) | the required `coin` balance to pay the fee                                                                                                                    |
-| required\_balance\_rat      | rational         | `required_balance` in rational representation                                                                                                                 |
-| required\_balance\_fraction | fraction         | `required_balance` in fraction representation                                                                                                                 |
->>>>>>> 52733584
 
 ### WithdrawFee
 
 The `WithdrawFee` object varies depending on the coin or token type. Refer to the examples to view the object structure for each type.
 
-<<<<<<< HEAD
 | Parameter       | Type           | Required | Description                                                                       |
 | --------------- | -------------- | :------: | --------------------------------------------------------------------------------- |
 | type            | string         |     ✓    | The fee type. Either `Utxo`, `Tendermint`, `Qrc20` or `Eth`.                      |
@@ -700,19 +467,6 @@
 | miner\_fee      | numeric string |     ✗    | `Tendermint` type only. Fee to mine the transaction.                              |
 | total\_fee      | numeric string |     ✗    | `Eth` type only. Gas price multiplied by gas amount.                              |
 | total\_gas\_fee | numeric string |     ✗    | `Qrc20` type only. Gas price multiplied by gas amount.                            |
-=======
-| Parameter       | Type           | Description                                                                       |
-| --------------- | -------------- | --------------------------------------------------------------------------------- |
-| type            | string         | The fee type. Either `Utxo`, `Tendermint`, `Qrc20` or `Eth`.                      |
-| amount          | numeric string | `Utxo` or `Tendermint` type only. The fee amount.                                 |
-| coin            | string         | The coin which will be used to pay the transaction fee.                           |
-| gas             | integer        | `Eth` type only. The amount of gas to be used for the transaction.                |
-| gas\_price      | numeric string | `Eth` or `Qrc20` type only. Price per unit of gas to be used for the transaction. |
-| gas\_limit      | numeric string | `Tendermint` or `Qrc20` type only. Maximum gas to be used for the transaction.    |
-| miner\_fee      | numeric string | `Tendermint` type only. Fee to mine the transaction.                              |
-| total\_fee      | numeric string | `Eth` type only. Gas price multiplied by gas amount.                              |
-| total\_gas\_fee | numeric string | `Qrc20` type only. Gas price multiplied by gas amount.                            |
->>>>>>> 52733584
 
 <CollapsibleSection expandedText="Hide Examples" collapsedText="Show Examples">
   #### Example of Eth type
@@ -765,21 +519,12 @@
 
 The `WalletAccountInfo` object includes the following items in the activation response for a coin in HD mode:
 
-<<<<<<< HEAD
 | Parameter        | Type    | Required | Description                                                                                                                                   |
 | ---------------- | ------- | :------: | --------------------------------------------------------------------------------------------------------------------------------------------- |
 | account\_index   | integer |     ✓    | `ACCOUNT_ID` child in the `m/44'/COIN'/ACCOUNT_ID'/CHAIN/ADDRESS_ID` BIP44 derivation path. **Please don't confuse with the global account.** |
 | derivation\_path | string  |     ✓    | Derivation path up to the `COIN` child. E.g. `"m/44'/141'/0'"`                                                                                |
 | total\_balance   | object  |     ✓    | A standard [BalanceInfo](/komodo-defi-framework/api/common_structures/wallet/#balance-info) object.                                           |
 | addresses        | list    |     ✓    | A list of standard [AccountAddressInfo](/komodo-defi-framework/api/common_structures/wallet/#account-address-info) objects.                   |
-=======
-| Parameter        | Type    | Description                                                                                                                                   |
-| ---------------- | ------- | --------------------------------------------------------------------------------------------------------------------------------------------- |
-| account\_index   | integer | `ACCOUNT_ID` child in the `m/44'/COIN'/ACCOUNT_ID'/CHAIN/ADDRESS_ID` BIP44 derivation path. **Please don't confuse with the global account.** |
-| derivation\_path | string  | Derivation path up to the `COIN` child. E.g. `"m/44'/141'/0'"`                                                                                |
-| total\_balance   | object  | A standard [BalanceInfo](/komodo-defi-framework/api/common_structures/wallet/#balance-info) object.                                           |
-| addresses        | list    | A list of standard [AccountAddressInfo](/komodo-defi-framework/api/common_structures/wallet/#account-address-info) objects.                   |
->>>>>>> 52733584
 
 ```json
 {
@@ -830,7 +575,6 @@
 ## Error types
 
 #### NotSufficientBalance
-<<<<<<< HEAD
 
 The `available` balance is not sufficient to transfer the specified amount.
 
@@ -840,17 +584,6 @@
 | available | string (numeric) |     ✓    | the balance available for transfer                                                                                                                     |
 | required  | string (numeric) |     ✓    | the amount required to transfer the specified amount. This amount is necessary but may not be sufficient                                               |
 
-=======
-
-The `available` balance is not sufficient to transfer the specified amount.
-
-| Structure | Type             | Description                                                                                                                                            |
-| --------- | ---------------- | ------------------------------------------------------------------------------------------------------------------------------------------------------ |
-| coin      | string           | the name of the coin which balance is not sufficient. This coin name may differ from the requested coin. For example, ERC20 fees are paid by ETH (gas) |
-| available | string (numeric) | the balance available for transfer                                                                                                                     |
-| required  | string (numeric) | the amount required to transfer the specified amount. This amount is necessary but may not be sufficient                                               |
-
->>>>>>> 52733584
 #### Response (NotSufficientBalance error)
 
 ```json
@@ -866,7 +599,6 @@
     "required": "1000.00001"
   },
   "id": 0
-<<<<<<< HEAD
 }
 ```
 
@@ -967,78 +699,6 @@
     "accrued_rewards": {
       "NotAccruedReason": "UtxoAmountLessThanTen"
     }
-=======
-}
-```
-
-#### ZeroBalanceToWithdrawMax
-
-The available balance is zero.
-
-| Structure | Type | Description |
-| --------- | ---- | ----------- |
-| (none)    |      |             |
-
-#### AmountTooLow
-
-The specified amount is too low. Required at least `threshold`.
-
-| Structure | Type             | Description                                          |
-| --------- | ---------------- | ---------------------------------------------------- |
-| amount    | string (numeric) | the amount the user was willing to transfer          |
-| threshold | string (numeric) | the `amount` has not to be less than the `threshold` |
-
-#### InvalidAddress
-
-The specified `to` address is not valid.
-
-| Structure | Type   | Description           |
-| --------- | ------ | --------------------- |
-| (none)    | string | the error description |
-
-#### InvalidFeePolicy
-
-The specified `fee` is not valid.
-
-| Structure | Type   | Description           |
-| --------- | ------ | --------------------- |
-| (none)    | string | the error description |
-
-#### Response (InvalidFeePolicy error - attempt to use EthGas for UTXO coin)
-
-```json
-{
-  "mmrpc": "2.0",
-  "error": "Invalid fee policy: Expected 'UtxoFixed' or 'UtxoPerKbyte' fee types, found EthGas",
-  "error_path": "utxo_common",
-  "error_trace": "utxo_common:1371]",
-  "error_type": "InvalidFeePolicy",
-  "error_data": "Expected 'UtxoFixed' or 'UtxoPerKbyte' fee types, found EthGas",
-  "id": 0
-}
-```
-
-#### Response (InvalidFeePolicy error - attempt to use UtxoFixed or UtxoPerKbyte for ETH coin)
-
-```json
-{
-  "mmrpc": "2.0",
-  "error": "Invalid fee policy: Expected 'EthGas' fee type, found UtxoFixed",
-  "error_path": "eth",
-  "error_trace": "eth:535]",
-  "error_type": "InvalidFeePolicy",
-  "error_data": "Expected 'EthGas' fee type, found UtxoFixed",
-  "id": 0
-}
-```
-
-<CollapsibleSection expandedText="Hide EIP1559 Example" collapsedText="Show EIP1559 Example">
-  ```json
-  {
-      "tx_type": "Eip1559",
-      "max_fee_per_gas": "1234.567",
-      "max_priority_fee_per_gas": "1.2"
->>>>>>> 52733584
   }
   ```
 </CollapsibleSection>