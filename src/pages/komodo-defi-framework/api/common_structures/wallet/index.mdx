export const title = "Komodo DeFi SDK Common Structures: Wallet Operations";
export const description = "Starting with version beta-2.1.3434, the Komodo DeFi SDK supports the standardized protocol format called mmrpc 2.0.";

# Wallet Operations Structures

<<<<<<< HEAD
### HistoryTarget

Used to specify a HD wallet `account_id` or `address_id` for [my\_tx\_history v2](/komodo-defi-framework/api/v20/wallet/tx/my_tx_history/) requests.

| Parameter   | Type    | Description                                                                                                                                                                                                                                                                                                              |
| ----------- | ------- | ------------------------------------------------------------------------------------------------------------------------------------------------------------------------------------------------------------------------------------------------------------------------------------------------------------------------ |
| type        | string  | Filters results by `account_id` or `address_id` part of the derivation path.                                                                                                                                                                                                                                             |
| account\_id | integer | `ACCOUNT_ID` child in the `m/44'/COIN'/ACCOUNT_ID'/CHAIN/ADDRESS_ID` BIP44 derivation path.                                                                                                                                                                                                                              |
| address\_id | integer | Only required when `type` is `address_id`. `ADDRESS_ID` child in the `m/44'/COIN'/ACCOUNT_ID'/CHAIN/ADDRESS_ID` BIP44 derivation path.                                                                                                                                                                                   |
| chain       | string  | Only required when `type` is `address_id`. `Internal`, or `External`. External is used for addresses that are meant to be visible outside of the wallet (e.g. for receiving payments). Internal is used for addresses which are not meant to be visible outside of the wallet and is used for return transaction change. |

<CollapsibleSection expandedText="Hide Example" collapsedText="Show Example">
  #### Example

  ```json
  {
    "type": "account_id",
    "account_id": 77
=======
### AddressPath

The `AddressPath` object includes the following items:

| Parameter        | Type    | Description                                                                                                                                                                                                     |
| ---------------- | ------- | --------------------------------------------------------------------------------------------------------------------------------------------------------------------------------------------------------------- |
| account\_id      | integer | The index of the account in the wallet, starting from `0`.                                                                                                                                                      |
| chain            | integer | Optional, only used for HD wallets. The `chain` is either `External` or `Internal`, and expressed as an integer with `External` being 0 and `Internal` being 1.                                                 |
| address\_id      | integer | Optional, only used for HD wallets. The index of the address in the account, starting from `0`.                                                                                                                 |
| derivation\_path | string  | Optional, only used for HD wallets. The derivation path of the address, following the format `m/44'/COIN_ID'/ACCOUNT_ID'/CHAIN/ADDRESS_ID` (or `m/84'/COIN_ID'/ACCOUNT_ID'/CHAIN/ADDRESS_ID` for segwit coins). |

<Note>
  If using the `derivation_path` parameter, the `account_id`, `chain` and `address_id` parameters are not required (and vice-versa).
  If the `address` parameter is not provided for a HD wallet, the root derivation path will be used, for example `m/84'/2'/0'/0/0`.
  The two examples above point to the same address. The derivation path follows the format `m/44'/COIN_ID'/ACCOUNT_ID'/CHAIN/ADDRESS_ID` (or `m/84'/COIN_ID'/ACCOUNT_ID'/CHAIN/ADDRESS_ID` for segwit coins).
  The `coin_id` is defined in the [`coins`](https://github.com/KomodoPlatform/coins) file.
  For more information about derivation paths, check out [this explanation](https://www.blockplate.com/blogs/blockplate/what-is-a-derivation-path).
</Note>

<CollapsibleSection expandedText="Hide Example" collapsedText="Show Example">
  ```json
  {
      "account_id": 1,
      "chain": "External",
      "address_id": 3
>>>>>>> 1cad39aa
  }
  ```

<<<<<<< HEAD
  ```json
  {
    "type": "address_id",
    "account_id": 0,
    "chain": "External", // Accepted values: "External" and "Internal"
    "address_id": 1
=======
<CollapsibleSection expandedText="Hide Example" collapsedText="Show Example">
  ```json
  {
    "derivation_path": "m/44'/141'/1'/0/3"
>>>>>>> 1cad39aa
  }
  ```
</CollapsibleSection>

### InputTxns

The `InputTxns` object includes the following items:

| Parameter        | Type    | Description                                                                                                                                         |
| ---------------- | ------- | --------------------------------------------------------------------------------------------------------------------------------------------------- |
| tx\_hash         | string  | The transaction id of an unspent transaction from the same wallet output.                                                                           |
| index            | integer | The [output index](https://bitcoin.stackexchange.com/questions/100765/what-does-the-index-of-an-utxo-stand-for) of this unspent transaction output. |
| script\_pub\_key | string  | The [scriptpubkey](https://learnmeabitcoin.com/technical/scriptPubKey) of this unspent transaction output.                                          |
| amount           | float   | The value of this unspent transaction output.                                                                                                       |
| amount           |         |                                                                                                                                                     |

<CollapsibleSection expandedText="Hide Example" collapsedText="Show Example">
  ```json
    {
        "tx_hash": "0d23d763f12d77a337cc16df2696ac3f48552dda373c9977fa1f5dd8d5025cb2",
        "index": 1,
        "script_pub_key": "001449e3b6b4684c4d4a914b29411af51843c59bfff0",
        "amount": 0.00001000
    }
  ```
</CollapsibleSection>

### NewAddressInfo

The `NewAddressInfo` response object includes the following items for request in HD mode:

| Parameter        | Type   | Description                                                                                                                                                                                                                                                                   |
| ---------------- | ------ | ----------------------------------------------------------------------------------------------------------------------------------------------------------------------------------------------------------------------------------------------------------------------------- |
| address          | string | The account address for a specific derivation path under the `account_index`.                                                                                                                                                                                                 |
| derivation\_path | string | The [BIP44 derivation path](https://github.com/bitcoin/bips/blob/master/bip-0044.mediawiki) of the address. If there are no more addresses with balances within the gap limit, the address index will increment.                                                              |
| balance          | object | A standard [balanceInfo](/komodo-defi-framework/api/common_structures/#balance-info) object.                                                                                                                                                                                  |
| chain            | string | `Internal`, or `External`. External is used for addresses that are meant to be visible outside of the wallet (e.g. for receiving payments). Internal is used for addresses which are not meant to be visible outside of the wallet and is used for return transaction change. |

### PayForGas

The `PayForGas` object includes the following items:

| Parameter                    | Type    | Description                                                                                                                                                                  |
| ---------------------------- | ------- | ---------------------------------------------------------------------------------------------------------------------------------------------------------------------------- |
| tx\_type                     | string  | ETH/EVM coins and tokens only. Options are `Legacy` or `Eip1559`. The type of transaction values being configured.                                                           |
| gas\_price                   | decimal | Only used if tx\_type is `Legacy`. Values are in Gwei. The maximium price per gas unit the user is willing to pay for the transaction.                                       |
| max\_fee\_per\_gas           | decimal | Only used if tx\_type is `Eip1559`. Values are in Gwei. The maximum amount to pay per unit of gas to get your transaction included in a block.                               |
| max\_priority\_fee\_per\_gas | decimal | Only used if tx\_type is `Eip1559`. Values are in Gwei. This is paid directly to the miner, and can be set by the user to attract minimal delay in transaction confirmation. |
| min\_wait\_time              | integer | Optional, only used if tx\_type is `Eip1559`. Estimated minimum transaction wait time in mempool (in ms) for this priority level.                                            |
| max\_wait\_time              | integer | Optional, only used if tx\_type is `Eip1559`. Estimated maximum transaction wait time in mempool (in ms) for this priority level.                                            |

<Note>
  [Eip1559](https://www.coinbase.com/en-au/blog/the-technical-benefits-of-eip-1559) allows users to save on gas fees. To use this feature for a coin/token, its entry in your `coins` file must include fields for `chain_id` and `max_eth_tx_type`. To allow eip-1559 transactions, `max_eth_tx_type` should be set to `2`. To find the `chain_id` for an \[EVM network([https://blog.thirdweb.com/evm-compatible-blockchains-and-ethereum-virtual-machine/](https://blog.thirdweb.com/evm-compatible-blockchains-and-ethereum-virtual-machine/))], refer to [chainlist.org](https://chainlist.org). There is also a new `gas_fee_estimator` parameter in the coins file, which can be set to `provider` or `simple`.

  By default, `simple` gas fee estimation suggests a fee based on fee history. If set `gas_fee_estimator` is set to `provider`, users must set the `gas_api` setting in their [MM2.json file](/komodo-defi-framework/setup/configure-mm2-json/) to source recommended fee values from third party providers [Infura](https://www.infura.io/) or [Blocknative](https://www.blocknative.com/).

  Use the [start\_eth\_fee\_estimator](/komodo-defi-framework/api/v20/wallet/fee_management/start_eth_fee_estimator/) method to begin tracking the fee market for a coin (and its tokens). You can stop tracking the fee market with [stop\_eth\_fee\_estimator](/komodo-defi-framework/api/v20/wallet/fee_management/stop_eth_fee_estimator/).

  To set or view the current swap transaction fee policy, use the [get\_swap\_transaction\_fee\_policy](/komodo-defi-framework/api/v20/wallet/fee_management/get_swap_transaction_fee_policy/) and [set\_swap\_transaction\_fee\_policy](/komodo-defi-framework/api/v20/wallet/fee_management/set_swap_transaction_fee_policy/) methods.

  For more information about EIP1559, refer to [https://www.blocknative.com/blog/eip-1559-fees](https://www.blocknative.com/blog/eip-1559-fees)
</Note>

<CollapsibleSection expandedText="Hide Legacy Example" collapsedText="Show Legacy Example">
  ```json
  {
      "tx_type": "Legacy",
      "gas_price": "1234.567"
  }
  ```
</CollapsibleSection>

<CollapsibleSection expandedText="Hide EIP1559 Example" collapsedText="Show EIP1559 Example">
  ```json
  {
      "tx_type": "Eip1559",
      "max_fee_per_gas": "1234.567",
      "max_priority_fee_per_gas": "1.2"
  }
  ```
</CollapsibleSection>

### RawTxInfo

The `RawTxInfo` object includes the following items:

| Parameter     | Type   | Description                                                                                                                                                                                                                  |
| ------------- | ------ | ---------------------------------------------------------------------------------------------------------------------------------------------------------------------------------------------------------------------------- |
| tx\_hex       | string | UTXO only. The raw unsigned hex of a proposed transaction.                                                                                                                                                                   |
| prev\_txns    | list   | UTXO only. A list of standard [InputTxns objects](/komodo-defi-framework/api/common_structures/wallet/#input-txns).                                                                                                          |
| to            | string | ETH/EVM only. A destination address to send the funds to.                                                                                                                                                                    |
| value         | string | ETH/EVM only. The amount of funds to be sent as a string with a `0x` prefix, in [wei](https://ethereum.stackexchange.com/questions/253/the-ether-denominations-are-called-finney-szabo-and-wei-what-who-are-these-na) units. |
| gas\_limit    | string | ETH/EVM only. The maximum gas to be used for sending the transaction, in [gwei](https://eth-converter.com/) units.                                                                                                           |
| pay\_for\_gas | object | Optional, ETH/EVM only. Used for EIP-1559 fee policy config. A standard [PayForGas](/komodo-defi-framework/api/common_structures/wallet/#pay-for-gas) object.                                                                |

<DevComment>
  TODO: Confirm units used in ETH/EVM transactions.
</DevComment>

<CollapsibleSection expandedText="Hide UTXO Example" collapsedText="Show UTXO Example">
  ```json
    {
        "tx_hex": "02000000010d23d763f12d77a337cc16df2696ac3f48552dda373c9977fa1f5dd8d5025cb20100000000fdffffff01f40100000000000016001488accd2145b7232b958db5cdf09336ad619541e200000000",
        "prev_txns": [
            ...
        ]
    }
  ```
</CollapsibleSection>

<CollapsibleSection expandedText="Hide ETH/EVM Example" collapsedText="Show ETH/EVM Example">
  ```json
    {
        "to": "0x927DaFDDa16F1742BeFcBEAE6798090354B294A9",
        "value": "0.85",
        "gas_limit": "21000",
        "pay_for_gas": {
            "tx_type": "Eip1559",
            "max_fee_per_gas": "1234.567",
            "max_priority_fee_per_gas": "1.2"
        }
    }
  ```
<<<<<<< HEAD
</CollapsibleSection>

### ScanAddressesInfo

The `ScanAddressesInfo` response object includes the following items for request in HD mode:

| Parameter        | Type    | Description                                                                                                                                   |
| ---------------- | ------- | --------------------------------------------------------------------------------------------------------------------------------------------- |
| account\_index   | integer | `ACCOUNT_ID` child in the `m/44'/COIN'/ACCOUNT_ID'/CHAIN/ADDRESS_ID` BIP44 derivation path. **Please don't confuse with the global account.** |
| derivation\_path | string  | The [BIP44 derivation path](https://github.com/bitcoin/bips/blob/master/bip-0044.mediawiki) of the account.                                   |
| new\_addresses   | list    | A list of standard [NewAddressInfo](/komodo-defi-framework/api/common_structures/wallet/#new-address-info) objects.                           |

<DevComment>
  Confirm `new_addresses` array has the structure of `NewAddressInfo`.
</DevComment>

### WalletBalanceInfo

The `WalletBalanceInfo` object includes the following items in the activation response for a coin in HD mode:

| Parameter    | Type   | Description                                                                                                      |
| ------------ | ------ | ---------------------------------------------------------------------------------------------------------------- |
| wallet\_type | string | In HD wallet mode, this will return `HD`. <DevComment> What are the other values? </DevComment>                  |
| accounts     | object | A standard [WalletAccountInfo](/komodo-defi-framework/api/common_structures/wallet/#wallet-account-info) object. |

```json
{
    "wallet_balance": {
        "wallet_type": "HD",
        "accounts": [
            ...
        ]
    }
}
```

### WithdrawFromInfo

The `WithdrawFromInfo` response object includes the following items for HD Wallet [withdraw (v2)](/komodo-defi-framework/api/v20/wallet/tx/withdraw/) requests.
You can use either the `derivation_path` on its own, or the `account_id`, `chain` and `address_id` together.

| Parameter        | Type    | Description                                                                                                                                                                                                                                                                   |
| ---------------- | ------- | ----------------------------------------------------------------------------------------------------------------------------------------------------------------------------------------------------------------------------------------------------------------------------- |
| derivation\_path | string  | The [BIP44 derivation path](https://github.com/bitcoin/bips/blob/master/bip-0044.mediawiki) of the address.                                                                                                                                                                   |
| account\_id      | integer | `ACCOUNT_ID` child in the `m/44'/COIN'/ACCOUNT_ID'/CHAIN/ADDRESS_ID` BIP44 derivation path. **Please don't confuse with the global account.**                                                                                                                                 |
| address\_id      | integer | `ADDRESS_ID` child in the `m/44'/COIN'/ACCOUNT_ID'/CHAIN/ADDRESS_ID` BIP44 derivation path.                                                                                                                                                                                   |
| chain            | string  | `Internal`, or `External`. External is used for addresses that are meant to be visible outside of the wallet (e.g. for receiving payments). Internal is used for addresses which are not meant to be visible outside of the wallet and is used for return transaction change. |

### WalletAccountInfo

The `WalletAccountInfo` object includes the following items in the activation response for a coin in HD mode:

| Parameter        | Type    | Description                                                                                                                                   |
| ---------------- | ------- | --------------------------------------------------------------------------------------------------------------------------------------------- |
| account\_index   | integer | `ACCOUNT_ID` child in the `m/44'/COIN'/ACCOUNT_ID'/CHAIN/ADDRESS_ID` BIP44 derivation path. **Please don't confuse with the global account.** |
| derivation\_path | string  | Derivation path up to the `COIN` child. E.g. `"m/44'/141'/0'"`                                                                                |
| total\_balance   | object  | A standard [balanceInfo](/komodo-defi-framework/api/common_structures/#balance-info) object.                                                  |
| addresses        | list    | A list of standard [AccountAddressInfo](/komodo-defi-framework/api/common_structures/activation/#account-address-info) objects.               |

```json
{
    "account_index": 0,
    "derivation_path": "m/44'/141'/0'",
    "total_balance": {
        "spendable": "23.08710255",
        "unspendable": "0"
    },
    "addresses": [
        ...
    ]
}
```
=======
</CollapsibleSection>
>>>>>>> 1cad39aa
<|MERGE_RESOLUTION|>--- conflicted
+++ resolved
@@ -3,7 +3,6 @@
 
 # Wallet Operations Structures
 
-<<<<<<< HEAD
 ### HistoryTarget
 
 Used to specify a HD wallet `account_id` or `address_id` for [my\_tx\_history v2](/komodo-defi-framework/api/v20/wallet/tx/my_tx_history/) requests.
@@ -15,14 +14,28 @@
 | address\_id | integer | Only required when `type` is `address_id`. `ADDRESS_ID` child in the `m/44'/COIN'/ACCOUNT_ID'/CHAIN/ADDRESS_ID` BIP44 derivation path.                                                                                                                                                                                   |
 | chain       | string  | Only required when `type` is `address_id`. `Internal`, or `External`. External is used for addresses that are meant to be visible outside of the wallet (e.g. for receiving payments). Internal is used for addresses which are not meant to be visible outside of the wallet and is used for return transaction change. |
 
-<CollapsibleSection expandedText="Hide Example" collapsedText="Show Example">
+<CollapsibleSection expandedText="Hide Account ID Example" collapsedText="Show Account ID Example">
   #### Example
 
   ```json
   {
     "type": "account_id",
     "account_id": 77
-=======
+  }
+  ```
+</CollapsibleSection>
+
+<CollapsibleSection expandedText="Hide Address ID Example" collapsedText="Show Address ID Example">
+  ```json
+  {
+    "type": "address_id",
+    "account_id": 0,
+    "chain": "External", // Accepted values: "External" and "Internal"
+    "address_id": 1
+  }
+  ```
+</CollapsibleSection>
+
 ### AddressPath
 
 The `AddressPath` object includes the following items:
@@ -33,6 +46,24 @@
 | chain            | integer | Optional, only used for HD wallets. The `chain` is either `External` or `Internal`, and expressed as an integer with `External` being 0 and `Internal` being 1.                                                 |
 | address\_id      | integer | Optional, only used for HD wallets. The index of the address in the account, starting from `0`.                                                                                                                 |
 | derivation\_path | string  | Optional, only used for HD wallets. The derivation path of the address, following the format `m/44'/COIN_ID'/ACCOUNT_ID'/CHAIN/ADDRESS_ID` (or `m/84'/COIN_ID'/ACCOUNT_ID'/CHAIN/ADDRESS_ID` for segwit coins). |
+
+<CollapsibleSection expandedText="Hide Account/Chain/Address Example" collapsedText="Show Account/Chain/Address Example">
+  ```json
+  {
+      "account_id": 1,
+      "chain": "External",
+      "address_id": 3
+  }
+  ```
+</CollapsibleSection>
+
+<CollapsibleSection expandedText="Hide Derivation Path Example" collapsedText="Show Derivation Path Example">
+  ```json
+  {
+    "derivation_path": "m/44'/141'/1'/0/3"
+  }
+  ```
+</CollapsibleSection>
 
 <Note>
   If using the `derivation_path` parameter, the `account_id`, `chain` and `address_id` parameters are not required (and vice-versa).
@@ -41,33 +72,6 @@
   The `coin_id` is defined in the [`coins`](https://github.com/KomodoPlatform/coins) file.
   For more information about derivation paths, check out [this explanation](https://www.blockplate.com/blogs/blockplate/what-is-a-derivation-path).
 </Note>
-
-<CollapsibleSection expandedText="Hide Example" collapsedText="Show Example">
-  ```json
-  {
-      "account_id": 1,
-      "chain": "External",
-      "address_id": 3
->>>>>>> 1cad39aa
-  }
-  ```
-
-<<<<<<< HEAD
-  ```json
-  {
-    "type": "address_id",
-    "account_id": 0,
-    "chain": "External", // Accepted values: "External" and "Internal"
-    "address_id": 1
-=======
-<CollapsibleSection expandedText="Hide Example" collapsedText="Show Example">
-  ```json
-  {
-    "derivation_path": "m/44'/141'/1'/0/3"
->>>>>>> 1cad39aa
-  }
-  ```
-</CollapsibleSection>
 
 ### InputTxns
 
@@ -188,7 +192,6 @@
         }
     }
   ```
-<<<<<<< HEAD
 </CollapsibleSection>
 
 ### ScanAddressesInfo
@@ -260,7 +263,4 @@
         ...
     ]
 }
-```
-=======
-</CollapsibleSection>
->>>>>>> 1cad39aa
+```