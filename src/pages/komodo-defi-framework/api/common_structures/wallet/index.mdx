export const title = "Komodo DeFi SDK Common Structures: Wallet Operations";
export const description = "Starting with version beta-2.1.3434, the Komodo DeFi SDK supports the standardized protocol format called mmrpc 2.0.";

# Wallet Operations Structures

### AddressPath

The `AddressPath` object includes the following items:

| Parameter        | Type    | Description                                                                                                                                                                                                     |
| ---------------- | ------- | --------------------------------------------------------------------------------------------------------------------------------------------------------------------------------------------------------------- |
| account\_id      | integer | The index of the account in the wallet, starting from `0`.                                                                                                                                                      |
| chain            | integer | Optional, only used for HD wallets. The `chain` is either `External` or `Internal`, and expressed as an integer with `External` being 0 and `Internal` being 1.                                                 |
| address\_id      | integer | Optional, only used for HD wallets. The index of the address in the account, starting from `0`.                                                                                                                 |
| derivation\_path | string  | Optional, only used for HD wallets. The derivation path of the address, following the format `m/44'/COIN_ID'/ACCOUNT_ID'/CHAIN/ADDRESS_ID` (or `m/84'/COIN_ID'/ACCOUNT_ID'/CHAIN/ADDRESS_ID` for segwit coins). |

<Note>
  If using the `derivation_path` parameter, the `account_id`, `chain` and `address_id` parameters are not required (and vice-versa).
  If the `address` parameter is not provided for a HD wallet, the root derivation path will be used, for example `m/84'/2'/0'/0/0`.
  The two examples above point to the same address. The derivation path follows the format `m/44'/COIN_ID'/ACCOUNT_ID'/CHAIN/ADDRESS_ID` (or `m/84'/COIN_ID'/ACCOUNT_ID'/CHAIN/ADDRESS_ID` for segwit coins).
  The `coin_id` is defined in the [`coins`](https://github.com/KomodoPlatform/coins) file.
  For more information about derivation paths, check out [this explanation](https://www.blockplate.com/blogs/blockplate/what-is-a-derivation-path).
</Note>

<CollapsibleSection expandedText="Hide Example" collapsedText="Show Example">
  ```json
  {
      "account_id": 1,
      "chain": "External",
      "address_id": 3
  }
  ```
</CollapsibleSection>

<CollapsibleSection expandedText="Hide Example" collapsedText="Show Example">
  ```json
  {
    "derivation_path": "m/44'/141'/1'/0/3"
  }
  ```
</CollapsibleSection>

### InputTxns

The `InputTxns` object includes the following items:

| Parameter        | Type    | Description                                                                                                                                         |
| ---------------- | ------- | --------------------------------------------------------------------------------------------------------------------------------------------------- |
| tx\_hash         | string  | The transaction id of an unspent transaction from the same wallet output.                                                                           |
| index            | integer | The [output index](https://bitcoin.stackexchange.com/questions/100765/what-does-the-index-of-an-utxo-stand-for) of this unspent transaction output. |
| script\_pub\_key | string  | The [scriptpubkey](https://learnmeabitcoin.com/technical/scriptPubKey) of this unspent transaction output.                                          |
| amount           | float   | The value of this unspent transaction output.                                                                                                       |

<CollapsibleSection expandedText="Hide Example" collapsedText="Show Example">
  ```json
    {
        "tx_hash": "0d23d763f12d77a337cc16df2696ac3f48552dda373c9977fa1f5dd8d5025cb2",
        "index": 1,
        "script_pub_key": "001449e3b6b4684c4d4a914b29411af51843c59bfff0",
        "amount": 0.00001000
    }
  ```
</CollapsibleSection>

### PayForGas

The `PayForGas` object includes the following items:

| Parameter                    | Type    | Description                                                                                                                                                                  |
| ---------------------------- | ------- | ---------------------------------------------------------------------------------------------------------------------------------------------------------------------------- |
| tx\_type                     | string  | ETH/EVM coins and tokens only. Options are `Legacy` or `Eip1559`. The type of transaction values being configured.                                                           |
| gas\_price                   | decimal | Only used if tx\_type is `Legacy`. Values are in Gwei. The maximium price per gas unit the user is willing to pay for the transaction.                                       |
| max\_fee\_per\_gas           | decimal | Only used if tx\_type is `Eip1559`. Values are in Gwei. The maximum amount to pay per unit of gas to get your transaction included in a block.                               |
| max\_priority\_fee\_per\_gas | decimal | Only used if tx\_type is `Eip1559`. Values are in Gwei. This is paid directly to the miner, and can be set by the user to attract minimal delay in transaction confirmation. |
| min\_wait\_time              | integer | Optional, only used if tx\_type is `Eip1559`. Estimated minimum transaction wait time in mempool (in ms) for this priority level.                                            |
| max\_wait\_time              | integer | Optional, only used if tx\_type is `Eip1559`. Estimated maximum transaction wait time in mempool (in ms) for this priority level.                                            |

<Note>
  [Eip1559](https://www.coinbase.com/en-au/blog/the-technical-benefits-of-eip-1559) allows users to save on gas fees. To use this feature for a coin/token, its entry in your `coins` file must include fields for `chain_id` and `max_eth_tx_type`. To allow eip-1559 transactions, `max_eth_tx_type` should be set to `2`. To find the `chain_id` for an \[EVM network([https://blog.thirdweb.com/evm-compatible-blockchains-and-ethereum-virtual-machine/](https://blog.thirdweb.com/evm-compatible-blockchains-and-ethereum-virtual-machine/))], refer to [chainlist.org](https://chainlist.org). There is also a new `gas_fee_estimator` parameter in the coins file, which can be set to `provider` or `simple`.

  By default, `simple` gas fee estimation suggests a fee based on fee history. If set `gas_fee_estimator` is set to `provider`, users must set the `gas_api` setting in their [MM2.json file](/komodo-defi-framework/setup/configure-mm2-json/) to source recommended fee values from third party providers [Infura](https://www.infura.io/) or [Blocknative](https://www.blocknative.com/).

  Use the [start\_eth\_fee\_estimator](/komodo-defi-framework/api/v20/wallet/fee_management/start_eth_fee_estimator/) method to begin tracking the fee market for a coin (and its tokens). You can stop tracking the fee market with [stop\_eth\_fee\_estimator](/komodo-defi-framework/api/v20/wallet/fee_management/stop_eth_fee_estimator/).

  To set or view the current swap transaction fee policy, use the [get\_swap\_transaction\_fee\_policy](/komodo-defi-framework/api/v20/wallet/fee_management/get_swap_transaction_fee_policy/) and [set\_swap\_transaction\_fee\_policy](/komodo-defi-framework/api/v20/wallet/fee_management/set_swap_transaction_fee_policy/) methods.

  For more information about EIP1559, refer to [https://www.blocknative.com/blog/eip-1559-fees](https://www.blocknative.com/blog/eip-1559-fees)
</Note>

<CollapsibleSection expandedText="Hide Legacy Example" collapsedText="Show Legacy Example">
  ```json
  {
      "tx_type": "Legacy",
      "gas_price": "1234.567"
  }
  ```
</CollapsibleSection>

<CollapsibleSection expandedText="Hide EIP1559 Example" collapsedText="Show EIP1559 Example">
  ```json
  {
      "tx_type": "Eip1559",
      "max_fee_per_gas": "1234.567",
      "max_priority_fee_per_gas": "1.2"
  }
  ```
</CollapsibleSection>

<<<<<<< HEAD
### StakingDetails

The `StakingDetails` object includes the following items:

| Parameter          | Type   | Description                                                                                                                  |
| ------------------ | ------ | ---------------------------------------------------------------------------------------------------------------------------- |
| type               | string | The coin type. Currently, only 'Cosmos' and `Qtum` are supported.                                                            |
| validator\_address | string | The address of the validator to delegate staking to.                                                                         |
| amount             | string | The amount of coins to stake send to the validator for delegated staking (Cosmos only - QTUM will stake your whole balance). |

<CollapsibleSection expandedText="Hide Cosmos Example" collapsedText="Show Cosmos Example">
  ```json
  {
      "type": "Cosmos",
      "validator_address": "iva1qq93sapmdcx36uz64vvw5gzuevtxsc7lcfxsat",
      "amount": "7.77"
  }
  ```
</CollapsibleSection>

<CollapsibleSection expandedText="Hide Qtum Example" collapsedText="Show Qtum Example">
  ```json
  {
      "type": "Qtum",
      "validator_address": "qbgHcqxXYHVJZXHheGpHwLJsB5epDUtWxe"
  }
  ```
</CollapsibleSection>

### StakingInfoDetails

The `StakingInfoDetails` object includes the following items:

| Parameter          | Type    | Description                                                                                                           |
| ------------------ | ------- | --------------------------------------------------------------------------------------------------------------------- |
| type               | string  | The coin type. Currently, only 'Cosmos' is supported.                                                                 |
| filter\_by\_status | string  | Return only validators matching a specific status. Options are `Bonded`, `Unbonded`, and `All`. Defaults to `Bonded`. |
| limit              | integer | Optional, defaults to `10`. The number of validators displayed per page in response.                                  |
| page\_number       | integer | Optional, defaults to `1`. The page offset for items in response.                                                     |

<CollapsibleSection expandedText="Hide Example" collapsedText="Show Example">
  ```json
  {
      "type": "Cosmos",
      "filter_by_status": "Bonded",
      "limit": 20,
      "page_number": 1
  }
  ```
</CollapsibleSection>

### ClaimingDetails

The `ClaimingDetails` object includes the following items:

| Parameter          | Type    | Description                                                                                                  |
| ------------------ | ------- | ------------------------------------------------------------------------------------------------------------ |
| type               | string  | The coin type. Currently, only 'Cosmos' and `Qtum` are supported.                                            |
| validator\_address | string  | The address of the validator to delegate staking to.                                                         |
| force              | boolean | Defaults to `false`. If `true`, will process unprofitable transactions (reward value less than network fees) |

<CollapsibleSection expandedText="Hide Example" collapsedText="Show Example">
  ```json
  {
      "type": "Cosmos",
      "validator_address": "iva1qq93sapmdcx36uz64vvw5gzuevtxsc7lcfxsat",
      "amount": "7.77"
  }
=======
### RawTxInfo

The `RawTxInfo` object includes the following items:

| Parameter     | Type   | Description                                                                                                                                                                                                                  |
| ------------- | ------ | ---------------------------------------------------------------------------------------------------------------------------------------------------------------------------------------------------------------------------- |
| tx\_hex       | string | UTXO only. The raw unsigned hex of a proposed transaction.                                                                                                                                                                   |
| prev\_txns    | list   | UTXO only. A list of standard [InputTxns objects](/komodo-defi-framework/api/common_structures/wallet/#input-txns).                                                                                                          |
| to            | string | ETH/EVM only. A destination address to send the funds to.                                                                                                                                                                    |
| value         | string | ETH/EVM only. The amount of funds to be sent as a string with a `0x` prefix, in [wei](https://ethereum.stackexchange.com/questions/253/the-ether-denominations-are-called-finney-szabo-and-wei-what-who-are-these-na) units. |
| gas\_limit    | string | ETH/EVM only. The maximum gas to be used for sending the transaction, in [gwei](https://eth-converter.com/) units.                                                                                                           |
| pay\_for\_gas | object | Optional, ETH/EVM only. Used for EIP-1559 fee policy config. A standard [PayForGas](/komodo-defi-framework/api/common_structures/wallet/#pay-for-gas) object.                                                                |

<DevComment>
  TODO: Confirm units used in ETH/EVM transactions.
</DevComment>

<CollapsibleSection expandedText="Hide UTXO Example" collapsedText="Show UTXO Example">
  ```json
    {
        "tx_hex": "02000000010d23d763f12d77a337cc16df2696ac3f48552dda373c9977fa1f5dd8d5025cb20100000000fdffffff01f40100000000000016001488accd2145b7232b958db5cdf09336ad619541e200000000",
        "prev_txns": [
            ...
        ]
    }
  ```
</CollapsibleSection>

<CollapsibleSection expandedText="Hide ETH/EVM Example" collapsedText="Show ETH/EVM Example">
  ```json
    {
        "to": "0x927DaFDDa16F1742BeFcBEAE6798090354B294A9",
        "value": "0.85",
        "gas_limit": "21000",
        "pay_for_gas": {
            "tx_type": "Eip1559",
            "max_fee_per_gas": "1234.567",
            "max_priority_fee_per_gas": "1.2"
        }
    }
>>>>>>> e765d277
  ```
</CollapsibleSection><|MERGE_RESOLUTION|>--- conflicted
+++ resolved
@@ -106,7 +106,6 @@
   ```
 </CollapsibleSection>
 
-<<<<<<< HEAD
 ### StakingDetails
 
 The `StakingDetails` object includes the following items:
@@ -175,7 +174,9 @@
       "validator_address": "iva1qq93sapmdcx36uz64vvw5gzuevtxsc7lcfxsat",
       "amount": "7.77"
   }
-=======
+  ```
+</CollapsibleSection>
+
 ### RawTxInfo
 
 The `RawTxInfo` object includes the following items:
@@ -195,12 +196,12 @@
 
 <CollapsibleSection expandedText="Hide UTXO Example" collapsedText="Show UTXO Example">
   ```json
-    {
-        "tx_hex": "02000000010d23d763f12d77a337cc16df2696ac3f48552dda373c9977fa1f5dd8d5025cb20100000000fdffffff01f40100000000000016001488accd2145b7232b958db5cdf09336ad619541e200000000",
-        "prev_txns": [
-            ...
-        ]
-    }
+  {
+      "tx_hex": "02000000010d23d763f12d77a337cc16df2696ac3f48552dda373c9977fa1f5dd8d5025cb20100000000fdffffff01f40100000000000016001488accd2145b7232b958db5cdf09336ad619541e200000000",
+      "prev_txns": [
+          ...
+      ]
+  }
   ```
 </CollapsibleSection>
 
@@ -216,6 +217,5 @@
             "max_priority_fee_per_gas": "1.2"
         }
     }
->>>>>>> e765d277
   ```
 </CollapsibleSection>