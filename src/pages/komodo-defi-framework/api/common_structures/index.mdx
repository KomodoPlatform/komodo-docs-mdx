export const title = "Komodo DeFi SDK RPC Protocol v2.0";
export const description = "Starting with version beta-2.1.3434, the Komodo DeFi SDK supports the standardized protocol format called mmrpc 2.0.";

# Komodo DeFi SDK Common Structures

The objects are in the request or response of multiple Komodo DeFi SDK methods have been grouped into the following sections:

*   [Activation](/komodo-defi-framework/api/common_structures/activation/)
*   [Swaps](/komodo-defi-framework/api/common_structures/swaps/)
*   [Lightning Network](/komodo-defi-framework/api/common_structures/lightning/)
*   [Non-fungible Tokens](/komodo-defi-framework/api/common_structures/nfts/)
*   [Wallet Operations](/komodo-defi-framework/api/common_structures/wallet/)

Structures which are used in more than one section are listed below:

## AddressFormat

| Structure | Type          | Description                                                                                                                                                                                        |
| --------- | ------------- | -------------------------------------------------------------------------------------------------------------------------------------------------------------------------------------------------- |
| format    | string (enum) | address format to which the input address should be converted. Possible values: `mixedcase` for ETH/ERC20 coins; `cashaddress` or `standard` for UTXO coins; `contract` or `wallet` for QTUM/QRC20 |
| network   | string (enum) | Optional, only used for UTXO coins. Network prefix for `cashaddress` format. Possible values: `bitcoincash` for BCH mainnet; `bchtest` for BCH testnet; `bchreg` for BCH regtest                   |

<CollapsibleSection expandedText="Hide Examples" collapsedText="Show Examples">
  #### Example

  ```json
  {
    "format": "mixedcase"
  }
  ```

  ```json
  {
    "format": "cashaddress",
    "network": "bitcoincash"
  }
  ```
</CollapsibleSection>

### AddressInfo

The `AddressInfo` object includes the following items for a given address:

| Parameter          | Type   | Description                                                                                                                                              |
| ------------------ | ------ | -------------------------------------------------------------------------------------------------------------------------------------------------------- |
| balances           | object | A standard [balanceInfos](/komodo-defi-framework/api/common_structures/#balance-infos) object. Not included in responses where `get_balances` is `false` |
| derivation\_method | object | A standard [DerivationMethod](/komodo-defi-framework/api/common_structures/#derivation-method) object                                                    |
| pubkey             | string | The public key associated with the seed used to launch Komodo DeFi Framework                                                                             |
| tickers            | array  | A list of tokens which were successfully activated. Only included in responses where `get_balances` is `false`                                           |

<CollapsibleSection expandedText="Hide Examples" collapsedText="Show Examples">
  #### Example with balances

  ```json
  "bitcoincash:qrf5vpn78s7rjexrjhlwyzzeg7gw98k7t5qx64fztj": {
      "derivation_method": {
          "type": "Iguana"
      },
      "pubkey": "036879df230663db4cd083c8eeb0f293f46abc460ad3c299b0089b72e6d472202c",
      "balances": {
          "spendable": "0.11398301",
          "unspendable": "0.00001"
      }
  }
  ```

  #### Example without balances

  ```json
  "bitcoincash:qrf5vpn78s7rjexrjhlwyzzeg7gw98k7t5qx64fztj": {
      "derivation_method": {
          "type": "Iguana"
      },
      "pubkey": "036879df230663db4cd083c8eeb0f293f46abc460ad3c299b0089b72e6d472202c",
      "tickers": ["ASLP-SLP"]
  }
  ```
</CollapsibleSection>

### BalanceInfos

The `balanceInfos` object includes the following items for a given coin or token:

| Parameter   | Type             | Description                                                                                                              |
| ----------- | ---------------- | ------------------------------------------------------------------------------------------------------------------------ |
| spendable   | string (numeric) | The available amount of a coin or token which is ready to be traded or withdrawn.                                        |
| unspendable | string (numeric) | The amount of a coin or token which is awaiting confirmation on the block chain for an incoming or outgoing transaction. |

<CollapsibleSection expandedText="Hide Example" collapsedText="Show Example">
  ```json
  {
      "spendable": "12.11398301",
      "unspendable": "0.53"
  }
  ```
</CollapsibleSection>

### DerivationMethod

The `DerivationMethod` object includes the following items for a given coin or token:

| Parameter | Type   | Description                                                                     |
| --------- | ------ | ------------------------------------------------------------------------------- |
| type      | string | Defines how keypairs will be generated. Possible values: `Iguana` or `HDWallet` |

<Note>
  Using the same seed or private key to generate keypairs using different derivation methods will result in a different address and private key for each method.
</Note>

Where the value indicates:

*   `Iguana`: The coin or token is was activated using Iguana derivation (default).
*   `HDWallet`: The coin or token is was activated using a Heirarchical Deterministic (HD) Wallet derivation path.

<CollapsibleSection expandedText="Hide Example" collapsedText="Show Example">
  ```json
  {
      "type": "Iguana"
  }
  ```
</CollapsibleSection>

### EventStreamConfig

The `EventStreamConfig` object defines which events will be streamed to the client:

| Parameter                      | Type   | Description                                                                            |
| ------------------------------ | ------ | -------------------------------------------------------------------------------------- |
| access\_control\_allow\_origin | string | Defines CORS whitelist. Use "\*" to allow fromi any origin.                            |
| active\_events                 | object | Events to be streamed to the client, along with configuration defineing frequency etc. |
| worker\_path                   | string | WASM only. Path to a custom `worker.js` file.                                          |

Active events are defined as follows:

*   NETWORK: Network status changes. Requires `stream_interval_seconds` configuration.
*   HEARTBEAT: Allows clients to easily determine whether channels are functioning. Requires `stream_interval_seconds` configuration.
*   COIN\_BALANCE: Balance changes. Does not require `stream_interval_seconds` configuration, as the event is triggered by the balance change.

<Note>
  The `COIN_BALANCE` event may not be available for all coins or tokens.
</Note>

An example of the event stream output can then be viewed in [https://github.com/KomodoPlatform/komodo-defi-framework/blob/main/examples/sse/index.html](https://github.com/KomodoPlatform/komodo-defi-framework/blob/main/examples/sse/index.html)

<CollapsibleSection expandedText="Hide Example" collapsedText="Show Example">
  ```json
  "event_stream_configuration": {
      "access_control_allow_origin": "*",
      "active_events": {
          "NETWORK": {
              "stream_interval_seconds": 1.5,
          },
          "COIN_BALANCE": {},
          "HEATBEAT": {
              "stream_interval_seconds": 2.4,
          }
      },
      "worker_path": "index.js"
  }
  ```
</CollapsibleSection>

### NumericFormatsValue

The `NumericFormatsValue` returns a price or amount in three different formats: `fraction`, `rational`, and `decimal`.

| Parameter | Type           | Description                                                                                          |
| --------- | -------------- | ---------------------------------------------------------------------------------------------------- |
| decimal   | numeric string | A decimal number as a string.                                                                        |
| rational  | object         | A standard [RationalValue](/komodo-defi-framework/api/common_structures/#rational-value) object.     |
| fraction  | object         | A standard [FractionalValue](/komodo-defi-framework/api/common_structures/#fractional-value) object. |

<CollapsibleSection expandedText="Hide Example" collapsedText="Show Example">
  ```json
  {
    "decimal": "0.0001",
    "rational": [
      [1, [1]],
      [1, [10000]]
    ],
    "fraction": {
      "numer": "1",
      "denom": "10000"
    }
  }
  ```
</CollapsibleSection>

### FeeInfo

The `FeeInfo` response object includes the following items for [withdraw (v2)](/komodo-defi-framework/api/v20/withdraw/) requests:

| Parameter  | Type             | Description                                                                                                                               |
| ---------- | ---------------- | ----------------------------------------------------------------------------------------------------------------------------------------- |
| type       | string           | Type of transaction fee; possible values: `UtxoFixed`, `UtxoPerKbyte`, `EthGas`, `Qrc20Gas`, `CosmosGas`                                  |
| amount     | string (numeric) | Fee amount in coin units, used only when type is `UtxoFixed` (fixed amount not depending on tx size) or `UtxoPerKbyte` (amount per Kbyte) |
| gas\_price | string (numeric) | Used only when fee type is `Qrc20Gas` or `EthGas`; sets the gas price in `gwei` units.                                                    |
| gas\_price | number (double)  | Used only when fee type is `CosmosGas`; sets the gas price.                                                                               |
| gas        | number (integer) | Used only when fee type is `EthGas`; sets the gas limit for transaction                                                                   |
| gas\_limit | number (integer) | Used only when fee type is `Qrc20Gas` or `CosmosGas`; sets the gas limit for transaction                                                  |

<CollapsibleSection expandedText="Hide Example" collapsedText="Show Example">
  #### Examples

  ```json
  {
    "type": "UtxoFixed",
    "amount": "0.0001"
  }
  ```

  ```json
  {
    "type": "UtxoPerKbyte",
    "amount": "0.0001"
  }
  ```

  ```json
  {
    "type": "EthGas",
    "gas_price": "10",
    "gas": 21000
  }
  ```

  ```json
  {
    "type": "Qrc20Gas",
    "gas_price": "10",
    "gas_limit": 21000
  }
  ```

  ```json
  {
    "type": "CosmosGas",
    "gas_price": 0.05,
    "gas_limit": 21000
  }
  ```
</CollapsibleSection>

### ExtendedFeeInfo

| Structure                | Type             | Description                                                                                                                                                   |
| ------------------------ | ---------------- | ------------------------------------------------------------------------------------------------------------------------------------------------------------- |
| coin                     | string           | the fee is paid from the user's balance of this coin. This coin name may differ from the `base` or `rel` coins. For example, ERC20 fees are paid by ETH (gas) |
| amount                   | string (numeric) | fee amount (in decimal representation)                                                                                                                        |
| amount\_rat              | rational         | fee amount (in rational representation)                                                                                                                       |
| amount\_fraction         | fraction         | fee amount (in fraction representation)                                                                                                                       |
| amount\_fraction         | fraction         | fee amount (in fraction representation)                                                                                                                       |
| paid\_from\_trading\_vol | bool             | whether the fee is paid from trading volume and not use actual `coin` balance                                                                                 |

### TotalFeeInfo

| Structure                   | Type             | Description                                                                                                                                                   |
| --------------------------- | ---------------- | ------------------------------------------------------------------------------------------------------------------------------------------------------------- |
| coin                        | string           | the fee is paid from the user's balance of this coin. This coin name may differ from the `base` or `rel` coins. For example, ERC20 fees are paid by ETH (gas) |
| amount                      | string (numeric) | fee amount (in decimal representation)                                                                                                                        |
| amount\_rat                 | rational         | fee amount (in rational representation)                                                                                                                       |
| amount\_fraction            | fraction         | fee amount (in fraction representation)                                                                                                                       |
| required\_balance           | string (numeric) | the required `coin` balance to pay the fee                                                                                                                    |
| required\_balance\_rat      | rational         | `required_balance` in rational representation                                                                                                                 |
| required\_balance\_fraction | fraction         | `required_balance` in fraction representation                                                                                                                 |

### FractionalValue

The `FractionalValue` object includes a [numerator and denominator](https://www.freemathhelp.com/numerator-denominator/) values for a given price or amount:

| Parameter | Type             | Description                              |
| --------- | ---------------- | ---------------------------------------- |
| numer     | string (numeric) | The numerator of the fractional value.   |
| denom     | string (numeric) | The denominator of the fractional value. |

<CollapsibleSection expandedText="Hide Example" collapsedText="Show Example">
  ```json
  {
      "numer": "4561782244811",
      "denom": "4000000"
  }
  ```
</CollapsibleSection>

### Pagination

For requests which return many results, pagination offsets may be applied. \*\* Use either value, not both. \*\*

| Parameter  | Type    | Description                                             |
| ---------- | ------- | ------------------------------------------------------- |
| PageNumber | integer | Optional, defaults to `1`. Offset for paginated results |
| FromId     | integer | Optional. Ignores any results prior to this UUID        |

<CollapsibleSection expandedText="Hide Example" collapsedText="Show Example">
  #### Example

  ```json
  {
      "PageNumber": 1
  }
  ```

  ```json
  {
      "FromId": 4
  }
  ```
</CollapsibleSection>

### RationalValue

The Komodo DeFi SDK now offers the [num-rational crate](https://crates.io/crates/num-rational) feature which allows for higher precision numeric values to represent order volumes and prices in a unique format as explained below:

```json
[
  [1, [0, 1]],
  [1, [1]]
]
```

In the above unique format, the first item `[1,[0,1]]` is the `numerator` and the second item `[1,[1]]` is the `denominator`.

The `numerator` and `denominator` are BigInteger numbers represented as a sign and a uint32 array (where numbers are 32-bit parts of big integer in little-endian order).

`[1,[0,1]]` represents `+0000000000000000000000000000000010000000000000000000000000000000` = `4294967296`

`[-1,[1,1]]` represents `-1000000000000000000000000000000010000000000000000000000000000000` = `-4294967297`

### SyncStatus

| Parameter        | Type   | Description                                                                                                                                                                                                     |
| ---------------- | ------ | --------------------------------------------------------------------------------------------------------------------------------------------------------------------------------------------------------------- |
| state            | string | current state of sync; possible values: `NotEnabled`, `NotStarted`, `InProgress`, `Error`, `Finished`                                                                                                           |
| additional\_info | object | A standard [SyncStatusExtended](/komodo-defi-framework/api/common_structures/#sync-status-extended) object. Additional info that helps to track the progress; present for `InProgress` and `Error` states only. |

### SyncStatusExtended

| Parameter          | Type   | Description                                                                                                  |
| ------------------ | ------ | ------------------------------------------------------------------------------------------------------------ |
| blocks\_left       | number | present for ETH/ERC20 coins only; displays the number of blocks left to be processed for `InProgress` state  |
| transactions\_left | number | present for UTXO coins only; displays the number of transactions left to be processed for `InProgress` state |
| code               | number | displays the error code for `Error` state                                                                    |
| message            | number | displays the error message for `Error` state                                                                 |

<CollapsibleSection expandedText="Hide Example" collapsedText="Show Example">
  #### Example

  ```json
  {
      "sync_status": {
        "state": "NotStarted"
      }
  }
  ```

  ```json
  {
      "sync_status": {
        "additional_info": {
          "transactions_left": 126
        },
        "state": "InProgress"
      }
  }
  ```

  ```json
  {
      "sync_status": {
        "state": "Finished"
      }
  }
  ```
</CollapsibleSection>

### WithdrawFee

The `WithdrawFee` object varies depending on the coin or token type. Refer to the examples to view the object structure for each type.

| Parameter       | Type           | Description                                                                       |
| --------------- | -------------- | --------------------------------------------------------------------------------- |
| type            | string         | The fee type. Either `Utxo`, `Tendermint`, `Qrc20` or `Eth`.                      |
| amount          | numeric string | `Utxo` or `Tendermint` type only. The fee amount.                                 |
| coin            | string         | The coin which will be used to pay the transaction fee.                           |
| gas             | integer        | `Eth` type only. The amount of gas to be used for the transaction.                |
| gas\_price      | numeric string | `Eth` or `Qrc20` type only. Price per unit of gas to be used for the transaction. |
| gas\_limit      | numeric string | `Tendermint` or `Qrc20` type only. Maximum gas to be used for the transaction.    |
| miner\_fee      | numeric string | `Tendermint` type only. Fee to mine the transaction.                              |
| total\_fee      | numeric string | `Eth` type only. Gas price multiplied by gas amount.                              |
| total\_gas\_fee | numeric string | `Qrc20` type only. Gas price multiplied by gas amount.                            |

<CollapsibleSection expandedText="Hide Examples" collapsedText="Show Examples">
  #### Example of Eth type

  ```json
  {
    "type": "Eth",
    "coin": "BNB",
    "gas": 109739,
    "gas_price": "0.000000003",
    "total_fee": "0.000329217"
  }
  ```

  #### Example of Qrc20 type

  ```json
  {
    "type": "Qrc20",
    "coin": "tQTUM",
    "miner_fee": "0.00000447",
    "gas_limit": 100000,
    "gas_price": 40,
    "total_gas_fee": "0.04"
  }
  ```

  #### Example of Tendermint type

  ```json
  {
    "type": "Tendermint",
    "coin": "IRIS",
    "amount": "0.038553",
    "gas_limit": 100000
  }
  ```

  #### Example of Utxo type

  ```json
  {
    "type": "Utxo",
    "amount": "0.00001"
  }
  ```
</CollapsibleSection>

### FilterCriteria

<<<<<<< HEAD
The 'FilterCriteria' object allows you to filter the results based on specific parameters.

| Parameter       | Type   | Description                                    |
| --------------- | ------ | ---------------------------------------------- |
| status          | string | Status of the transactions (e.g., "completed") |
| date\_from      | string | \`Start date in ISO 8601 format                |
| date\_to        | string | End date in ISO 8601 format                    |
| my\_coin        | string | Coin being used by you for the swap/trade.     |
| other\_coin     | string | Coin you are trading against                   |
| from\_timestamp | number | Start timestamp in UNIX format                 |
| to\_timestamp   | number | End timestamp in UNIX format                   |

<CollapsibleSection expandedText="Hide Example" collapsedText="Show Example">
=======
The `FilterCriteria` object includes different criteria to filter from the different recent swaps:

| Parameter  | Type                     | Description                                                            |
| ---------- | ------------------------ | ---------------------------------------------------------------------- |
| status     | object                   | Return only swaps that match the specified status (e.g., "completed"). |
| date\_from | string (ISO 8601 format) | Return only swaps that started on or after this date.                  |
| date\_to   | string (ISO 8601 format) | Return only swaps that started before this date.                       |

<CollapsibleSection expandedText="Hide Examples" collapsedText="Show Examples">
>>>>>>> 20d94f8d
  #### Example

  ```json
  {
    "filter": {
<<<<<<< HEAD
      "status": "completed",
      "date_from": "2024-01-01T00:00:00Z",
      "date_to": "2024-07-01T00:00:00Z",
      "my_coin": "BTC",
      "other_coin": "ETH",
      "from_timestamp": 1672531200,
      "to_timestamp": 1704067200
=======
        "status": "completed",
        "date_from": "2024-01-01T00:00:00Z",
        "date_to": "2024-07-01T00:00:00Z"
>>>>>>> 20d94f8d
    }
  }
  ```
</CollapsibleSection>

### PagingOptions

<<<<<<< HEAD
The PagingOptions object allows you to specify pagination details for the results.

| Parameter    | Type             | Description                                   |
| ------------ | ---------------- | --------------------------------------------- |
| from\_uuid   | string (or null) | The UUID from which to start fetching results |
| limit        | number           | The UUID from which to start fetching results |
| page\_number | number           | End date in ISO 8601 format                   |

<CollapsibleSection expandedText="Hide Example" collapsedText="Show Example">
=======
The `PagingOptions` object includes options of page selection to consult when looking for recent swaps:

| Parameter    | Type             | Description                                                                                                            |
| ------------ | ---------------- | ---------------------------------------------------------------------------------------------------------------------- |
| from\_uuid   | string (or null) | Skips records until this UUID, excluding the record with this UUID. Convenient for infinite scrolling implementations. |
| limit        | number           | Limits the number of returned swaps.                                                                                   |
| page\_number | number           | Returns limit swaps from the selected page. This parameter is ignored if from\_uuid is set.                            |

<CollapsibleSection expandedText="Hide Examples" collapsedText="Show Examples">
>>>>>>> 20d94f8d
  #### Example

  ```json
  {
    "paging_options": {
<<<<<<< HEAD
      "from_uuid": null,
      "limit": 10,
      "page_number": 1
=======
        "from_uuid": null,
        "limit": 10,
        "page_number": 1
>>>>>>> 20d94f8d
    }
  }
  ```
</CollapsibleSection><|MERGE_RESOLUTION|>--- conflicted
+++ resolved
@@ -438,7 +438,6 @@
 
 ### FilterCriteria
 
-<<<<<<< HEAD
 The 'FilterCriteria' object allows you to filter the results based on specific parameters.
 
 | Parameter       | Type   | Description                                    |
@@ -452,23 +451,11 @@
 | to\_timestamp   | number | End timestamp in UNIX format                   |
 
 <CollapsibleSection expandedText="Hide Example" collapsedText="Show Example">
-=======
-The `FilterCriteria` object includes different criteria to filter from the different recent swaps:
-
-| Parameter  | Type                     | Description                                                            |
-| ---------- | ------------------------ | ---------------------------------------------------------------------- |
-| status     | object                   | Return only swaps that match the specified status (e.g., "completed"). |
-| date\_from | string (ISO 8601 format) | Return only swaps that started on or after this date.                  |
-| date\_to   | string (ISO 8601 format) | Return only swaps that started before this date.                       |
-
-<CollapsibleSection expandedText="Hide Examples" collapsedText="Show Examples">
->>>>>>> 20d94f8d
   #### Example
 
   ```json
   {
     "filter": {
-<<<<<<< HEAD
       "status": "completed",
       "date_from": "2024-01-01T00:00:00Z",
       "date_to": "2024-07-01T00:00:00Z",
@@ -476,11 +463,6 @@
       "other_coin": "ETH",
       "from_timestamp": 1672531200,
       "to_timestamp": 1704067200
-=======
-        "status": "completed",
-        "date_from": "2024-01-01T00:00:00Z",
-        "date_to": "2024-07-01T00:00:00Z"
->>>>>>> 20d94f8d
     }
   }
   ```
@@ -488,17 +470,6 @@
 
 ### PagingOptions
 
-<<<<<<< HEAD
-The PagingOptions object allows you to specify pagination details for the results.
-
-| Parameter    | Type             | Description                                   |
-| ------------ | ---------------- | --------------------------------------------- |
-| from\_uuid   | string (or null) | The UUID from which to start fetching results |
-| limit        | number           | The UUID from which to start fetching results |
-| page\_number | number           | End date in ISO 8601 format                   |
-
-<CollapsibleSection expandedText="Hide Example" collapsedText="Show Example">
-=======
 The `PagingOptions` object includes options of page selection to consult when looking for recent swaps:
 
 | Parameter    | Type             | Description                                                                                                            |
@@ -508,21 +479,14 @@
 | page\_number | number           | Returns limit swaps from the selected page. This parameter is ignored if from\_uuid is set.                            |
 
 <CollapsibleSection expandedText="Hide Examples" collapsedText="Show Examples">
->>>>>>> 20d94f8d
   #### Example
 
   ```json
   {
     "paging_options": {
-<<<<<<< HEAD
       "from_uuid": null,
       "limit": 10,
       "page_number": 1
-=======
-        "from_uuid": null,
-        "limit": 10,
-        "page_number": 1
->>>>>>> 20d94f8d
     }
   }
   ```
