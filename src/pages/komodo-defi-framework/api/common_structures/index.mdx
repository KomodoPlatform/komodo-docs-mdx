--- conflicted
+++ resolved
@@ -39,51 +39,7 @@
 
 ### BalanceInfo
 
-<<<<<<< HEAD
-The `AddressInfo` object includes the following items for a given address:
-
-| Parameter          | Type   | Description                                                                                                                                              |
-| ------------------ | ------ | -------------------------------------------------------------------------------------------------------------------------------------------------------- |
-| balances           | object | A standard [balanceInfos](/komodo-defi-framework/api/common_structures/#balance-infos) object. Not included in responses where `get_balances` is `false` |
-| derivation\_method | object | A standard [DerivationMethod](/komodo-defi-framework/api/common_structures/#derivation-method) object                                                    |
-| pubkey             | string | The public key associated with the seed used to launch Komodo DeFi Framework                                                                             |
-| tickers            | array  | A list of tokens which were successfully activated. Only included in responses where `get_balances` is `false`                                           |
-
-<CollapsibleSection expandedText="Hide Examples" collapsedText="Show Examples">
-  #### Example with balances
-
-  ```json
-  "bitcoincash:qrf5vpn78s7rjexrjhlwyzzeg7gw98k7t5qx64fztj": {
-      "derivation_method": {
-          "type": "Iguana"
-      },
-      "pubkey": "036879df230663db4cd083c8eeb0f293f46abc460ad3c299b0089b72e6d472202c",
-      "balances": {
-          "spendable": "0.11398301",
-          "unspendable": "0.00001"
-      }
-  }
-  ```
-
-  #### Example without balances
-
-  ```json
-  "bitcoincash:qrf5vpn78s7rjexrjhlwyzzeg7gw98k7t5qx64fztj": {
-      "derivation_method": {
-          "type": "Iguana"
-      },
-      "pubkey": "036879df230663db4cd083c8eeb0f293f46abc460ad3c299b0089b72e6d472202c",
-      "tickers": ["BCH"]
-  }
-  ```
-</CollapsibleSection>
-
-### BalanceInfos
-
-The `balanceInfos` object includes the following items for a given coin or token:
-=======
 The `balanceInfo` object includes the following items for a given coin or token:
->>>>>>> 32ff73da
 
 | Parameter   | Type             | Description                                                                                                              |
 | ----------- | ---------------- | ------------------------------------------------------------------------------------------------------------------------ |
