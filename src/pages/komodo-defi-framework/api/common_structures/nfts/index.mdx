export const title = "Komodo DeFi SDK Common Structures: Non-Fungible Tokens";
export const description = "Starting with version beta-2.1.3434, the Komodo DeFi SDK supports the standardized protocol format called mmrpc 2.0.";

# Non-Fungible Token Structures

The following structures are used in the Komodo DeFi SDK for non-fungible tokens (NFTs).

### NftFilter

The `NftFilter` object includes the following items for a given coin or token:

| Parameter         | Type    | Description                                                                                                                    |
| ----------------- | ------- | ------------------------------------------------------------------------------------------------------------------------------ |
| exclude\_spam     | boolean | Optional, defaults to `false`. If `true`, only tokens which have param `possible_spam:false` are included in the response.     |
| exclude\_phishing | boolean | Optional, defaults to `false`. If `true`, only tokens which have param `possible_phishing:false` are included in the response. |

### NftInfoBasic

The `NftInfoBasic` object includes the following items for a given token:

| Parameter      | Type   | Description                                                           |
| -------------- | ------ | --------------------------------------------------------------------- |
| amount         | string | The amount of this NFT the user owns (used by `ERC1155`).             |
| chain          | string | Chain name. One of `AVALANCHE`, `BSC`, `ETH`, `FANTOM`, or `POLYGON`. |
| contract\_type | string | The type of NFT contract standard. One of `ERC721` or `ERC1155`.      |
| token\_address | string | The address of the NFT contract.                                      |
| token\_id      | string | The token ID of the NFT.                                              |

### NftInfo

The `NftInfo` object includes the following items for a given token:

| Parameter              | Type    | Description                                                                                                                                                           |
| ---------------------- | ------- | --------------------------------------------------------------------------------------------------------------------------------------------------------------------- |
| amount                 | string  | The amount of this NFT the user owns (used by `ERC1155`).                                                                                                             |
| block\_number\_minted  | integer | The block height when the NFT was minted. May be `null`.                                                                                                              |
| block\_number          | integer | The block height when the amount or owner changed.                                                                                                                    |
| chain                  | string  | Chain name. One of `AVALANCHE`, `BSC`, `ETH`, `FANTOM`, or `POLYGON`.                                                                                                 |
| name                   | string  | May be `null`. An NFT collection name.                                                                                                                                |
| contract\_type         | string  | The type of NFT contract standard. One of `ERC721` or `ERC1155`.                                                                                                      |
| last\_token\_uri\_sync | string  | When the token\_uri was last updated.                                                                                                                                 |
| last\_metadata\_sync   | string  | When the metadata was last updated.                                                                                                                                   |
| metadata               | string  | The metadata of the token. May be `null`.                                                                                                                             |
| minter\_address        | string  | Minter address. May be `null`.                                                                                                                                        |
| owner\_of              | string  | The wallet address of the owner of the NFT.                                                                                                                           |
| possible\_spam         | boolean | If `true`, the contract address has [been identified](https://docs.moralis.io/web3-data-api/evm/nft-spam-detection) as associated with spam or suspicious activities. |
| possible\_phishing     | boolean | If `true`, the token has been identified as associated with phishing, as at least one of domain fields is found in database with phishing domains.                    |
| symbol                 | string  | May be `null`. The symbol of the NFT contract.                                                                                                                        |
| token\_address         | string  | The address of the NFT contract.                                                                                                                                      |
| token\_id              | string  | The token ID of the NFT.                                                                                                                                              |
| token\_hash            | string  | The token hash. May be `null`.                                                                                                                                        |
| token\_uri             | string  | The URI to the metadata of the token. May be `null`.                                                                                                                  |
| token\_domain          | string  | Token domain. May be `null`.                                                                                                                                          |
| uri\_meta              | object  | A standard [NftMetadata](/komodo-defi-framework/api/common_structures/nfts/#nft-metadata) object.                                                                     |

<<<<<<< HEAD
=======
### NftFilter

The `NftFilter` object includes the following items for a given coin or token:

| Parameter         | Type    | Description                                                                                                                    |
| ----------------- | ------- | ------------------------------------------------------------------------------------------------------------------------------ |
| exclude\_spam     | boolean | Optional, defaults to `false`. If `true`, only tokens which have param `possible_spam:false` are included in the response.     |
| exclude\_phishing | boolean | Optional, defaults to `false`. If `true`, only tokens which have param `possible_phishing:false` are included in the response. |

### NftTransfer

The `NftTransfer` object includes the following items for each token transaction:

| Parameter          | Type    | Description                                                                                                                                                           |
| ------------------ | ------- | --------------------------------------------------------------------------------------------------------------------------------------------------------------------- |
| amount             | string  | Amount of tokens transferred.                                                                                                                                         |
| block\_hash        | string  | May be `null`. Hash of block in which transfer occurred.                                                                                                              |
| block\_number      | integer | Height of block in which transfer occurred.                                                                                                                           |
| block\_timestamp   | integer | Block time in [unix epoch format](https://www.epochconverter.com/).                                                                                                   |
| chain              | string  | Chain name. One of `AVALANCHE`, `BSC`, `ETH`, `FANTOM`, or `POLYGON`.                                                                                                 |
| token\_uri         | string  | May be `null`. The URI to the metadata of the token.                                                                                                                  |
| token\_domain      | string  | May be `null`. Extracted domain from the `token_uri`, if valid.                                                                                                       |
| collection\_name   | string  | May be `null`. Name of collection which token belongs to.                                                                                                             |
| image\_url         | string  | May be `null`. The URI to the token image.                                                                                                                            |
| image\_domain      | string  | May be `null`. Extracted domain from the `image_url`, if valid.                                                                                                       |
| token\_name        | string  | May be `null`. Name of the token.                                                                                                                                     |
| contract\_type     | string  | Contract type. `ERC721` or `ERC1155`.                                                                                                                                 |
| token\_address     | string  | Address of token transferred.                                                                                                                                         |
| token\_id          | string  | Token ID.                                                                                                                                                             |
| possible\_spam     | boolean | If `true`, the contract address has [been identified](https://docs.moralis.io/web3-data-api/evm/nft-spam-detection) as associated with spam or suspicious activities. |
| possible\_phishing | boolean | If `true`, the token has been identified as associated with phishing, as at least one of domain fields is found in database with phishing domains.                    |
| transaction\_hash  | string  | Transaction ID of the transfer.                                                                                                                                       |
| transaction\_index | string  | May be `null`. Transaction index of the transfer.                                                                                                                     |
| log\_index         | string  | Log index of the transfer.                                                                                                                                            |
| value              | string  | May be `null`. Tranfer value.                                                                                                                                         |
| transaction\_type  | string  | May be `null`. Transaction type. Possible values are `Single`.                                                                                                        |
| from\_address      | string  | Address of previous owner which sent the token(s).                                                                                                                    |
| to\_address        | string  | Address of new owner which received the token(s).                                                                                                                     |
| status             | string  | Transfer status. Will be either `Send` or `Receive`. When the `from_address` and `to_address` are the same (i.e. sending to yourself), this value will be `Receive`.  |
| verified           | integer | May be `null`. A deprecated field which will be removed in future.                                                                                                    |
| operator           | string  | May be `null`.                                                                                                                                                        |
| fee\_details       | object  | Optional. A standard [FeeInfo](/komodo-defi-framework/api/common_structures/#fee-info) object.                                                                        |
| confirmations      | integer | The count of blocks produced since this transaction was confirmed.                                                                                                    |

<DevComment>
  `verified` has no description. Related to [https://cointelegraph.com/news/nft-whale-pranksy-pranked-by-fake-banksy-for-97-7-eth](https://cointelegraph.com/news/nft-whale-pranksy-pranked-by-fake-banksy-for-97-7-eth)? Who verifies it? I can see there are ways to verify on opensea etc, I assume Moralis incorporates this.
  What are the other possible values for `transaction_type`?
  What is `operator`?
  What does `verified` mean?
</DevComment>

### NftTransferFilter

The `NftTransferFilter` object includes the following items for a transfer of given coin or token:

| Parameter         | Type    | Description                                                                                                                                             |
| ----------------- | ------- | ------------------------------------------------------------------------------------------------------------------------------------------------------- |
| receive           | boolean | Optional, defaults to `false`. If `true`, only transfers where user received NFTs are included in the response.                                         |
| send              | boolean | Optional, defaults to `false`. If `true`, only transfers where user sent NFTs are included in the response.                                             |
| from\_date        | integer | Optional. A timestamp in [unix epoch format](https://www.epochconverter.com/). If `true`, filter includes transfers from this date onwards (inclusive). |
| to\_date          | integer | Optional. A timestamp in [unix epoch format](https://www.epochconverter.com/). If `true`, filter includes transfers up to this date (inclusive).        |
| exclude\_spam     | boolean | Optional, defaults to `false`. If `true`, only transfers which have param `possible_spam:false` are included in the response.                           |
| exclude\_phishing | boolean | Optional, defaults to `false`. If `true`, only transfers which have param `possible_phishing:false` are included in the response.                       |

<CollapsibleSection expandedText="Hide Example" collapsedText="Show Example">
  ```json
  {
      "ticker": "MINDS-ERC20",
      "required_confirmations": 4
  }
  ```
</CollapsibleSection>

>>>>>>> da4b16bb
### NftMetadata

The `NftMetadata` object includes the following items for a given coin or token:

| Parameter         | Type                       | Description                                                                                                                                                      |
| ----------------- | -------------------------- | ---------------------------------------------------------------------------------------------------------------------------------------------------------------- |
| image             | string                     | Optional. Direct URL to the NFT's image.                                                                                                                         |
| image\_url        | string                     | Optional. Optional. Url to the NFT's image. Derived from the `image` or `image_url` fields to prioritize the non-null value. Can be null if neither is provided. |
| image\_domain     | string                     | Optional. Extracted domain from the 'image\_url', if valid.                                                                                                      |
| name              | string                     | Optional. Name of the token.                                                                                                                                     |
| description       | string                     | Optional. Description of the token.                                                                                                                              |
| attributes        | object or array of objects | Optional. The values within this parameter will vary, and are set by the creator. Often used to store traits.                                                    |
| animation\_url    | string                     | Optional. Url to an animation to be displayed instead of a static image.                                                                                         |
| animation\_domain | string                     | Optional. Extracted domain from the `animation_url`, if valid.                                                                                                   |
| external\_url     | string                     | Optional. URL to the external source related to the token.                                                                                                       |
| external\_domain  | string                     | Optional. Extracted domain from the `external_url`, if valid.                                                                                                    |
| image\_details    | object                     | Optional. JSON containing additional details or attributes of the image.                                                                                         |

<CollapsibleSection expandedText="Hide Example" collapsedText="Show Example">
  ```json
  [
      {
          "trait_type": "Specialization",
          "value": "Thief"
      },
      {
          "trait_type": "Skin Tone",
          "value": "#0013b0"
      },
      {
          "trait_type": "Weapon",
          "value": "Crossbow"
      },
      {
          "trait_type": "Species",
          "value": "Dark Elf"
      },
      {
          "trait_type": "Gender",
          "value": "Female"
      },
      {
          "trait_type": "Strength",
          "value": "8"
      },
      {
          "trait_type": "Dexterity",
          "value": "12"
      },
      {
          "trait_type": "Intelligence",
          "value": "10"
      },
      {
          "trait_type": "Perks",
          "value": ["Steath", "Eagle Eye", "Lockpicking", "Pickpocketing", "Fire resistance"]
      },
      {
          "trait_type": "Weakness",
          "value": ["Slow healing", "Elfbark Addict", "Lockpicking", "Fear of cats", "Unconvincing liar"]
      },
      {
          "trait_type": "Personality",
          "value": "Aggressive"
      }
  ]
  ```
</CollapsibleSection>

### NftProvider

The `NftProvider` object is used in the 'enable\_nft' RPC method. It defines the NFT providers that are avaialable and their configuration.

| Parameter          | Type    | Description                                                                  |
| ------------------ | ------- | ---------------------------------------------------------------------------- |
| type               | string  | Specifies the type of the provider.                                          |
| info               | object  | Additional information about the provider                                    |
| info.url           | string  | URL of the provider's endpoint                                               |
| info.komodo\_proxy | boolean | Optional. Indicates whether proxy authentication is enabled for the endpoint |

<CollapsibleSection expandedText="Hide Example" collapsedText="Show Example">
  ```json
  {
      "type": "Moralis",
      "info": {
          "url": "https://moralis-proxy.komodo.earth",
          "komodo_proxy": true
      }
  }
  ```
</CollapsibleSection>

### NftTransfer

The `NftTransfer` object includes the following items for each token transaction:

| Parameter          | Type    | Description                                                                                                                                                           |
| ------------------ | ------- | --------------------------------------------------------------------------------------------------------------------------------------------------------------------- |
| amount             | string  | Amount of tokens transferred.                                                                                                                                         |
| block\_hash        | string  | May be `null`. Hash of block in which transfer occurred.                                                                                                              |
| block\_number      | integer | Height of block in which transfer occurred.                                                                                                                           |
| block\_timestamp   | integer | Block time in [unix epoch format](https://www.epochconverter.com/).                                                                                                   |
| chain              | string  | Chain name. One of `AVALANCHE`, `BSC`, `ETH`, `FANTOM`, or `POLYGON`.                                                                                                 |
| token\_uri         | string  | May be `null`. The URI to the metadata of the token.                                                                                                                  |
| token\_domain      | string  | May be `null`. Extracted domain from the `token_uri`, if valid.                                                                                                       |
| collection\_name   | string  | May be `null`. Name of collection which token belongs to.                                                                                                             |
| image\_url         | string  | May be `null`. The URI to the token image.                                                                                                                            |
| image\_domain      | string  | May be `null`. Extracted domain from the `image_url`, if valid.                                                                                                       |
| token\_name        | string  | May be `null`. Name of the token.                                                                                                                                     |
| contract\_type     | string  | Contract type. `ERC721` or `ERC1155`.                                                                                                                                 |
| token\_address     | string  | Address of token transferred.                                                                                                                                         |
| token\_id          | string  | Token ID.                                                                                                                                                             |
| possible\_spam     | boolean | If `true`, the contract address has [been identified](https://docs.moralis.io/web3-data-api/evm/nft-spam-detection) as associated with spam or suspicious activities. |
| possible\_phishing | boolean | If `true`, the token has been identified as associated with phishing, as at least one of domain fields is found in database with phishing domains.                    |
| transaction\_hash  | string  | Transaction ID of the transfer.                                                                                                                                       |
| transaction\_index | string  | May be `null`. Transaction index of the transfer.                                                                                                                     |
| log\_index         | string  | Log index of the transfer.                                                                                                                                            |
| value              | string  | May be `null`. Tranfer value.                                                                                                                                         |
| transaction\_type  | string  | May be `null`. Transaction type. Possible values are `Single`.                                                                                                        |
| from\_address      | string  | Address of previous owner which sent the token(s).                                                                                                                    |
| to\_address        | string  | Address of new owner which received the token(s).                                                                                                                     |
| status             | string  | Transfer status. Will be either `Send` or `Receive`. When the `from_address` and `to_address` are the same (i.e. sending to yourself), this value will be `Receive`.  |
| verified           | integer | May be `null`. A deprecated field which will be removed in future.                                                                                                    |
| operator           | string  | May be `null`.                                                                                                                                                        |
| fee\_details       | object  | Optional. A standard [FeeInfo](/komodo-defi-framework/api/common_structures/wallet/#fee-info) object.                                                                 |
| confirmations      | integer | The count of blocks produced since this transaction was confirmed.                                                                                                    |

<DevComment>
  `verified` has no description. Related to [https://cointelegraph.com/news/nft-whale-pranksy-pranked-by-fake-banksy-for-97-7-eth](https://cointelegraph.com/news/nft-whale-pranksy-pranked-by-fake-banksy-for-97-7-eth)? Who verifies it? I can see there are ways to verify on opensea etc, I assume Moralis incormoprates this.
  What are the other possible values for `transaction_type`?
  What is `operator`?
  What does `verified` mean?
</DevComment>

### NftTransferFilter

The `NftTransferFilter` object includes the following items for a transfer of given coin or token:

| Parameter         | Type    | Description                                                                                                                                             |
| ----------------- | ------- | ------------------------------------------------------------------------------------------------------------------------------------------------------- |
| receive           | boolean | Optional, defaults to `false`. If `true`, only transfers where user received NFTs are included in the response.                                         |
| send              | boolean | Optional, defaults to `false`. If `true`, only transfers where user sent NFTs are included in the response.                                             |
| from\_date        | integer | Optional. A timestamp in [unix epoch format](https://www.epochconverter.com/). If `true`, filter includes transfers from this date onwards (inclusive). |
| to\_date          | integer | Optional. A timestamp in [unix epoch format](https://www.epochconverter.com/). If `true`, filter includes transfers up to this date (inclusive).        |
| exclude\_spam     | boolean | Optional, defaults to `false`. If `true`, only transfers which have param `possible_spam:false` are included in the response.                           |
| exclude\_phishing | boolean | Optional, defaults to `false`. If `true`, only transfers which have param `possible_phishing:false` are included in the response.                       |

<CollapsibleSection expandedText="Hide Example" collapsedText="Show Example">
  ```json
  {
      "ticker": "MINDS-ERC20",
      "required_confirmations": 4
  }
  ```
</CollapsibleSection>

### WithdrawNftData

The `WithdrawNftData` object is used for withdrawals of NFTs on ERC721 and ERC1155 contracts. It includes the following items for a given coin or token:

| Parameter      | Type    | Description                                                                                                                              |
| -------------- | ------- | ---------------------------------------------------------------------------------------------------------------------------------------- |
| chain          | string  | The token chain. Chain must be [activated](/komodo-defi-framework/api/legacy/coin_activation/) first.                                    |
| to             | string  | Destination address to withdraw the token to.                                                                                            |
| token\_address | string  | Token address.                                                                                                                           |
| token\_id      | string  | Token ID.                                                                                                                                |
| fee            | object  | A standard [WithdrawFee](/komodo-defi-framework/api/common_structures/wallet/#withdraw-fee) object. May be missing for older transfers.  |
| amount         | string  | Optional, ERC1155 only. Defaults to `1`. Amount of NFTs to withdraw. Ignored if `max` is true.                                           |
| max            | boolean | Optional, ERC1155 only. Defaults to `false`. If `true`, amount parameter will be ignored and all NFTs with this `token_id` will be sent. |

<Note>
  When the `type` parameter in a [withdraw\_nft](/komodo-defi-framework/api/v20/non_fungible_tokens/withdraw_nft/) request is `withdraw_erc721`, it means the NFT is absolutely unique,
  and it has only 1 owner and the owner can own only 1 NFT with this `token_id`
  in its `token_address` (also referred to as contract address).
  When the `type` parameter in a [withdraw\_nft](/komodo-defi-framework/api/v20/non_fungible_tokens/withdraw_nft/) request is `withdraw_erc1155`, it means that it is possible for more
  than 1 user to own one or more of the same NFT (with an identical `token_id`).
  Due to this difference, the `amount` and `max` fields are only used the when
  the `type` value is `withdraw_erc1155`.
</Note><|MERGE_RESOLUTION|>--- conflicted
+++ resolved
@@ -53,82 +53,6 @@
 | token\_domain          | string  | Token domain. May be `null`.                                                                                                                                          |
 | uri\_meta              | object  | A standard [NftMetadata](/komodo-defi-framework/api/common_structures/nfts/#nft-metadata) object.                                                                     |
 
-<<<<<<< HEAD
-=======
-### NftFilter
-
-The `NftFilter` object includes the following items for a given coin or token:
-
-| Parameter         | Type    | Description                                                                                                                    |
-| ----------------- | ------- | ------------------------------------------------------------------------------------------------------------------------------ |
-| exclude\_spam     | boolean | Optional, defaults to `false`. If `true`, only tokens which have param `possible_spam:false` are included in the response.     |
-| exclude\_phishing | boolean | Optional, defaults to `false`. If `true`, only tokens which have param `possible_phishing:false` are included in the response. |
-
-### NftTransfer
-
-The `NftTransfer` object includes the following items for each token transaction:
-
-| Parameter          | Type    | Description                                                                                                                                                           |
-| ------------------ | ------- | --------------------------------------------------------------------------------------------------------------------------------------------------------------------- |
-| amount             | string  | Amount of tokens transferred.                                                                                                                                         |
-| block\_hash        | string  | May be `null`. Hash of block in which transfer occurred.                                                                                                              |
-| block\_number      | integer | Height of block in which transfer occurred.                                                                                                                           |
-| block\_timestamp   | integer | Block time in [unix epoch format](https://www.epochconverter.com/).                                                                                                   |
-| chain              | string  | Chain name. One of `AVALANCHE`, `BSC`, `ETH`, `FANTOM`, or `POLYGON`.                                                                                                 |
-| token\_uri         | string  | May be `null`. The URI to the metadata of the token.                                                                                                                  |
-| token\_domain      | string  | May be `null`. Extracted domain from the `token_uri`, if valid.                                                                                                       |
-| collection\_name   | string  | May be `null`. Name of collection which token belongs to.                                                                                                             |
-| image\_url         | string  | May be `null`. The URI to the token image.                                                                                                                            |
-| image\_domain      | string  | May be `null`. Extracted domain from the `image_url`, if valid.                                                                                                       |
-| token\_name        | string  | May be `null`. Name of the token.                                                                                                                                     |
-| contract\_type     | string  | Contract type. `ERC721` or `ERC1155`.                                                                                                                                 |
-| token\_address     | string  | Address of token transferred.                                                                                                                                         |
-| token\_id          | string  | Token ID.                                                                                                                                                             |
-| possible\_spam     | boolean | If `true`, the contract address has [been identified](https://docs.moralis.io/web3-data-api/evm/nft-spam-detection) as associated with spam or suspicious activities. |
-| possible\_phishing | boolean | If `true`, the token has been identified as associated with phishing, as at least one of domain fields is found in database with phishing domains.                    |
-| transaction\_hash  | string  | Transaction ID of the transfer.                                                                                                                                       |
-| transaction\_index | string  | May be `null`. Transaction index of the transfer.                                                                                                                     |
-| log\_index         | string  | Log index of the transfer.                                                                                                                                            |
-| value              | string  | May be `null`. Tranfer value.                                                                                                                                         |
-| transaction\_type  | string  | May be `null`. Transaction type. Possible values are `Single`.                                                                                                        |
-| from\_address      | string  | Address of previous owner which sent the token(s).                                                                                                                    |
-| to\_address        | string  | Address of new owner which received the token(s).                                                                                                                     |
-| status             | string  | Transfer status. Will be either `Send` or `Receive`. When the `from_address` and `to_address` are the same (i.e. sending to yourself), this value will be `Receive`.  |
-| verified           | integer | May be `null`. A deprecated field which will be removed in future.                                                                                                    |
-| operator           | string  | May be `null`.                                                                                                                                                        |
-| fee\_details       | object  | Optional. A standard [FeeInfo](/komodo-defi-framework/api/common_structures/#fee-info) object.                                                                        |
-| confirmations      | integer | The count of blocks produced since this transaction was confirmed.                                                                                                    |
-
-<DevComment>
-  `verified` has no description. Related to [https://cointelegraph.com/news/nft-whale-pranksy-pranked-by-fake-banksy-for-97-7-eth](https://cointelegraph.com/news/nft-whale-pranksy-pranked-by-fake-banksy-for-97-7-eth)? Who verifies it? I can see there are ways to verify on opensea etc, I assume Moralis incorporates this.
-  What are the other possible values for `transaction_type`?
-  What is `operator`?
-  What does `verified` mean?
-</DevComment>
-
-### NftTransferFilter
-
-The `NftTransferFilter` object includes the following items for a transfer of given coin or token:
-
-| Parameter         | Type    | Description                                                                                                                                             |
-| ----------------- | ------- | ------------------------------------------------------------------------------------------------------------------------------------------------------- |
-| receive           | boolean | Optional, defaults to `false`. If `true`, only transfers where user received NFTs are included in the response.                                         |
-| send              | boolean | Optional, defaults to `false`. If `true`, only transfers where user sent NFTs are included in the response.                                             |
-| from\_date        | integer | Optional. A timestamp in [unix epoch format](https://www.epochconverter.com/). If `true`, filter includes transfers from this date onwards (inclusive). |
-| to\_date          | integer | Optional. A timestamp in [unix epoch format](https://www.epochconverter.com/). If `true`, filter includes transfers up to this date (inclusive).        |
-| exclude\_spam     | boolean | Optional, defaults to `false`. If `true`, only transfers which have param `possible_spam:false` are included in the response.                           |
-| exclude\_phishing | boolean | Optional, defaults to `false`. If `true`, only transfers which have param `possible_phishing:false` are included in the response.                       |
-
-<CollapsibleSection expandedText="Hide Example" collapsedText="Show Example">
-  ```json
-  {
-      "ticker": "MINDS-ERC20",
-      "required_confirmations": 4
-  }
-  ```
-</CollapsibleSection>
-
->>>>>>> da4b16bb
 ### NftMetadata
 
 The `NftMetadata` object includes the following items for a given coin or token:
@@ -257,15 +181,16 @@
 | confirmations      | integer | The count of blocks produced since this transaction was confirmed.                                                                                                    |
 
 <DevComment>
-  `verified` has no description. Related to [https://cointelegraph.com/news/nft-whale-pranksy-pranked-by-fake-banksy-for-97-7-eth](https://cointelegraph.com/news/nft-whale-pranksy-pranked-by-fake-banksy-for-97-7-eth)? Who verifies it? I can see there are ways to verify on opensea etc, I assume Moralis incormoprates this.
+  `verified` has no description. Related to [https://cointelegraph.com/news/nft-whale-pranksy-pranked-by-fake-banksy-for-97-7-eth](https://cointelegraph.com/news/nft-whale-pranksy-pranked-by-fake-banksy-for-97-7-eth)? Who verifies it? I can see there are ways to verify on opensea etc, I assume Moralis incorporates this.
   What are the other possible values for `transaction_type`?
   What is `operator`?
   What does `verified` mean?
 </DevComment>
 
+
 ### NftTransferFilter
 
-The `NftTransferFilter` object includes the following items for a transfer of given coin or token:
+The `NftTransferFilter` object inclu
 
 | Parameter         | Type    | Description                                                                                                                                             |
 | ----------------- | ------- | ------------------------------------------------------------------------------------------------------------------------------------------------------- |
@@ -284,6 +209,7 @@
   }
   ```
 </CollapsibleSection>
+
 
 ### WithdrawNftData
 
