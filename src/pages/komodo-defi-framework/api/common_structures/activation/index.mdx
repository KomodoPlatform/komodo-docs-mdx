--- conflicted
+++ resolved
@@ -88,18 +88,6 @@
   load during ZHTLC coin activation.
 </Note>
 
-<<<<<<< HEAD
-### ActivationMode
-
-Defines the activation mode for QTUM, UTXO & ZHTLC coins.
-
-| Parameter | Type   | Description                                                                                                                                           |
-| --------- | ------ | ----------------------------------------------------------------------------------------------------------------------------------------------------- |
-| rpc       | string | `Native` if running a native blockchain node, `Electrum` if using electrum servers or `Light` for ZHTLC coins.                                        |
-| rpc\_data | object | `Electrum` or `Light` mode only. A standard [ActivationRpcData](/komodo-defi-framework/api/common_structures/activation/#activation-rpc-data) object. |
-
-=======
->>>>>>> 32ff73da
 ### ActivationRpcData
 
 Contains information about electrum & lightwallet\_d servers for coins being used in `Electrum` or `Light` mode.
@@ -108,7 +96,7 @@
 | ------------------------- | ----------------- | --------------------------------------------------------------------------------------------------------------------------------------------------------------------------------------------------------------------------------------------------------------- |
 | light\_wallet\_d\_servers | list              | ZHTLC only. A list of urls which are hosting lightwallet\_d servers for a coin.                                                                                                                                                                                 |
 | electrum\_servers         | list of objects   | ZHTLC only. A list of standard [ActivationServers](/komodo-defi-framework/api/common_structures/activation/#activation-servers) objects.                                                                                                                        |
-| electrum                  | list of objects   | QTUM & UTXO coins only. A list of standard [ActivationServers](/komodo-defi-framework/api/common_structures/activation/#activation-servers) objects.                                                                                                       |
+| electrum                  | list of objects   | QTUM & UTXO coins only. A list of standard [ActivationServers](/komodo-defi-framework/api/common_structures/activation/#activation-servers) objects.                                                                                                            |
 | sync\_params              | integer or string | ZHTLC coins only. Optional, defaults to two days ago. Defines where to start scanning blockchain data upon initial activation. Options: `"earliest"` (the coin's sapling\_activation\_height), `height` (a specific block height) or `date` (a unix timestamp). |
 
 <DevComment>
