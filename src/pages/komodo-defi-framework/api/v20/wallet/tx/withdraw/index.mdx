export const title = "Komodo DeFi Framework Method: Withdraw";
export const description = "The withdraw method generates, signs, and returns a transaction that transfers the amount of coin to the address indicated in the to argument.";

# withdraw

The `withdraw` method generates, signs, and returns a transaction that transfers the `amount` of `coin` to the address indicated in the `to` argument.

This method generates a raw transaction which should then be broadcast using [send\_raw\_transaction](/komodo-defi-framework/api/legacy/send_raw_transaction/).

## Arguments

| Structure            | Type             | Description                                                                                                                                     |
| -------------------- | ---------------- | ----------------------------------------------------------------------------------------------------------------------------------------------- |
| coin                 | string           | The name of the coin the user desires to withdraw.                                                                                              |
| to                   | string           | Coins are withdrawn to this address.                                                                                                            |
| amount               | string (numeric) | The amount the user desires to withdraw, ignored when `max=true`.                                                                               |
| memo                 | string           | Optional. Adds a transaction memo for compatible coins (e.g. Tendermint ecosystem).                                                             |
| max                  | bool             | Optional. Withdraw the maximum available amount.                                                                                                |
<<<<<<< HEAD
| fee                  | object           | Optional. A standard [FeeInfo](/komodo-defi-framework/api/common_structures/wallet/#fee-info) object.                                           |
| from                 | object           | HD wallets only. A standard [WithdrawFromInfo](/komodo-defi-framework/api/common_structures/wallet/#withdraw-from-info) object.                 |
| ibc\_source\_channel | string           | Tendermint IBC transfers only. The source channel for the [IBC](https://tutorials.cosmos.network/academy/3-ibc/1-what-is-ibc.html) transaction. |
=======
| fee                  | object           | Optional. A standard [FeeInfo](/komodo-defi-framework/api/v20/#fee-info) object.                                                                |
| from                 | object           | HD wallets only. A standard [WithdrawFromInfo](/komodo-defi-framework/api/v20/#withdraw-from-info) object.                                      |
| ibc\_source\_channel | integer          | Tendermint IBC transfers only. The source channel for the [IBC](https://tutorials.cosmos.network/academy/3-ibc/1-what-is-ibc.html) transaction. |
>>>>>>> da4b16bb

### Response

| Structure                    | Type                       | Description                                                                                                                                                                                             |
| ---------------------------- | -------------------------- | ------------------------------------------------------------------------------------------------------------------------------------------------------------------------------------------------------- |
| from                         | array of strings           | coins are withdrawn from this address; the array contains a single element, but transactions may be sent from several addresses (UTXO coins)                                                            |
| to                           | array of strings           | coins are withdrawn to this address; this may contain the `my_address` address, where change from UTXO coins is sent                                                                                    |
| my\_balance\_change          | string (numeric)           | the expected balance of change in `my_address` after the transaction broadcasts                                                                                                                         |
| received\_by\_me             | string (numeric)           | the amount of coins received by `my_address` after the transaction broadcasts; the value may be above zero when the transaction requires that the Komodo DeFi Framework API send change to `my_address` |
| spent\_by\_me                | string (numeric)           | the amount of coins spent by `my_address`; this value differ from the request amount, as the transaction fee is added here                                                                              |
| total\_amount                | string (numeric)           | the total amount of coins transferred                                                                                                                                                                   |
| fee\_details                 | object                     | the fee details of the generated transaction; this value differs for utxo and ETH/ERC20 coins, check the examples for more details                                                                      |
| tx\_hash                     | string                     | the hash of the generated transaction                                                                                                                                                                   |
| tx\_hex                      | string                     | transaction bytes in hexadecimal format; use this value as input for the `send_raw_transaction` method                                                                                                  |
| coin                         | string                     | the name of the coin the user wants to withdraw                                                                                                                                                         |
| kmd\_rewards                 | object (optional)          | an object containing information about accrued rewards; always exists if the coin is `KMD`                                                                                                              |
| kmd\_rewards.amount          | string (numeric, optional) | the amount of accrued rewards                                                                                                                                                                           |
| kmd\_rewards.claimed\_by\_me | bool (optional)            | whether the rewards been claimed by me                                                                                                                                                                  |

### 📌 Examples

#### Withdraw BTC, KMD, and other BTC-based forks

<CodeGroup title="Withdraw" tag="POST" label="withdraw" mm2MethodDecorate="true">
  ```json
  {
    "userpass": "RPC_UserP@SSW0RD",
    "mmrpc": "2.0",
    "method": "withdraw",
    "params": {
      "coin": "KMD",
      "to": "RJTYiYeJ8eVvJ53n2YbrVmxWNNMVZjDGLh",
      "amount": "10"
    },
    "id": 0
  }
  ```
</CodeGroup>

<CollapsibleSection expandedText="Hide Response" collapsedText="Show Response">
  #### Response (KMD success)

  ```json
  {
    "mmrpc": "2.0",
    "result": {
      "block_height": 0,
      "coin": "KMD",
      "fee_details": {
        "type": "Utxo",
        "amount": "0.00001"
      },
      "from": ["R9o9xTocqr6CeEDGDH6mEYpwLoMz6jNjMW"],
      "my_balance_change": "-10.00001",
      "received_by_me": "0.34417325",
      "spent_by_me": "10.34418325",
      "to": ["RJTYiYeJ8eVvJ53n2YbrVmxWNNMVZjDGLh"],
      "total_amount": "10.34418325",
      "tx_hash": "3a1c382c50a7d12e4675d12ed7e723ce9f0167693dd75fd772bae8524810e605",
      "tx_hex": "0400008085202f890207a8e96978acfb8f0d002c3e4390142810dc6568b48f8cd6d8c71866ad8743c5010000006a47304402201960a7089f2d93480fff68ce0b7ca7bb7a32a52915753ac7ae780abd6162cb1d02202c9b11d442e5f72a532f44ceb10122898d486b1474a10eb981c60c5538b9c82d012102031d4256c4bc9f99ac88bf3dba21773132281f65f9bf23a59928bce08961e2f3ffffffff97f56bf3b0f815bb737b7867e71ddb8198bba3574bb75737ba9c389a4d08edc6000000006a473044022055199d80bd7e2d1b932e54f097c6a15fc4b148d21299dc50067c1da18045f0ed02201d26d85333df65e6daab40a07a0e8a671af9d9b9d92fdf7d7ef97bd868ca545a012102031d4256c4bc9f99ac88bf3dba21773132281f65f9bf23a59928bce08961e2f3ffffffff0200ca9a3b000000001976a91464ae8510aac9546d5e7704e31ce177451386455588acad2a0d02000000001976a91405aab5342166f8594baf17a7d9bef5d56744332788ac00000000000000000000000000000000000000",
      "kmd_rewards": {
        "amount": "0.0791809",
        "claimed_by_my": true
      }
    },
    "id": 0
  }
  ```
</CollapsibleSection>

#### HD Withdraw with derivation\_path

<CodeGroup title="Withdraw" tag="POST" label="withdraw" mm2MethodDecorate="true">
  ```json
  {
    "userpass": "RPC_UserP@SSW0RD",
    "mmrpc": "2.0",
    "method": "withdraw",
    "params": {
      "coin": "MCL",
      "to": "RNBA756iaFCx2Uhya3pvCufbeyovAaknJL",
      "amount": 1.025,
      "from": {
        "derivation_path": "m/44'/141'/0'/0/0"
      }
    },
    "id": 0
  }
  ```
</CodeGroup>

<CollapsibleSection expandedText="Hide Response" collapsedText="Show Response">
  #### Response (KMD success)

  ```json
  # TODO: Add response
  ```
</CollapsibleSection>

#### HD Withdraw with `account_id`, `chain` and `address_id`

<CodeGroup title="Withdraw" tag="POST" label="withdraw" mm2MethodDecorate="true">
  ```json
  {
    "userpass": "RPC_UserP@SSW0RD",
    "mmrpc": "2.0",
    "method": "withdraw",
    "params": {
      "coin": "VRSC",
      "to": "RNBA756iaFCx2Uhya3pvCufbeyovAaknJL",
      "amount": 1.025,
      "from": {
        "account_id": 0,
        "chain": "External",
        "address_id": 2
      }
    },
    "id": 0
  }
  ```
</CodeGroup>

<CollapsibleSection expandedText="Hide Response" collapsedText="Show Response">
  #### Response (KMD success)

  ```json
  # TODO: Add response
  ```
</CollapsibleSection>

#### Withdraw BTC, KMD, and other BTC-based forks, fixed fee

<CodeGroup title="Withdraw" tag="POST" label="withdraw" mm2MethodDecorate="true">
  ```json
  {
    "mmrpc": "2.0",
    "userpass": "RPC_UserP@SSW0RD",
    "method": "withdraw",
    "params": {
      "coin": "DOC",
      "to": "R9o9xTocqr6CeEDGDH6mEYpwLoMz6jNjMW",
      "amount": "1.0",
      "fee": {
        "type": "UtxoFixed",
        "amount": "0.1"
      }
    },
    "id": 0
  }
  ```
</CodeGroup>

<CollapsibleSection expandedText="Hide Response" collapsedText="Show Response">
  #### Response (success)

  ```json
  {
    "mmrpc": "2.0",
    "result": {
      "tx_hex": "0400008085202f8901ef25b1b7417fe7693097918ff90e90bba1351fff1f3a24cb51a9b45c5636e57e010000006b483045022100b05c870fcd149513d07b156e150a22e3e47fab4bb4776b5c2c1b9fc034a80b8f022038b1bf5b6dad923e4fb1c96e2c7345765ff09984de12bbb40b999b88b628c0f9012102031d4256c4bc9f99ac88bf3dba21773132281f65f9bf23a59928bce08961e2f3ffffffff0200e1f505000000001976a91405aab5342166f8594baf17a7d9bef5d56744332788ac8cbaae5f010000001976a91405aab5342166f8594baf17a7d9bef5d56744332788ace87a5e5d000000000000000000000000000000",
      "tx_hash": "1ab3bc9308695960bc728fa427ac00d1812c4ae89aaa714c7618cb96d111be58",
      "from": ["R9o9xTocqr6CeEDGDH6mEYpwLoMz6jNjMW"],
      "to": ["R9o9xTocqr6CeEDGDH6mEYpwLoMz6jNjMW"],
      "total_amount": "60.10253836",
      "spent_by_me": "60.10253836",
      "received_by_me": "60.00253836",
      "my_balance_change": "-0.1",
      "block_height": 0,
      "timestamp": 1566472936,
      "fee_details": {
        "type": "Utxo",
        "amount": "0.1"
      },
      "coin": "DOC",
      "internal_id": ""
    },
    "id": 0
  }
  ```
</CollapsibleSection>

#### Withdraw BTC, KMD, and other BTC-based forks, 1 coin per Kbyte fee

<CodeGroup title="Withdraw" tag="POST" label="withdraw" mm2MethodDecorate="true">
  ```json
  {
    "mmrpc": "2.0",
    "userpass": "RPC_UserP@SSW0RD",
    "method": "withdraw",
    "params": {
      "coin": "DOC",
      "to": "R9o9xTocqr6CeEDGDH6mEYpwLoMz6jNjMW",
      "amount": "1.0",
      "fee": {
        "type": "UtxoPerKbyte",
        "amount": "1"
      }
    },
    "id": 0
  }
  ```
</CodeGroup>

<CollapsibleSection expandedText="Hide Response" collapsedText="Show Response">
  #### Response (success)

  ```json
  {
    "mmrpc": "2.0",
    "result": {
      "tx_hex": "0400008085202f890258be11d196cb18764c71aa9ae84a2c81d100ac27a48f72bc6059690893bcb31a000000006b483045022100ef11280e981be280ca5d24c947842ca6a8689d992b73e3a7eb9ff21070b0442b02203e458a2bbb1f2bf8448fc47c51485015904a5271bb17e14be5afa6625d67b1e8012102031d4256c4bc9f99ac88bf3dba21773132281f65f9bf23a59928bce08961e2f3ffffffff58be11d196cb18764c71aa9ae84a2c81d100ac27a48f72bc6059690893bcb31a010000006b483045022100daaa10b09e7abf9d4f596fc5ac1f2542b8ecfab9bb9f2b02201644944ddc0280022067aa1b91ec821aa48f1d06d34cd26fb69a9f27d59d5eecdd451006940d9e83db012102031d4256c4bc9f99ac88bf3dba21773132281f65f9bf23a59928bce08961e2f3ffffffff0200e1f505000000001976a91405aab5342166f8594baf17a7d9bef5d56744332788acf31c655d010000001976a91405aab5342166f8594baf17a7d9bef5d56744332788accd7c5e5d000000000000000000000000000000",
      "tx_hash": "fd115190feec8c0c14df2696969295c59c674886344e5072d64000379101b78c",
      "from": ["R9o9xTocqr6CeEDGDH6mEYpwLoMz6jNjMW"],
      "to": ["R9o9xTocqr6CeEDGDH6mEYpwLoMz6jNjMW"],
      "total_amount": "60.00253836",
      "spent_by_me": "60.00253836",
      "received_by_me": "59.61874931",
      "my_balance_change": "-0.38378905",
      "block_height": 0,
      "timestamp": 1566473421,
      "fee_details": {
        "type": "Utxo",
        "amount": "0.38378905"
      },
      "coin": "DOC",
      "internal_id": ""
    },
    "id": 0
  }
  ```
</CollapsibleSection>

#### Withdraw ETH, ERC20, and other ETH-based forks

<CodeGroup title="Withdraw" tag="POST" label="withdraw" mm2MethodDecorate="true">
  ```json
  {
    "mmrpc": "2.0",
    "userpass": "RPC_UserP@SSW0RD",
    "method": "withdraw",
    "params": {
      "coin": "ETH",
      "to": "0xbab36286672fbdc7b250804bf6d14be0df69fa28",
      "amount": 10
    },
    "id": 0
  }
  ```
</CodeGroup>

<CollapsibleSection expandedText="Hide Response" collapsedText="Show Response">
  #### Response (success)

  ```json
  {
    "mmrpc": "2.0",
    "result": {
      "block_height": 0,
      "coin": "ETH",
      "fee_details": {
        "type": "Eth",
        "coin": "ETH",
        "gas": 21000,
        "gas_price": "0.000000001",
        "total_fee": "0.000021"
      },
      "from": ["0xbab36286672fbdc7b250804bf6d14be0df69fa29"],
      "my_balance_change": "-10.000021",
      "received_by_me": "0",
      "spent_by_me": "10.000021",
      "to": ["0xbab36286672fbdc7b250804bf6d14be0df69fa28"],
      "total_amount": "10.000021",
      "tx_hash": "8fbc5538679e4c4b78f8b9db0faf9bf78d02410006e8823faadba8e8ae721d60",
      "tx_hex": "f86d820a59843b9aca0082520894bab36286672fbdc7b250804bf6d14be0df69fa28888ac7230489e80000801ba0fee87414a3b40d58043a1ae143f7a75d7f47a24e872b638281c448891fd69452a05b0efcaed9dee1b6d182e3215d91af317d53a627404b0efc5102cfe714c93a28"
    },
    "id": 0
  }
  ```
</CollapsibleSection>

#### ETH/ERC20 and other ETH-based forks, with gas fee

<CodeGroup title="Withdraw" tag="POST" label="withdraw" mm2MethodDecorate="true">
  ```json
  {
    "mmrpc": "2.0",
    "userpass": "RPC_UserP@SSW0RD",
    "method": "withdraw",
    "params": {
      "coin": "COIN_NAME",
      "to": "RECIPIENT_ADDRESS",
      "amount": "AMOUNT",
      "fee": {
        "type": "EthGas",
        "gas_price": "3.5",
        "gas": 55000
      }
    },
    "id": 0
  }
  ```
</CodeGroup>

<CollapsibleSection expandedText="Hide Response" collapsedText="Show Response">
  #### Response (success)

  ```json
  {
    "mmrpc": "2.0",
    "result": {
      "tx_hex": "f86d820b2884d09dc30082d6d894bab36286672fbdc7b250804bf6d14be0df69fa29888ac7230489e80000801ca0ef0167b0e53ed50d87b6fd630925f2bce6ee72e9b5fdb51c6499a7caaecaed96a062e5cb954e503ff83f2d6ce082649fdcdf8a77c8d37c7d26d46d3f736b228d10",
      "tx_hash": "a26c4dcacf63c04e385dd973ca7e7ca1465a3b904a0893bcadb7e37681d38c95",
      "from": ["0xbAB36286672fbdc7B250804bf6D14Be0dF69fa29"],
      "to": ["0xbAB36286672fbdc7B250804bf6D14Be0dF69fa29"],
      "total_amount": "10",
      "spent_by_me": "10.0001925",
      "received_by_me": "10",
      "my_balance_change": "-0.0001925",
      "block_height": 0,
      "timestamp": 1566474670,
      "fee_details": {
        "type": "Eth",
        "coin": "ETH",
        "gas": 55000,
        "gas_price": "0.0000000035",
        "total_fee": "0.0001925"
      },
      "coin": "ETH",
      "internal_id": ""
    },
    "id": 0
  }
  ```
</CollapsibleSection>

#### Withdraw maximum

<CodeGroup title="Withdraw" tag="POST" label="withdraw" mm2MethodDecorate="true">
  ```json
  {
    "mmrpc": "2.0",
    "userpass": "RPC_UserP@SSW0RD",
    "method": "withdraw",
    "params": {
      "coin": "ETH",
      "to": "0xbab36286672fbdc7b250804bf6d14be0df69fa28",
      "max": true
    },
    "id": 0
  }
  ```
</CodeGroup>

<CollapsibleSection expandedText="Hide Response" collapsedText="Show Response">
  ##### Response (success)

  ```json
  {
    "mmrpc": "2.0",
    "result": {
      "block_height": 0,
      "coin": "ETH",
      "fee_details": {
        "type": "Eth",
        "coin": "ETH",
        "gas": 21000,
        "gas_price": "0.000000001",
        "total_fee": "0.000021"
      },
      "from": ["0xbab36286672fbdc7b250804bf6d14be0df69fa29"],
      "my_balance_change": "-10.000021",
      "received_by_me": "0",
      "spent_by_me": "10.000021",
      "to": ["0xbab36286672fbdc7b250804bf6d14be0df69fa28"],
      "total_amount": "10.000021",
      "tx_hash": "8fbc5538679e4c4b78f8b9db0faf9bf78d02410006e8823faadba8e8ae721d60",
      "tx_hex": "f86d820a59843b9aca0082520894bab36286672fbdc7b250804bf6d14be0df69fa28888ac7230489e80000801ba0fee87414a3b40d58043a1ae143f7a75d7f47a24e872b638281c448891fd69452a05b0efcaed9dee1b6d182e3215d91af317d53a627404b0efc5102cfe714c93a28"
    },
    "id": 0
  }
  ```
</CollapsibleSection>

##### Withdraw QRC20 coins

<CodeGroup title="Withdraw" tag="POST" label="withdraw" mm2MethodDecorate="true">
  ```json
  {
    "mmrpc": "2.0",
    "userpass": "RPC_UserP@SSW0RD",
    "method": "withdraw",
    "params": {
      "coin": "QRC20",
      "to": "qHmJ3KA6ZAjR9wGjpFASn4gtUSeFAqdZgs",
      "amount": 10
    },
    "id": 0
  }
  ```
</CodeGroup>

<CollapsibleSection expandedText="Hide Response" collapsedText="Show Response">
  ##### Response (success)

  ```json
  {
    "mmrpc": "2.0",
    "result": {
      "block_height": 0,
      "coin": "QRC20",
      "timestamp": 1608725061,
      "fee_details": {
        "type": "Qrc20",
        "coin": "tQTUM",
        "miner_fee": "0.00000447",
        "gas_limit": 100000,
        "gas_price": 40,
        "total_gas_fee": "0.04"
      },
      "from": ["qXxsj5RtciAby9T7m98AgAATL4zTi4UwDG"],
      "my_balance_change": "-10",
      "received_by_me": "0",
      "spent_by_me": "10",
      "to": ["qHmJ3KA6ZAjR9wGjpFASn4gtUSeFAqdZgs"],
      "total_amount": "10",
      "tx_hash": "8fbc5538679e4c4b78f8b9db0faf9bf78d02410006e8823faadba8e8ae721d60",
      "tx_hex": "f86d820a59843b9aca0082520894bab36286672fbdc7b250804bf6d14be0df69fa28888ac7230489e80000801ba0fee87414a3b40d58043a1ae143f7a75d7f47a24e872b638281c448891fd69452a05b0efcaed9dee1b6d182e3215d91af317d53a627404b0efc5102cfe714c93a28"
    },
    "id": 0
  }
  ```
</CollapsibleSection>

##### Withdraw QRC20 coins with gas limit

<CodeGroup title="Withdraw" tag="POST" label="withdraw" mm2MethodDecorate="true">
  ```json
  {
    "mmrpc": "2.0",
    "userpass": "RPC_UserP@SSW0RD",
    "method": "withdraw",
    "params": {
      "coin": "QRC20",
      "to": "qHmJ3KA6ZAjR9wGjpFASn4gtUSeFAqdZgs",
      "amount": 10,
      "fee": {
        "type": "Qrc20Gas",
        "gas_limit": 250000,
        "gas_price": 40
      }
    },
    "id": 0
  }
  ```
</CodeGroup>

<CollapsibleSection expandedText="Hide Response" collapsedText="Show Response">
  ```json
  {
    "mmrpc": "2.0",
    "result": {
      "block_height": 0,
      "coin": "QRC20",
      "timestamp": 1608725061,
      "fee_details": {
        "type": "Qrc20",
        "coin": "tQTUM",
        "miner_fee": "0.00000447",
        "gas_limit": 250000,
        "gas_price": 40,
        "total_gas_fee": "0.1"
      },
      "from": ["qXxsj5RtciAby9T7m98AgAATL4zTi4UwDG"],
      "my_balance_change": "-10",
      "received_by_me": "0",
      "spent_by_me": "10",
      "to": ["qHmJ3KA6ZAjR9wGjpFASn4gtUSeFAqdZgs"],
      "total_amount": "10",
      "tx_hash": "8fbc5538679e4c4b78f8b9db0faf9bf78d02410006e8823faadba8e8ae721d60",
      "tx_hex": "f86d820a59843b9aca0082520894bab36286672fbdc7b250804bf6d14be0df69fa28888ac7230489e80000801ba0fee87414a3b40d58043a1ae143f7a75d7f47a24e872b638281c448891fd69452a05b0efcaed9dee1b6d182e3215d91af317d53a627404b0efc5102cfe714c93a28"
    },
    "id": 0
  }
  ```
</CollapsibleSection>

##### Withdraw Tendermint coins with a memo and custom gas fee

<CodeGroup title="Withdraw" tag="POST" label="withdraw" mm2MethodDecorate="true">
  ```json
  {
    "mmrpc": "2.0",
    "userpass": "RPC_UserP@SSW0RD",
    "method": "withdraw",
    "params": {
      "coin": "IRIS",
      "to": "iaa16drqvl3u8sukfsu4lm3qsk28jr3fahja9vsv6k",
      "amount": 13,
      "memo": "It was a bright cold day in April, and the clocks were striking thirteen.",
      "fee": {
        "type": "CosmosGas",
        "gas_price": 0.05,
        "gas_limit": 150000
      }
    },
    "id": 0
  }
  ```
</CodeGroup>

<CollapsibleSection expandedText="Hide Response" collapsedText="Show Response">
  ```json
  {
    "mmrpc": "2.0",
    "result": {
      "tx_hex": "0ade010a8b010a1c2f636f736d6f732e62616e6b2e763162657461312e4d736753656e64126b0a2a6961613136647271766c33753873756b667375346c6d3371736b32386a72336661686a6139767376366b122a6961613136647271766c33753873756b667375346c6d3371736b32386a72336661686a6139767376366b1a110a05756972697312083133303030303030124949742077617320612062726967687420636f6c642064617920696e20417072696c2c20616e642074686520636c6f636b73207765726520737472696b696e6720746869727465656e2e188f85b50812680a500a460a1f2f636f736d6f732e63727970746f2e736563703235366b312e5075624b657912230a2103d8064eece4fa5c0f8dc0267f68cee9bdd527f9e88f3594a323428718c391ecc212040a020801181d12140a0e0a0575697269731205333835353310a08d061a40a9ac8c4112d7d7252062e289d222a438258a7c49c6657fdcbf831d62fc5eb2d05af46d6b86881335b3bc7ca98b2bfc3ef02ec5adf6768de9a778b282f9cc868e",
      "tx_hash": "E00982A2A8442D7140916A34E29E287A0B1CBB4B38940372D1966BA7ACDE5BD6",
      "from": ["iaa16drqvl3u8sukfsu4lm3qsk28jr3fahja9vsv6k"],
      "to": ["iaa16drqvl3u8sukfsu4lm3qsk28jr3fahja9vsv6k"],
      "total_amount": "13.038553",
      "spent_by_me": "13.038553",
      "received_by_me": "13",
      "my_balance_change": "-0.038553",
      "block_height": 0,
      "timestamp": 0,
      "fee_details": {
        "type": "Tendermint",
        "coin": "IRIS",
        "amount": "0.038553",
        "gas_limit": 100000
      },
      "coin": "IRIS",
      "internal_id": "e00982a2a8442d7140916a34e29e287a0b1cbb4b38940372d1966ba7acde5bd6",
      "transaction_type": "StandardTransfer",
      "memo": "It was a bright cold day in April, and the clocks were striking thirteen."
    },
    "id": 0
  }
  ```

  You can see the memo is included on the [block explorer](https://irishub.iobscan.io/#/txs/E00982A2A8442D7140916A34E29E287A0B1CBB4B38940372D1966BA7ACDE5BD6)
</CollapsibleSection>

##### Withdraw Tendermint IBC coins

Using the Cosmos [Ecosystem IBC protocol](https://everstake.one/blog/cosmos-ibc-breaking-down-the-walls-between-blockchains), you can withdraw coins from one chain to another. This example shows a withdrawal from Cosmos to Osmosis.

<CodeGroup title="Withdraw" tag="POST" label="withdraw" mm2MethodDecorate="true">
  ```json
  {
    "mmrpc": "2.0",
    "userpass": "RPC_UserP@SSW0RD",
    "method": "withdraw",
    "params": {
      "coin": "ATOM",
      "to": "osmo16drqvl3u8sukfsu4lm3qsk28jr3fahjac4rdw4",
      "amount": 0.1,
      "memo": "In the blackest of your moments, wait with no fear.",
      "ibc_source_channel": 141,
      "fee": {
        "type": "CosmosGas",
        "gas_price": 0.05,
        "gas_limit": 150000
      }
    },
    "id": 0
  }
  ```
</CodeGroup>

<Note>
  The `ibc_source_channel` value above is for demonstration only. For more information regarding how to set a valid value, see our guide to [finding the right IBC channel](/komodo-wallet/guides/how-to-find-the-right-ibc-channel-for-transfers/).
</Note>

<CollapsibleSection expandedText="Hide Response" collapsedText="Show Response">
  ```json
  {
    "mmrpc": "2.0",
    "result": {
        "tx_hex": "0af9010abc010a292f6962632e6170706c69636174696f6e732e7472616e736665722e76312e4d73675472616e73666572128e010a087472616e73666572120b6368616e6e656c2d3134311a0f0a057561746f6d1206313030303030222d636f736d6f733136647271766c33753873756b667375346c6d3371736b32386a72336661686a617377736163382a2b6f736d6f3136647271766c33753873756b667375346c6d3371736b32386a72336661686a6163347264773438a6c5b9a089f29efa171233496e2074686520626c61636b657374206f6620796f7572206d6f6d656e74732c20776169742077697468206e6f20666561722e188df8c70a12680a500a460a1f2f636f736d6f732e63727970746f2e736563703235366b312e5075624b657912230a2103d8064eece4fa5c0f8dc0267f68cee9bdd527f9e88f3594a323428718c391ecc212040a020801180b12140a0e0a057561746f6d1205313733353910e0c65b1a40042c4fa45d77405ee94e737a000b146f5019137d5a2d3275849c9ad66dd8ef1d0f087fb584f34b1ebcf7989e41bc0675e96c83f0eec4ffe355e078b6615d7a72",
        "tx_hash": "06174E488B7BBC35180E841F2D170327BB7DE0A291CA69050D81F82A7CF103CB",
        "from": [
            "cosmos16drqvl3u8sukfsu4lm3qsk28jr3fahjaswsac8"
        ],
        "to": [
            "osmo16drqvl3u8sukfsu4lm3qsk28jr3fahjac4rdw4"
        ],
        "total_amount": "0.1173590000000000",
        "spent_by_me": "0.1173590000000000",
        "received_by_me": "0",
        "my_balance_change": "-0.1173590000000000",
        "block_height": 0,
        "timestamp": 0,
        "fee_details": {
            "type": "Tendermint",
            "coin": "ATOM",
            "amount": "0.017359",
            "gas_limit": 1500000
        },
        "coin": "ATOM",
        "internal_id": "06174e488b7bbc35180e841f2d170327bb7de0a291ca69050d81f82a7cf103cb",
        "transaction_type": "TendermintIBCTransfer",
        "memo": "In the blackest of your moments, wait with no fear."
    },
    "id": null
  }
  ```

  You can see the memo is included on the [block explorer](https://irishub.iobscan.io/#/txs/E00982A2A8442D7140916A34E29E287A0B1CBB4B38940372D1966BA7ACDE5BD6)
</CollapsibleSection>

### Error Responses

#### InvalidRequest: Unknown fee type

```json
{
    "mmrpc": "2.0",
    "error": "Error parsing request: unknown variant `Tendermint`, expected one of `UtxoFixed`, `UtxoPerKbyte`, `EthGas`, `Qrc20Gas`, `CosmosGas`",
    "error_path": "dispatcher",
    "error_trace": "dispatcher:109]",
    "error_type": "InvalidRequest",
    "error_data": "unknown variant `Tendermint`, expected one of `UtxoFixed`, `UtxoPerKbyte`, `EthGas`, `Qrc20Gas`, `CosmosGas`",
    "id": 0
}
```

#### InvalidRequest: wrong parameter type

```json
{
    "mmrpc": "2.0",
    "error": "Error parsing request: invalid type: string \"0.1\", expected f64",
    "error_path": "dispatcher",
    "error_trace": "dispatcher:109]",
    "error_type": "InvalidRequest",
    "error_data": "invalid type: string \"0.1\", expected f64",
    "id": 0
}
```

#### InvalidFeePolicy: attempt to use EthGas for UTXO coin

```json
{
  "mmrpc": "2.0",
  "error": "Invalid fee policy: Expected 'UtxoFixed' or 'UtxoPerKbyte' fee types, found EthGas",
  "error_path": "utxo_common",
  "error_trace": "utxo_common:1371]",
  "error_type": "InvalidFeePolicy",
  "error_data": "Expected 'UtxoFixed' or 'UtxoPerKbyte' fee types, found EthGas",
  "id": 0
}
```<|MERGE_RESOLUTION|>--- conflicted
+++ resolved
@@ -16,15 +16,9 @@
 | amount               | string (numeric) | The amount the user desires to withdraw, ignored when `max=true`.                                                                               |
 | memo                 | string           | Optional. Adds a transaction memo for compatible coins (e.g. Tendermint ecosystem).                                                             |
 | max                  | bool             | Optional. Withdraw the maximum available amount.                                                                                                |
-<<<<<<< HEAD
 | fee                  | object           | Optional. A standard [FeeInfo](/komodo-defi-framework/api/common_structures/wallet/#fee-info) object.                                           |
 | from                 | object           | HD wallets only. A standard [WithdrawFromInfo](/komodo-defi-framework/api/common_structures/wallet/#withdraw-from-info) object.                 |
 | ibc\_source\_channel | string           | Tendermint IBC transfers only. The source channel for the [IBC](https://tutorials.cosmos.network/academy/3-ibc/1-what-is-ibc.html) transaction. |
-=======
-| fee                  | object           | Optional. A standard [FeeInfo](/komodo-defi-framework/api/v20/#fee-info) object.                                                                |
-| from                 | object           | HD wallets only. A standard [WithdrawFromInfo](/komodo-defi-framework/api/v20/#withdraw-from-info) object.                                      |
-| ibc\_source\_channel | integer          | Tendermint IBC transfers only. The source channel for the [IBC](https://tutorials.cosmos.network/academy/3-ibc/1-what-is-ibc.html) transaction. |
->>>>>>> da4b16bb
 
 ### Response
 
