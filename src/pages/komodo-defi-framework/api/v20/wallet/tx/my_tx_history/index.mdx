--- conflicted
+++ resolved
@@ -299,11 +299,7 @@
   ```
 </CollapsibleSection>
 
-<<<<<<< HEAD
-##### TTT-SLP Request with FromId
-=======
 ## Request (BCH with FromId)
->>>>>>> 52733584
 
 <CodeGroup title="TTT-SLP Request with FromId" tag="POST" label="my_tx_history" mm2MethodDecorate="true">
   ```json
