--- conflicted
+++ resolved
@@ -102,669 +102,6 @@
   ```
 </CollapsibleSection>
 
-## Common Komodo DeFi SDK Request / Response Objects
-
-The folowing objects are used in the request or response of multiple Komodo DeFi SDK methods.
-
-<<<<<<< HEAD
-### ActivationParams
-
-The `ActivationParams` object defines additional parameters used for activation. These params may vary depending on the coin type.
-
-| Parameter                    | Type    | Description                                                                                                                                                                                                                                                                   |
-| ---------------------------- | ------- | ----------------------------------------------------------------------------------------------------------------------------------------------------------------------------------------------------------------------------------------------------------------------------- |
-| required\_confirmations      | integer | Optional. Confirmations to wait for steps in swap. Defaults to value in the coins file if not set.                                                                                                                                                                            |
-| requires\_notarization       | boolean | Optional, defaults to `false`. For [dPoW](https://komodoplatform.com/en/blog/dpow-demystified/) protected coins, a `true` value will wait for transactions to be notarised when doing swaps. Overrides value if set in `coins` file.                                          |
-| mode                         | object  | QTUM, UTXO & ZHTLC coins only. A standard [ActivationMode](/komodo-defi-framework/api/v20/#activation-mode) object.                                                                                                                                                           |
-| zcash\_params\_path          | string  | ZHTLC coins only. Path to folder containing [Zcash parameters](https://z.cash/learn/). Optional, defaults to standard location as defined in [this guide](https://forum.komodoplatform.com/t/installing-zcash-params/603)                                                     |
-| scan\_blocks\_per\_iteration | integer | ZHTLC coins only. Sets the number of scanned blocks per iteration during `BuildingWalletDb` state. Optional, default value is 1000.                                                                                                                                           |
-| scan\_interval\_ms           | integer | ZHTLC coins only. Sets the interval in milliseconds between iterations of `BuildingWalletDb` state. Optional, default value is 0.                                                                                                                                             |
-| tx\_history                  | boolean | Optional. Enable transaction history scanning. When active, the Komodo DeFi Framework API will collect transaction history data for local storage, and allow use of the [my\_tx\_history (v2)](/komodo-defi-framework/api/v20/wallet/tx/my_tx_history/) method.               |
-| min\_addresses\_number       | integer | Optional, HD wallets only. Number of addresses to generate. If not specified, addresses will be generated up to `path_to_address::address_index`.                                                                                                                             |
-| scan\_policy                 | string  | Optional, HD wallets only. Whether or not to scan for new addresses. Select from `do_not_scan`, `scan_if_new_wallet` or `scan`. Defaults to `scan_if_new_wallet`. Note that `scan` will result in multple requests to the Komodo DeFi API and may take some time to complete. |
-| gap\_limit                   | integer | Optional, HD wallets only. The max number of empty addresses in a row. Transactions sent to an address outside the `gap_limit`, will not be identified when scanning. Defaults to `20`.                                                                                       |
-| path\_to\_address            | object  | Optional, HD wallets only. A standard [AddressDerivationPath](/komodo-defi-framework/api/v20/#address-derivation-path) object.                                                                                                                                                |
-| get\_balances                | boolean | Optional, defaults to `true`. If `false`, coin and token balances will not be returned in the response, and the response will be returned more quickly.                                                                                                                       |
-
-<DevComment>
-  Is priv\_key\_policy still a thing?
-  Defaults to `ContextPrivKey`. Set as `Trezor` to activate in Trezor mode.
-</DevComment>
-
-<Note>
-  For ZHTLC coins, older wallets need to set the `sync_params` field to a date before its
-  first transaction to see all balance and history. This may take a long time on the first
-  activation, but subsequent activations will be much faster.
-  Using a smaller `scan_blocks_per_iteration` and larger `scan_interval_ms`,
-  will reduce the average CPU load during ZHTLC coin activation (at the cost of a
-  longer activation time). These optional fields are recommended when developing
-  for iOS, where a high CPU load may kill the activation process. Android &
-  desktop operating systems do not appear to have any problems with high CPU
-  load during ZHTLC coin activation.
-</Note>
-
-### ActivationMode
-
-Defines the activation mode for QTUM, UTXO & ZHTLC coins.
-
-| Parameter | Type   | Description                                                                                                                  |
-| --------- | ------ | ---------------------------------------------------------------------------------------------------------------------------- |
-| rpc       | string | `Native` if running a native blockchain node, `Electrum` if using electrum servers or `Light` for ZHTLC coins.               |
-| rpc\_data | object | `Electrum` or `Light` mode only. A standard [ActivationRpcData](/komodo-defi-framework/api/v20/#activation-rpc-data) object. |
-
-<CollapsibleSection expandedText="Hide Example" collapsedText="Show Example">
-  ```json
-  {
-      "mode": {
-          "rpc": "Electrum",
-          "rpc_data": {
-              "servers": [
-                  {
-                      "url": "electrum1.cipig.net:10020"
-                  },
-                  {
-                      "url": "electrum2.cipig.net:10020"
-                  }
-              ]
-          }
-      },
-  }
-  ```
-</CollapsibleSection>
-
-### ActivationRpcData
-
-Contains information about electrum & lightwallet\_d servers for coins being used in `Electrum` or `Light` mode.
-
-| Parameter                 | Type              | Description                                                                                                                                                                                                                                                     |
-| ------------------------- | ----------------- | --------------------------------------------------------------------------------------------------------------------------------------------------------------------------------------------------------------------------------------------------------------- |
-| light\_wallet\_d\_servers | list              | ZHTLC only. A list of urls which are hosting lightwallet\_d servers for a coin.                                                                                                                                                                                 |
-| electrum\_servers         | list of objects   | ZHTLC only. A list of standard [ActivationServers](/komodo-defi-framework/api/v20/#activation-servers) objects.                                                                                                                                                 |
-| electrum                  | list of objects   | QTUM, UTXO coins only. A list of standard [ActivationServers](/komodo-defi-framework/api/v20/#activation-servers) objects.                                                                                                                                |
-| sync\_params              | integer or string | ZHTLC coins only. Optional, defaults to two days ago. Defines where to start scanning blockchain data upon initial activation. Options: `"earliest"` (the coin's sapling\_activation\_height), `height` (a specific block height) or `date` (a unix timestamp). |
-
-### ActivationServers
-
-Contains information electrum servers for coins being used in `Electrum` or `Light` mode.
-
-| Parameter                   | Type    | Description                                                                                                                                                       |
-| --------------------------- | ------- | ----------------------------------------------------------------------------------------------------------------------------------------------------------------- |
-| url                         | string  | The URL and port for an electrum server.                                                                                                                          |
-| ws\_url                     | string  | Optional, for WSS only. The URL and port for an electrum server's WSS port.                                                                                       |
-| protocol                    | string  | Optional, defaults to `TCP`. Transport protocol used to connect to the server. Options: `TCP` or `SSL`                                                            |
-| disable\_cert\_verification | boolean | Optional, defaults to `false`. If `true`, this disables server SSL/TLS certificate verification (e.g. for self-signed certificates). <b>Use at your own risk!</b> |
-
-<CollapsibleSection expandedText="Hide Examples" collapsedText="Show Examples">
-  #### ZHTLC Example
-
-  ```json
-  {
-    "activation_params": {
-      "mode": {
-        "rpc": "Light",
-        "rpc_data": {
-          "electrum_servers": [
-            {
-              "url":"zombie.dragonhound.info:10033"
-            }
-          ],
-          "light_wallet_d_servers": [
-            "http://zombie.dragonhound.info:443"
-          ]
-        },
-        "sync_params": { 
-            "height":  2528700
-        }
-      },
-      "zcash_params_path": "/home/username/path_to/.zcash-params",
-      "scan_blocks_per_iteration": 100,
-      "scan_interval_ms": 200
-    }
-  }
-  ```
-
-  #### HD UTXO Activation (v2)
-
-  ```json
-  {
-  "activation_params": {
-      "mode": {
-          "rpc": "Electrum",
-          "rpc_data": {
-              "servers": [
-                  {
-                      "url": "electrum2.cipig.net:10001"
-                  },
-                  {
-                      "url": "electrum3.cipig.net:20001",
-                      "ws_url": "electrum3.cipig.net:30001",
-                      "protocol": "SSL"
-                  }
-              ]
-          }
-      },
-      "scan_policy": "scan_if_new_wallet",
-      "priv_key_policy": "Trezor",
-      "min_addresses_number": 3,
-      "gap_limit": 20
-  }
-  }
-  ```
-
-  #### HD UTXO Activation (v2)
-
-  ```json
-  {
-      "activation_params": {
-          "mode": {
-              "rpc": "Electrum",
-              "rpc_data": {
-                  "servers": [
-                      {
-                          "url": "electrum2.cipig.net:10001"
-                      },
-                      {
-                          "url": "electrum3.cipig.net:20001",
-                          "ws_url": "electrum3.cipig.net:30001",
-                          "protocol": "SSL"
-                      }
-                  ]
-              }
-          },
-          "scan_policy": "scan_if_new_wallet",
-          "min_addresses_number": 3,
-          "gap_limit": 20
-      }
-  }
-  ```
-</CollapsibleSection>
-
-### AddressDerivationPath
-
-The `AddressDerivationPath` object defines the account / change / address\_index of the [derivation path](https://medium.com/mycrypto/wtf-is-a-derivation-path-c3493ca2eb52) used for your wallet. Using different values for `account_id` or `address_id` parameters will result in a different address and private key for each combination. The `chain` parameter is used to specify if the change from a transaction. Set to `External` for addresses that are intended to be visible outside of the wallet (e.g. for receiving payments). `Internal` is used for addresses which are not meant to be visible outside of the wallet and is used to return the leftover change from a transaction.
-
-| Parameter   | Type    | Description                                                                              |
-| ----------- | ------- | ---------------------------------------------------------------------------------------- |
-| account\_id | integer | Optional, defaults to `0`. Used as a layer of separation or hierarchy.                   |
-| chain       | string  | Optional. Accepted values are `External` (0) and `Internal` (1). Defaults to `External`. |
-| address\_id | integer | Optional, defaults to `0`. Used as a layer of separation or hierarchy.                   |
-
-<CollapsibleSection expandedText="Hide Example" collapsedText="Show Example">
-  ```json
-  {
-      "path_to_address": {
-          "account_id": 0,
-          "chain": "External",
-          "address_id": 1
-      }
-  }
-  ```
-</CollapsibleSection>
-
-### AddressInfos
-
-The `addressInfos` object includes the following items for a given address:
-
-| Parameter          | Type   | Description                                                                                                                              |
-| ------------------ | ------ | ---------------------------------------------------------------------------------------------------------------------------------------- |
-| balances           | object | A standard [BalanceInfo](/komodo-defi-framework/api/v20/#balance-info) object. Not included in responses where `get_balances` is `false` |
-| derivation\_method | object | A standard [DerivationMethod](/komodo-defi-framework/api/v20/#derivation-method) object                                                  |
-| pubkey             | string | The public key associated with the seed used to launch Komodo DeFi                                                                       |
-| tickers            | array  | A list of tokens which were successfully activated. Only included in responses where `get_balances` is `false`                           |
-
-<CollapsibleSection expandedText="Hide Examples" collapsedText="Show Examples">
-  #### Example with balances
-
-  ```json
-  "bitcoincash:qrf5vpn78s7rjexrjhlwyzzeg7gw98k7t5qx64fztj": {
-      "derivation_method": {
-          "type": "Iguana"
-      },
-      "pubkey": "036879df230663db4cd083c8eeb0f293f46abc460ad3c299b0089b72e6d472202c",
-      "balances": {
-          "spendable": "0.11398301",
-          "unspendable": "0.00001"
-      }
-  }
-  ```
-
-  #### Example without balances
-
-  ```json
-  "bitcoincash:qrf5vpn78s7rjexrjhlwyzzeg7gw98k7t5qx64fztj": {
-      "derivation_method": {
-          "type": "Iguana"
-      },
-      "pubkey": "036879df230663db4cd083c8eeb0f293f46abc460ad3c299b0089b72e6d472202c",
-      "tickers": ["BCH"]
-  }
-  ```
-</CollapsibleSection>
-
-### BalanceInfo
-
-The `balanceInfo` object includes the following items for a given coin or token:
-
-| Parameter   | Type             | Description                                                                                                              |
-| ----------- | ---------------- | ------------------------------------------------------------------------------------------------------------------------ |
-| spendable   | string (numeric) | The available amount of a coin or token which is ready to be traded or withdrawn.                                        |
-| unspendable | string (numeric) | The amount of a coin or token which is awaiting confirmation on the block chain for an incoming or outgoing transaction. |
-
-<CollapsibleSection expandedText="Hide Example" collapsedText="Show Example">
-  ```json
-  {
-      "spendable": "12.11398301",
-      "unspendable": "0.53"
-  }
-  ```
-</CollapsibleSection>
-
-### DerivationMethod
-
-The `DerivationMethod` object includes the following items for a given coin or token:
-
-| Parameter | Type   | Description                                                                     |
-| --------- | ------ | ------------------------------------------------------------------------------- |
-| type      | string | Defines how keypairs will be generated. Possible values: `Iguana` or `HDWallet` |
-
-<Note>
-  Using the same seed or private key to generate keypairs using different derivation methods will result in a different address and private key for each method.
-</Note>
-
-Where the value indicates:
-
-*   `Iguana`: The coin or token is was activated using Iguana derivation (default).
-*   `HDWallet`: The coin or token is was activated using a Hierarchical Deterministic (HD) Wallet derivation path.
-
-<CollapsibleSection expandedText="Hide Example" collapsedText="Show Example">
-  ```json
-  {
-      "type": "Iguana"
-  }
-  ```
-</CollapsibleSection>
-
-### CoinProtocol
-
-| Parameter      | Type    | Description                                                                                  |
-| -------------- | ------- | -------------------------------------------------------------------------------------------- |
-| type           | integer | One of the supported [coin types](https://github.com/KomodoPlatform/coins/blob/master/coins) |
-| protocol\_data | object  | A standard [CoinProtocolData](/komodo-defi-framework/api/v20/#coin-protocol-data) object.    |
-
-### CoinProtocolData
-
-| Parameter             | Type   | Description                                                                                      |
-| --------------------- | ------ | ------------------------------------------------------------------------------------------------ |
-| platform              | string | Indicates the platform parent coin for EMV-like protocols, or the coin used for lightning nodes. |
-| network               | string | Either `mainnet` or \`testnet                                                                    |
-| confirmation\_targets | object | A standard [ConfirmationTargets](/komodo-defi-framework/api/v20/#confirmation-targets) object.   |
-
-### ConfirmationTargets
-
-This object represents the number of blocks required for an on-chain lightning-related transaction to be confirmed.
-It is used for estimating the transaction fee rate (`feerate`) for different transaction types in the context of permissionless transactions performed by the node. Different target types are `background`, `normal`, and `high_priority`.
-
-| Parameter      | Type    | Description                                                                                                                                                                                                                                                                                                                                                              |
-| -------------- | ------- | ------------------------------------------------------------------------------------------------------------------------------------------------------------------------------------------------------------------------------------------------------------------------------------------------------------------------------------------------------------------------ |
-| background     | integer | Used for transactions that can tolerate slower confirmation times when the transaction fee rate decreases. These transactions are not time-sensitive and can afford to wait longer for confirmation. The recommended range is `12` to `144` blocks to ensure a low `feerate`.                                                                                            |
-| normal         | integer | Used for transactions that we want to confirm promptly, without significant delay (e.g, transactions for opening payment channels). These transactions are important but not critical. Suggested value is `6` blocks to ensure a moderate `feerate`.                                                                                                                     |
-| high\_priority | integer | Used for transactions that require quick confirmation to prevent potential loss of funds (e.g. redeeming a Hashed Time Lock Contract (HTLC) on the blockchain before it times out). These transactions are time-critical and must be confirmed promptly to ensure the security of funds. Recommended value for `high_priority` is 1-2 blocks to ensure a high `feerate`. |
-
-<Note>
-  Using the recommended values in the above table with a coin that has a block time of 10 minutes, the equivalent time in minutes is:
-
-  *   `background`: 120 minutes to 1440 minutes (2 hours to 1 day).
-  *   `normal`: 60 minutes (one hour).
-  *   `high_priority`: 10 to 20 minutes.
-</Note>
-
-### CounterpartyChannelConfig
-
-| Parameter                               | Type    | Description                                                                                                                                                                                                                                                                                                                                                                                          |
-| --------------------------------------- | ------- | ---------------------------------------------------------------------------------------------------------------------------------------------------------------------------------------------------------------------------------------------------------------------------------------------------------------------------------------------------------------------------------------------------- |
-| allow\_outbound\_0conf                  | boolean | Optional, defaults to `true`. When setting an outbound channel, it can be used straight away [without waiting](https://docs.rs/lightning/latest/lightning/util/config/struct.ChannelHandshakeLimits.html#structfield.trust_own_funding_0conf) for any on-chain confirmations.                                                                                                                        |
-| force\_announced\_channel\_preference   | boolean | Optional, defaults to `true`. Set to force an incoming channel to match our announced channel preference in ChannelOptions announced\_channel.                                                                                                                                                                                                                                                       |
-| outbound\_channels\_confirmations       | integer | Optional, defaults to `144`. Confirmations we will wait for before considering an inbound channel locked in.                                                                                                                                                                                                                                                                                         |
-| our\_locktime\_limit                    | boolean | Optional, defaults to `2016`. Set to the amount of blocks we're willing to wait to claim money back to us.                                                                                                                                                                                                                                                                                           |
-| min\_funding\_sats                      | boolean | Optional, defaults to `0`. Minimum allowed satoshis when an inbound channel is funded.                                                                                                                                                                                                                                                                                                               |
-| max\_funding\_sats                      | boolean | Optional, defaults to `16777215`. Maximum allowed satoshis when an inbound channel is funded.                                                                                                                                                                                                                                                                                                        |
-| max\_htlc\_minimum\_msat                | boolean | Optional, defaults to `18446744073709551615`. The remote node sets a limit on the minimum size of HTLCs we can send to them. This allows us to limit the maximum minimum-size they can require.                                                                                                                                                                                                      |
-| min\_max\_htlc\_value\_in\_flight\_msat | boolean | Optional, defaults to `0`. The remote node sets a limit on the maximum value of pending HTLCs to them at any given time to limit their funds exposure to [HTLCs](https://academy.binance.com/en/glossary/hashed-timelock-contract). This allows us to set a minimum such value.                                                                                                                      |
-| max\_channel\_reserve\_sats             | boolean | Optional, defaults to `18446744073709551615`. The remote node will require us to keep a certain amount in direct payment to ourselves at all time, ensuring that we are able to be punished if we broadcast an old state. This allows us to limit the amount which we will have to keep to ourselves (and cannot use for [HTLCs](https://academy.binance.com/en/glossary/hashed-timelock-contract)). |
-| min\_max\_accepted\_htlcs               | boolean | Optional, defaults to `0`. The remote node sets a limit on the maximum number of pending HTLCs to them at any given time. This allows us to set a minimum such value.                                                                                                                                                                                                                                |
-
-### FeeInfo
-
-The `FeeInfo` response object includes the following items for [withdraw (v2)](/komodo-defi-framework/api/v20/wallet/tx/withdraw/) requests:
-
-| Parameter  | Type             | Description                                                                                                                               |
-| ---------- | ---------------- | ----------------------------------------------------------------------------------------------------------------------------------------- |
-| type       | string           | Type of transaction fee; possible values: `UtxoFixed`, `UtxoPerKbyte`, `EthGas`                                                           |
-| amount     | string (numeric) | Fee amount in coin units, used only when type is `UtxoFixed` (fixed amount not depending on tx size) or `UtxoPerKbyte` (amount per Kbyte) |
-| gas\_price | string (numeric) | Used only when fee type is EthGas; sets the gas price in `gwei` units                                                                     |
-| gas        | number (integer) | Used only when fee type is EthGas; sets the gas limit for transaction                                                                     |
-
-### LightningActivationParams
-
-| Parameter        | Type    | Description                                                                                                                                                                                                                                   |
-| ---------------- | ------- | --------------------------------------------------------------------------------------------------------------------------------------------------------------------------------------------------------------------------------------------- |
-| name             | string  | The name of the node that will be used in [lightning explorers](https://mempool.space/testnet/lightning/node/024e2a940e0cbeda84a0d5e00fa8e83b3f4e7f98382eedb488d058e0f5636dd164/r/n)                                                          |
-| listening port   | integer | Optional, defaults to `9735`. The port that this node listens for incoming connections on.                                                                                                                                                    |
-| color            | string  | Optional, defaults to `2b6680`. A hexadecimal color string which will be used in network graphs on [lightning explorers](https://mempool.space/testnet/lightning/node/024e2a940e0cbeda84a0d5e00fa8e83b3f4e7f98382eedb488d058e0f5636dd164/r/n) |
-| payment\_retries | integer | Optional, defaults to `5`. Number of times a payment will be retried if it fails.                                                                                                                                                             |
-| backup\_path     | string  | Optional. The backup path for channel backups, preferably on an external drive.                                                                                                                                                               |
-
-### LightningChannelAmount
-
-| Parameter | Type   | Description                                                                            |
-| --------- | ------ | -------------------------------------------------------------------------------------- |
-| type      | string | `Exact` for a specific amount or `Max` for whole balance.                              |
-| value     | object | Only required if type is `Exact`. The amount in BTC you want to open the channel with. |
-
-### LightningChannelConfig
-
-<Note>
-  The values in this object are only used if the channel is being opened by the user. If the channel is being opened by the counterparty, the values in this object are ignored.
-  If not specified when using the [open\_channel](/komodo-defi-framework/api/v20/lightning/channels/#open-channel) or [update\_channel](/komodo-defi-framework/api/v20/lightning/channels/#update-channel) methods, the values in this object will default to the values set in the `coins` configuration file.
-</Note>
-
-| Parameter                               | Type    | Description                                                                                                                                                                                                                                                                                                                                                                                                                                                                                            |
-| --------------------------------------- | ------- | ------------------------------------------------------------------------------------------------------------------------------------------------------------------------------------------------------------------------------------------------------------------------------------------------------------------------------------------------------------------------------------------------------------------------------------------------------------------------------------------------------ |
-| inbound\_channels\_confirmations        | string  | Optional, defaults to `6`. Should be set in coins file, and applies to all channels. Confirmations we will wait for before considering an inbound channel locked in.                                                                                                                                                                                                                                                                                                                                   |
-| max\_inbound\_in\_flight\_htlc\_percent | integer | Optional, defaults to `10`. Should be set in coins file, and applies to all channels. Sets the percentage of the channel value we will cap the total value of outstanding inbound HTLCs to.                                                                                                                                                                                                                                                                                                            |
-| our\_htlc\_minimum\_msat                | integer | Optional, defaults to `1`. The smallest value HTLC we will accept to process. The channel gets closed any time our counterparty misbehaves by sending us an HTLC with a value smaller than this.                                                                                                                                                                                                                                                                                                       |
-| announced\_channel                      | boolean | Optional, defaults to `false`. Set to announce the channel publicly and notify all nodes that they can route via this channel. GUIs and wallet apps should be set to `false`.                                                                                                                                                                                                                                                                                                                          |
-| commit\_upfront\_shutdown\_pubkey       | boolean | Optional, defaults to `true`. When `true` (and the counterparty agrees), the user must use the same key for cooperative closing. This prevents a user from changing the destination address in a cooperative close, which slightly increases security (however, this option is not required if the counterparty does not support it and a channel can be accepted regardless). **Note that the key for forced closing is always fixed when opening a channel and is different from shutdown\_pubkey.** |
-| counterparty\_locktime                  | integer | Optional, defaults to `144`. The number of blocks we require our counterparty to wait to claim their money on chainif they broadcast a revoked transaction. We have to be online at least once during this time to punish our counterparty for broadcasting a revoked transaction. We have to account also for the time to broadcast and confirm our transaction, possibly with time in between to [RBF (Replace-By-Fee)](https://bitcoinops.org/en/topics/replace-by-fee/) the spending transaction.  |
-| negotiate\_scid\_privacy                | integer | Optional, defaults to `false`. If `true`, we attempt to negotiate the `scid_privacy` (referred to as `scid_alias` in the [BOLTs](https://github.com/lightning/bolts)) option for outbound private channels. This provides better privacy by not including our real on-chain channel UTXO in each invoice and requiring that our counterparty only relay HTLCs to us using the channel's SCID alias.                                                                                                    |
-| their\_channel\_reserve\_sats           | boolean | Optional, defaults to `10000` or 1% of channel value. The minimum balance that the other node has to maintain on their side, at all times. This ensures that if our counterparty broadcasts a revoked state, we can punish them by claiming at least this value on chain.                                                                                                                                                                                                                              |
-
-<Note>
-  For GUIs and wallet apps, it is recommended to set `announced_channel` to `false` (the default value), as the node is not expected to be reliably online.
-</Note>
-
-### LightningChannelOptions
-
-| Parameter                               | Type    | Description                                                                                                                                                                                                        |
-| --------------------------------------- | ------- | ------------------------------------------------------------------------------------------------------------------------------------------------------------------------------------------------------------------ |
-| proportional\_fee\_in\_millionths\_sats | integer | Optional, defaults to `0`. Amount (in milli-satoshi) charged for payments forwarded outbound over the channel, in excess of proportional\_fee\_in\_millionths\_sats.                                               |
-| base\_fee\_msat                         | integer | Optional, defaults to `1000`. Amount (in milli-satoshi) charged for payments forwarded outbound over the channel, in excess of proportional\_fee\_in\_millionths\_sats.                                            |
-| cltv\_expiry\_delta                     | integer | Optional, defaults to `72`. Blocks until [CheckLockTimeVerify (CLTV)](https://academy.bit2me.com/en/que-es-cltv-bitcoin/) expiry.                                                                                  |
-| max\_dust\_htlc\_exposure\_msat         | integer | Optional, defaults to `5000000`. Limit our total exposure to in-flight [HTLCs](https://academy.binance.com/en/glossary/hashed-timelock-contract) which are burned to fees as they are too small to claim on-chain. |
-| force\_close\_avoidance\_max\_fee\_sats | integer | Optional, defaults to `1000`. The additional fee we're willing to pay to avoid waiting for the counterparty's locktime to reclaim funds.                                                                           |
-
-### LightningClosedChannelsFilter
-
-| Parameter              | Type    | Description                                                                                                                         |
-| ---------------------- | ------- | ----------------------------------------------------------------------------------------------------------------------------------- |
-| channel\_id            | string  | Optional. Unique string identifying a channel by its ID.                                                                            |
-| counterparty\_node\_id | string  | Optional. A hexadecimal string identifying a counterparty node.                                                                     |
-| funding\_tx            | string  | Optional. A transaction ID which added funds.                                                                                       |
-| from\_funding\_value   | integer | Optional. The minimum value of channel funding in satoshis.                                                                         |
-| to\_funding\_value     | integer | Optional. The maximum value of channel funding in satoshis.                                                                         |
-| channel\_type          | string  | Optional. `Inbound` or `Outbound`.                                                                                                  |
-| closing\_tx            | integer | Optional. A transaction ID which closed the channel.                                                                                |
-| closure\_reason        | integer | Optional. The reason a channel was closed.                                                                                          |
-| claiming\_tx           | integer | Optional. The ID of the transaction that returned the remaining outbound funds when the channel was closed to our on-chain address. |
-| from\_claimed\_balance | integer | Optional. The minimum balance of channel funds claimed in satoshis.                                                                 |
-| to\_claimed\_balance   | integer | Optional. The maximum balance of channel funds claimed in satoshis.                                                                 |
-| channel\_visibility    | integer | Optional. `Public` or `Private`.                                                                                                    |
-
-<DevComment>
-  Response may change to be more consistent in future.
-  [https://github.com/KomodoPlatform/komodo-docs-mdx/pull/31#discussion\\\_r1206446309](https://github.com/KomodoPlatform/komodo-docs-mdx/pull/31#discussion\\_r1206446309)
-</DevComment>
-
-### LightningOpenChannelsFilter
-
-| Parameter                      | Type    | Description                                                                                                                                                          |
-| ------------------------------ | ------- | -------------------------------------------------------------------------------------------------------------------------------------------------------------------- |
-| channel\_id                    | string  | Optional. Unique string identifying a channel by its ID.                                                                                                             |
-| counterparty\_node\_id         | string  | Optional. A hexadecimal string identifying a counterparty node.                                                                                                      |
-| funding\_tx                    | string  | Optional. A transaction ID which added funds.                                                                                                                        |
-| from\_funding\_value\_sats     | integer | Optional. The minimum value of channel funding in satoshis.                                                                                                          |
-| to\_funding\_value\_sats       | integer | Optional. The maximum value of channel funding in satoshis.                                                                                                          |
-| is\_outbound                   | boolean | Optional. If `true`, limits the response to outbound channels only.                                                                                                  |
-| from\_balance\_msat            | integer | Optional. The minimum channel balance in millisatoshis.                                                                                                              |
-| to\_balance\_msat              | integer | Optional. The maximum channel balance in millisatoshis.                                                                                                              |
-| from\_outbound\_capacity\_msat | integer | Optional. The minimum outbound capacity of the channel balance in millisatoshis.                                                                                     |
-| to\_outbound\_capacity\_msat   | integer | Optional. The maximum outbound capacity of the channel balance in millisatoshis.                                                                                     |
-| from\_inbound\_capacity\_msat  | integer | Optional. The minimum inbound capacity of the channel balance in millisatoshis.                                                                                      |
-| to\_inbound\_capacity\_msat    | integer | Optional. The maximum inbound capacity of the channel balance in millisatoshis.                                                                                      |
-| confirmed                      | boolean | Optional. If `true`, only channels with channel opening transactions that passed the number of confirmations required for the channel to be usable will be returned. |
-| is\_usable                     | boolean | Optional. If `true`, only channels that are confirmed and the counterparty is online, meaning that these channels can be used for payments will be returned.         |
-| is\_public                     | boolean | Optional. If `true`, only channels that our node announces to the lightning network, these channels are visible on lightning explorers will be returned.             |
-
-### LightningPayment
-
-| Parameter        | Type   | Description                                                                                                                                                                                       |
-| ---------------- | ------ | ------------------------------------------------------------------------------------------------------------------------------------------------------------------------------------------------- |
-| type             | string | The payment type. Accepted values are `invoice` or [`keysend`](https://cdecker-lightning.readthedocs.io/lightning-keysend.7.html).                                                                |
-| invoice          | string | Only used if `type` is `invoice`. An identifying string which represents the invoice.                                                                                                             |
-| destination      | string | Only used if `type` is `keysend`. A `node_pubkey` (which is also the node address in lightning context). Not to be confused with an onchain address.                                              |
-| amount\_in\_msat | string | Only used if `type` is `keysend`. Amount to be paid, in [millisatoshis](https://bitcoindata.science/bitcoin-units-converter.html) (A thousandth of a satoshi; the same as 0.00000000001 bitcoin). |
-| expiry           | string | Only used if `type` is `keysend`. Optional, defaults to `3600`. Seconds until the payment expires.                                                                                                |
-
-### LightningPaymentFilter
-
-| Parameter             | Type    | Description                                                                                                         |
-| --------------------- | ------- | ------------------------------------------------------------------------------------------------------------------- |
-| payment\_type         | object  | A standard `LightningPaymentType` object.                                                                           |
-| description           | string  | Optional. A note to indicate the purpose of the invoice.                                                            |
-| status                | string  | Optional. Accepted values: `pending`, `succeeded`, `failed`.                                                        |
-| from\_amount\_msat    | integer | Optional. Minimum amount sent in [millisatoshis](https://bitcoindata.science/bitcoin-units-converter.html)          |
-| to\_amount\_msat      | integer | Optional. Maximum amount sent in [millisatoshis](https://bitcoindata.science/bitcoin-units-converter.html)          |
-| from\_fee\_paid\_msat | integer | Optional. Minimum transaction fee paid in [millisatoshis](https://bitcoindata.science/bitcoin-units-converter.html) |
-| to\_fee\_paid\_msat   | integer | Optional. Maximum transaction fee paid in [millisatoshis](https://bitcoindata.science/bitcoin-units-converter.html) |
-| from\_timestamp       | string  | Optional. Minimum timestamp (in milliseconds) of payment results to return.                                         |
-| to\_timestamp         | string  | Optional. Maximum timestamp (in milliseconds) of payment results to return.                                         |
-
-### LightningPaymentType
-
-| Parameter   | Type   | Description                                                                         |
-| ----------- | ------ | ----------------------------------------------------------------------------------- |
-| type        | object | Accepted values are `Outbound Payment` or `Inbound Payment`.                        |
-| destination | string | Only used if `type` is `Outbound Payment`. A pubkey which will receive the payment. |
-
-<DevComment>
-  Response may change in future.
-  See [https://github.com/KomodoPlatform/komodo-docs-mdx/pull/31#discussion\\\_r1206176530](https://github.com/KomodoPlatform/komodo-docs-mdx/pull/31#discussion\\_r1206176530)
-</DevComment>
-
-### Pagination
-
-For requests which return many results, pagination offsets may be applied. \*\* Use either value, not both. \*\*
-
-| Parameter  | Type    | Description                                             |
-| ---------- | ------- | ------------------------------------------------------- |
-| PageNumber | integer | Optional, defaults to `1`. Offset for paginated results |
-| FromId     | integer | Optional. Ignores any results prior to this UUID        |
-
-<CollapsibleSection expandedText="Hide Example" collapsedText="Show Example">
-  #### Example
-
-  ```json
-  {
-      "PageNumber": 1
-  }
-  ```
-
-  ```json
-  {
-      "FromId": 4
-  }
-  ```
-</CollapsibleSection>
-
-### HistoryTarget
-
-Used to specify a HD wallet `account_id` or `address_id` for [my\_tx\_history v2](/komodo-defi-framework/api/v20/wallet/tx/my_tx_history/) requests.
-
-| Parameter   | Type    | Description                                                                                                                                                                                                                                                                                                              |
-| ----------- | ------- | ------------------------------------------------------------------------------------------------------------------------------------------------------------------------------------------------------------------------------------------------------------------------------------------------------------------------ |
-| type        | string  | Filters results by `account_id` or `address_id` part of the derivation path.                                                                                                                                                                                                                                             |
-| account\_id | integer | `ACCOUNT_ID` child in the `m/44'/COIN'/ACCOUNT_ID'/CHAIN/ADDRESS_ID` BIP44 derivation path.                                                                                                                                                                                                                              |
-| address\_id | integer | Only required when `type` is `address_id`. `ADDRESS_ID` child in the `m/44'/COIN'/ACCOUNT_ID'/CHAIN/ADDRESS_ID` BIP44 derivation path.                                                                                                                                                                                   |
-| chain       | string  | Only required when `type` is `address_id`. `Internal`, or `External`. External is used for addresses that are meant to be visible outside of the wallet (e.g. for receiving payments). Internal is used for addresses which are not meant to be visible outside of the wallet and is used for return transaction change. |
-
-<CollapsibleSection expandedText="Hide Example" collapsedText="Show Example">
-  #### Example
-
-  ```json
-  {
-    "type": "account_id",
-    "account_id": 77
-  }
-  ```
-
-  ```json
-  {
-    "type": "address_id",
-    "account_id": 0,
-    "chain": "External", // Accepted values: "External" and "Internal"
-    "address_id": 1
-  }
-  ```
-</CollapsibleSection>
-
-### TokensRequest
-
-The `TokensRequest` object includes the following items for a given coin or token:
-
-| Parameter               | Type    | Description                                                                                                                    |
-| ----------------------- | ------- | ------------------------------------------------------------------------------------------------------------------------------ |
-| ticker                  | string  | Ticker of the token to be enabled                                                                                              |
-| required\_confirmations | integer | How many confirmations to wait during the transaction steps of an atomic swap. Overwrites value in coins file; defaults to `3` |
-
-<CollapsibleSection expandedText="Hide Example" collapsedText="Show Example">
-  ```json
-  {
-      "ticker": "MINDS-ERC20",
-      "required_confirmations": 4
-  }
-  ```
-</CollapsibleSection>
-
-### WalletBalanceInfo
-
-The `WalletBalanceInfo` object includes the following items in the activation response for a coin in HD mode:
-
-| Parameter    | Type   | Description                                                                                     |
-| ------------ | ------ | ----------------------------------------------------------------------------------------------- |
-| wallet\_type | string | In HD wallet mode, this will return `HD`. <DevComment> What are the other values? </DevComment> |
-| accounts     | object | A standard [WalletAccountInfo](/komodo-defi-framework/api/v20/#wallet-account-info) object.     |
-
-```json
-{
-    "wallet_balance": {
-        "wallet_type": "HD",
-        "accounts": [
-            ...
-        ]
-    }
-}
-```
-
-### WithdrawFromInfo
-
-The `WithdrawFromInfo` response object includes the following items for HD Wallet [withdraw (v2)](/komodo-defi-framework/api/v20/wallet/tx/withdraw/) requests.
-You can use either the `derivation_path` on its own, or the `account_id`, `chain` and `address_id` together.
-
-| Parameter        | Type    | Description                                                                                                                                                                                                                                                                   |
-| ---------------- | ------- | ----------------------------------------------------------------------------------------------------------------------------------------------------------------------------------------------------------------------------------------------------------------------------- |
-| derivation\_path | string  | The [BIP44 derivation path](https://github.com/bitcoin/bips/blob/master/bip-0044.mediawiki) of the address.                                                                                                                                                                   |
-| account\_id      | integer | `ACCOUNT_ID` child in the `m/44'/COIN'/ACCOUNT_ID'/CHAIN/ADDRESS_ID` BIP44 derivation path. **Please don't confuse with the global account.**                                                                                                                                 |
-| address\_id      | integer | `ADDRESS_ID` child in the `m/44'/COIN'/ACCOUNT_ID'/CHAIN/ADDRESS_ID` BIP44 derivation path.                                                                                                                                                                                   |
-| chain            | string  | `Internal`, or `External`. External is used for addresses that are meant to be visible outside of the wallet (e.g. for receiving payments). Internal is used for addresses which are not meant to be visible outside of the wallet and is used for return transaction change. |
-
-### FeeInfo
-
-The `FeeInfo` response object includes the following items for [withdraw (v2)](/komodo-defi-framework/api/v20/wallet/tx/withdraw/) requests:
-
-| Parameter  | Type             | Description                                                                                                                               |
-| ---------- | ---------------- | ----------------------------------------------------------------------------------------------------------------------------------------- |
-| type       | string           | Type of transaction fee; possible values: `UtxoFixed`, `UtxoPerKbyte`, `EthGas`                                                           |
-| amount     | string (numeric) | Fee amount in coin units, used only when type is `UtxoFixed` (fixed amount not depending on tx size) or `UtxoPerKbyte` (amount per Kbyte) |
-| gas\_price | string (numeric) | Used only when fee type is EthGas; sets the gas price in `gwei` units                                                                     |
-| gas        | number (integer) | Used only when fee type is EthGas; sets the gas limit for transaction                                                                     |
-
-### ScanAddressesInfo
-
-The `ScanAddressesInfo` response object includes the following items for request in HD mode:
-
-| Parameter        | Type    | Description                                                                                                                                   |
-| ---------------- | ------- | --------------------------------------------------------------------------------------------------------------------------------------------- |
-| account\_index   | integer | `ACCOUNT_ID` child in the `m/44'/COIN'/ACCOUNT_ID'/CHAIN/ADDRESS_ID` BIP44 derivation path. **Please don't confuse with the global account.** |
-| derivation\_path | string  | The [BIP44 derivation path](https://github.com/bitcoin/bips/blob/master/bip-0044.mediawiki) of the account.                                   |
-| new\_addresses   | list    | A list of standard [NewAddressInfo](/komodo-defi-framework/api/v20/#new-address-info) objects.                                                |
-
-<DevComment>
-  Confirm `new_addresses` array has the structure of `NewAddressInfo`.
-</DevComment>
-
-### NewAddressInfo
-
-The `NewAddressInfo` response object includes the following items for request in HD mode:
-
-| Parameter        | Type   | Description                                                                                                                                                                                                                                                                   |
-| ---------------- | ------ | ----------------------------------------------------------------------------------------------------------------------------------------------------------------------------------------------------------------------------------------------------------------------------- |
-| address          | string | The account address for a specific derivation path under the `account_index`.                                                                                                                                                                                                 |
-| derivation\_path | string | The [BIP44 derivation path](https://github.com/bitcoin/bips/blob/master/bip-0044.mediawiki) of the address. If there are no more addresses with balances within the gap limit, the address index will increment.                                                              |
-| balance          | object | A standard [balanceInfo](/komodo-defi-framework/api/v20/#balance-info) object.                                                                                                                                                                                                |
-| chain            | string | `Internal`, or `External`. External is used for addresses that are meant to be visible outside of the wallet (e.g. for receiving payments). Internal is used for addresses which are not meant to be visible outside of the wallet and is used for return transaction change. |
-
-### WalletAccountInfo
-
-The `WalletAccountInfo` object includes the following items in the activation response for a coin in HD mode:
-
-| Parameter        | Type    | Description                                                                                                                                   |
-| ---------------- | ------- | --------------------------------------------------------------------------------------------------------------------------------------------- |
-| account\_index   | integer | `ACCOUNT_ID` child in the `m/44'/COIN'/ACCOUNT_ID'/CHAIN/ADDRESS_ID` BIP44 derivation path. **Please don't confuse with the global account.** |
-| derivation\_path | string  | Derivation path up to the `COIN` child. E.g. `"m/44'/141'/0'"`                                                                                |
-| total\_balance   | object  | A standard [balanceInfo](/komodo-defi-framework/api/v20/#balance-info) object.                                                                |
-| addresses        | list    | A list of standard [AccountAddressInfo](/komodo-defi-framework/api/v20/#account-address-info) objects.                                        |
-
-```json
-{
-    "account_index": 0,
-    "derivation_path": "m/44'/141'/0'",
-    "total_balance": {
-        "spendable": "23.08710255",
-        "unspendable": "0"
-    },
-    "addresses": [
-        ...
-    ]
-}
-```
-
-### AccountAddressInfo
-
-The `AccountAddressInfo` object includes the following items for active addresses in the activation response for a coin in HD mode:
-
-| Parameter        | Type   | Description                                                                                                 |
-| ---------------- | ------ | ----------------------------------------------------------------------------------------------------------- |
-| address          | string | The account address for a specific derivation path under the `account_index`.                               |
-| derivation\_path | string | The [BIP44 derivation path](https://github.com/bitcoin/bips/blob/master/bip-0044.mediawiki) of the address. |
-| chain            | string | `External` or `Internal`, as defined in the activation request.                                             |
-| balance          | object | A standard [balanceInfo](/komodo-defi-framework/api/v20/#balance-info) object.                              |
-
-<CollapsibleSection expandedText="Hide Example" collapsedText="Show Example">
-  ```json
-  {
-      "address": "RXNtAyDSsY3DS3VxTpJegzoHU9bUX54j56",
-      "derivation_path": "m/44'/141'/0'/0/0",
-      "chain": "External",
-      "balance": {
-          "spendable": "7.64018255",
-          "unspendable": "0"
-      }
-  }
-  ```
-</CollapsibleSection>
-
-=======
->>>>>>> 32ff73da
 ## Error types
 
 #### NotSufficientBalance
@@ -945,4 +282,6 @@
   *   [Swaps](/komodo-defi-framework/api/common_structures/swaps/)
   *   [Lightning Network](/komodo-defi-framework/api/common_structures/lightning/)
   *   [Non-fungible Tokens](/komodo-defi-framework/api/common_structures/nfts/)
+
+  Error responses should be moved into their own file groups
 </DevComment>