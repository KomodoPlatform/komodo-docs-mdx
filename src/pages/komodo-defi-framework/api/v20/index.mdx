--- conflicted
+++ resolved
@@ -103,7 +103,6 @@
   ```
 </CollapsibleSection>
 
-<<<<<<< HEAD
 ## Error types
 
 #### NotSufficientBalance
@@ -278,16 +277,9 @@
 ```
 
 <DevComment>
-  There are some common objects that are used in the Komodo DeFi SDK RPC protocol. These standard objects have been collected and grouped into the following sections:
-
-  *   [Activation](/komodo-defi-framework/api/common_structures/activation/)
-  *   [Swaps](/komodo-defi-framework/api/common_structures/swaps/)
-  *   [Lightning Network](/komodo-defi-framework/api/common_structures/lightning/)
-  *   [Non-fungible Tokens](/komodo-defi-framework/api/common_structures/nfts/)
-
   Error responses should be moved into their own file groups
 </DevComment>
-=======
+
 ## Common Komodo DeFi SDK Request / Response Objects
 
 There are some [common objects](/komodo-defi-framework/api/common_structures/) that are used in the Komodo DeFi SDK RPC protocol. These standard objects have been collected and grouped into the following sections:
@@ -297,5 +289,4 @@
 *   [Non-fungible Tokens](/komodo-defi-framework/api/common_structures/nfts/)
 *   [Orders](/komodo-defi-framework/api/common_structures/orders/)
 *   [Swaps](/komodo-defi-framework/api/common_structures/swaps/)
-*   [Wallet](/komodo-defi-framework/api/common_structures/wallet/)
->>>>>>> 5688ba70
+*   [Wallet](/komodo-defi-framework/api/common_structures/wallet/)