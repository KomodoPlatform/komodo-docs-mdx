export const title = "Komodo DeFi Framework Method: Enable BCH with Tokens";
export const description = "Using this method, you can enable BCH/tBCH along with multiple SLP tokens in a single command.";

# Enable BCH with Tokens

## enable\_bch\_with\_tokens {{label : 'enable_bch_with_tokens', tag : 'API-v2'}}

The Komodo DeFi Framework supports Bitcoin Cash SLP tokens. Using this method, you can enable BCH/tBCH along with multiple SLP tokens in a single command.

<<<<<<< HEAD
### Request Arguments

| Parameter                | Type             | Required | Default | Description                                                                                                                                                                                                                                |
| ------------------------ | ---------------- | :------: | :-----: | ------------------------------------------------------------------------------------------------------------------------------------------------------------------------------------------------------------------------------------------ |
| bchd\_urls               | array of strings |     ✓    |    -    | A list of BCHD gRPC API server URLs, used for validation of SLP token transactions. It's recommended to add as many servers as possible. The URLs list can be found at [https://bchd.fountainhead.cash/](https://bchd.fountainhead.cash/). |
| mode                     | object           |     ✓    |    -    | A standard [ActivationMode](/komodo-defi-framework/api/common_structures/activation/#activation-mode) object.                                                                                                                              |
| slp\_tokens\_requests    | array of objects |     ✓    |    -    | A list of standard [TokensRequest](/komodo-defi-framework/api/common_structures/activation/#tokens-request) objects.                                                                                                                       |
| ticker                   | string           |     ✓    |    -    | Ticker of the platform protocol coin.                                                                                                                                                                                                      |
| address\_format          | object           |     ✗    |    -    | Overwrites the address format from coins file, if set. A standard [AddressFormat](/komodo-defi-framework/api/common_structures/wallet/#address-format) object.                                                                             |
| allow\_slp\_unsafe\_conf | boolean          |     ✗    |  false  | If true, allows bchd\_urls to be empty. **Warning:** it is highly unsafe to do so as it may lead to invalid SLP transactions generation and tokens burning.                                                                                |
| get\_balances            | boolean          |     ✗    |   true  | If false, coin and token balances will not be returned in the response, and the response will be returned more quickly.                                                                                                                    |
| required\_confirmations  | integer          |     ✗    |    3    | Confirmations to wait for steps in swap. Defaults to value in the coins file if not set.                                                                                                                                                   |
| requires\_notarization   | boolean          |     ✗    |   true  | Has no effect on BCH.                                                                                                                                                                                                                      |
| tx\_history              | boolean          |     ✗    |  false  | If true the Komodo DeFi Framework API will preload transaction history as a background process. Must be set to true to use the [my\_tx\_history](/komodo-defi-framework/api/legacy/my_tx_history/#my-tx-history) method.                   |
| utxo\_merge\_params      | object           |     ✗    |    -    | A standard [UtxoMergeParams](/komodo-defi-framework/api/common_structures/activation/#utxo-merge-params) object. Used to reduce a wallet's UTXO count in cases where it is causing significantly slower RPC responses.                     |
=======
<Note>
  This activation method is deprecated, and no longer in use. BCH activation should be done via [task::enable\_bch::init](/komodo-defi-framework/api/v20/coin_activation/task_managed/enable_utxo/)
</Note>

### Request Parameters

| Parameter                | Type             | Description                                                                                                                                                                                                                                               |
| ------------------------ | ---------------- | --------------------------------------------------------------------------------------------------------------------------------------------------------------------------------------------------------------------------------------------------------- |
| ticker                   | string           | Ticker of the platform protocol coin. Options: `BCH` or `tBCH`                                                                                                                                                                                            |
| bchd\_urls               | array of strings | A list of BCHD gRPC API server URLs, used for  validation of SLP token transactions. It's recommended to add as many servers as possible. The URLs list can be found at [https://bchd.fountainhead.cash/](https://bchd.fountainhead.cash/).               |
| mode                     | object           | A standard [ActivationMode](/komodo-defi-framework/api/common_structures/activation/#activation-mode) object.                                                                                                                                             |
| tx\_history              | boolean          | If `true`, spawns a background loop to store the local cache of address(es) transactions. Defaults to `false`.                                                                                                                                            |
| slp\_tokens\_requests    | array of objects | A list of standard [TokensRequest](/komodo-defi-framework/api/common_structures/activation/#tokens-request) objects.                                                                                                                                      |
| address\_format          | object           | Optional. Overwrites the address format from coins file, if set. A standard [AddressFormat](/komodo-defi-framework/api/common_structures/wallet/#address-format) object.                                                                                  |
| allow\_slp\_unsafe\_conf | boolean          | Optional, defaults to `false`. If `true`, allows bchd\_urls to be empty. **Warning:** it is highly unsafe to do so as it may lead to invalid SLP transactions generation and tokens burning.                                                              |
| get\_balances            | boolean          | Optional, defaults to `true`. If `false`, coin and token balances will not be returned in the response, and the response will be returned more quickly.                                                                                                   |
| required\_confirmations  | integer          | Optional, defaults to value in the coins file, or `3` if not set. Confirmations to wait for steps in swap.                                                                                                                                                |
| requires\_notarization   | boolean          | Optional, defaults to `true`. Has no effect on BCH.                                                                                                                                                                                                       |
| tx\_history              | boolean          | Optional, defaults to `true`. If `true` the Komodo DeFi Framework API will preload transaction history as a background process. Must be set to `true` to use the [my\_tx\_history](/komodo-defi-framework/api/legacy/my_tx_history/#my-tx-history) method |
| utxo\_merge\_params      | object           | A standard [UtxoMergeParams](/komodo-defi-framework/api/common_structures/activation/#utxo-merge-params) object. Used to reduce a wallet's UTXO count in cases where it is causing significantly slower RPC responses.                                    |
>>>>>>> 52733584

<Note>
  *   Go to: [https://github.com/KomodoPlatform/coins/tree/master/electrums](https://github.com/KomodoPlatform/coins/tree/master/electrums) for a full list of nodes/servers.
</Note>

### Response Parameters

| Parameter             | Type    | Description                                                                                                                                                                          |
| --------------------- | ------- | ------------------------------------------------------------------------------------------------------------------------------------------------------------------------------------ |
<<<<<<< HEAD
| bch\_addresses\_infos | object  | A standard [AddressInfo](/komodo-defi-framework/api/common_structures/wallet/#address-info) object. Note: the structure may vary based on the value of the `get_balances` parameter. |
| current\_block        | integer | Block height of the coin being activated.                                                                                                                                            |
=======
| current\_block        | integer | Block height of the coin being activated                                                                                                                                             |
| bch\_addresses\_infos | object  | A standard [AddressInfo](/komodo-defi-framework/api/common_structures/wallet/#address-info) object. Note: the structure may vary based on the value of the `get_balances` parameter. |
>>>>>>> 52733584
| slp\_addresses\_infos | object  | A standard [AddressInfo](/komodo-defi-framework/api/common_structures/wallet/#address-info) object. Note: the structure may vary based on the value of the `get_balances` parameter. |

<DevComment>
  bch\_addresses\_infos and slp\_addresses\_infos are the same. This should be consolidated in the api.
</DevComment>

#### 📌 Examples

#### Request with tx\_history, cashaddress format, and automated utxo merging.

<CodeGroup title="Enable BCH with Tokens (with tx_history, cashaddress format, and utxo merging)" tag="POST" label="enable_bch_with_tokens" mm2MethodDecorate="true">
  ```json
  {
    "userpass": "RPC_UserP@SSW0RD",
    "method": "enable_bch_with_tokens",
    "mmrpc": "2.0",
    "params": {
      "ticker": "BCH",
      "allow_slp_unsafe_conf": false,
      "bchd_urls": [
        "https://bchd.dragonhound.info"
      ],
      "mode": {
        "rpc": "Electrum",
        "rpc_data": {
          "servers": [
            {
              "url": "bch.imaginary.cash:50002",
              "protocol": "SSL"
            },
            {
              "url": "cashnode.bch.ninja:50002",
              "protocol": "SSL"
            },
            {
              "url": "electrum3.cipig.net:20055",
              "protocol": "SSL"
            }
          ]
        }
      },
      "tx_history": true,
      "slp_tokens_requests": [
        {
          "ticker": "ASLP-SLP",
          "required_confirmations": 4
        }
      ],
      "required_confirmations": 5,
      "requires_notarization": false,
      "address_format": {
        "format": "cashaddress",
        "network": "bitcoincash"
      },
      "utxo_merge_params": {
        "merge_at": 50,
        "check_every": 10,
        "max_merge_at_once": 25
      }
    }
  }
  ```
</CodeGroup>

<CollapsibleSection expandedText="Hide Response" collapsedText="Show Response">
  #### Response

  ```json
  {
  	"mmrpc": "2.0",
  	"result": {
  		"current_block": 1480481,
  		"bch_addresses_infos": {
  			"bitcoincash:qrf5vpn78s7rjexrjhlwyzzeg7gw98k7t5qx64fztj": {
  				"derivation_method": {
  					"type": "Iguana"
  				},
  				"pubkey": "036879df230663db4cd083c8eeb0f293f46abc460ad3c299b0089b72e6d472202c",
  				"balances": {
  					"spendable": "0.11398301",
  					"unspendable": "0.00001"
  				}
  			}
  		},
  		"slp_addresses_infos": {
  			"simpleledger:qrf5vpn78s7rjexrjhlwyzzeg7gw98k7t5va3wuz4v": {
  				"derivation_method": {
  					"type": "Iguana"
  				},
  				"pubkey": "036879df230663db4cd083c8eeb0f293f46abc460ad3c299b0089b72e6d472202c",
  				"balances": {
  					"ASLP": {
  						"spendable": "5.2974",
  						"unspendable": "0"
  					}
  				}
  			}
  		}
  	},
  	"id": null
  }
  ```
</CollapsibleSection>

#### Request with `get_balances` set to false

<CodeGroup title="Enable BCH with Tokens (get_balances false)" tag="POST" label="enable_bch_with_tokens" mm2MethodDecorate="true">
  ```json
  {
    "userpass": "RPC_UserP@SSW0RD",
    "method": "enable_bch_with_tokens",
    "mmrpc": "2.0",
    "params": {
      "ticker": "BCH",
      "allow_slp_unsafe_conf": false,
      "bchd_urls": [
        "https://bchd.dragonhound.info"
      ],
      "mode": {
        "rpc": "Electrum",
        "rpc_data": {
          "servers": [
            {
              "url": "bch.imaginary.cash:50002",
              "protocol": "SSL"
            },
            {
              "url": "cashnode.bch.ninja:50002",
              "protocol": "SSL"
            },
            {
              "url": "electrum3.cipig.net:20055",
              "protocol": "SSL"
            }
          ]
        }
      },
      "tx_history": true,
      "get_balances": false,
      "slp_tokens_requests": [
        {
          "ticker": "ASLP-SLP",
          "required_confirmations": 4
        }
      ]
    }
  }
  ```
</CodeGroup>

#### Response

<CollapsibleSection expandedText="Hide Response" collapsedText="Show Response">
  ```json
  {
  	"mmrpc": "2.0",
  	"result": {
  		"current_block": 791267,
  		"bch_addresses_infos": {
  			"bitcoincash:qrf5vpn78s7rjexrjhlwyzzeg7gw98k7t5qx64fztj": {
  				"derivation_method": {
  					"type": "Iguana"
  				},
  				"pubkey": "03d8064eece4fa5c0f8dc0267f68cee9bdd527f9e88f3594a323428718c391ecc2"
  			}
  		},
  		"slp_addresses_infos": {
  			"simpleledger:qrf5vpn78s7rjexrjhlwyzzeg7gw98k7t5va3wuz4v": {
  				"derivation_method": {
  					"type": "Iguana"
  				},
  				"pubkey": "03d8064eece4fa5c0f8dc0267f68cee9bdd527f9e88f3594a323428718c391ecc2",
  				"tickers": ["ASLP-SLP"]
  			}
  		}
  	},
  	"id": null
  }
  ```
</CollapsibleSection>

### ⚠️ Error Responses

<CollapsibleSection expandedText="Hide Errors" collapsedText="Show Errors">
  ### Error Types

  | Parameter                  | Type   | Description                                                                         |
  | -------------------------- | ------ | ----------------------------------------------------------------------------------- |
  | CoinProtocolParseError     | string | Parsing the protocol of the platform coin you are trying to activate failed         |
  | InternalError              | string | The request was failed due to an Komodo DeFi Framework API internal error           |
  | PlatformCoinCreationError  | string | There was an error when trying to activate the platform coin                        |
  | PlatformConfigIsNotFound   | string | Config of the platform coin you are trying to activate is not found                 |
  | PlatformIsAlreadyActivated | string | The platform coin you are trying to activate is already activated                   |
  | PrivKeyNotAllowed          | string | The privkey is not allowed                                                          |
  | TokenConfigIsNotFound      | string | Config of the token you are trying to activate is not found                         |
  | TokenProtocolParseError    | string | Parsing the protocol of the token you are trying to activate failed                 |
  | Transport                  | string | The request was failed due to a network error                                       |
  | UnexpectedDerivationMethod | string | The derivation method used is unexpected                                            |
  | UnexpectedPlatformProtocol | string | Unexpected platform protocol found for the platform coin you are trying to activate |
  | UnexpectedTokenProtocol    | string | Unexpected protocol is found in the config of the token you are trying to activate  |

  #### PlatformIsAlreadyActivated Error

  In this case, you need to [disable](/komodo-defi-framework/api/legacy/disable_coin/) BCH and try again.

  ```json
  {
      "mmrpc": "2.0",
      "error": "BCH",
      "error_path": "platform_coin_with_tokens",
      "error_trace": "platform_coin_with_tokens:281]",
      "error_type": "PlatformIsAlreadyActivated",
      "error_data": "BCH",
      "id": null
  }
  ```

  #### PlatformConfigIsNotFound Error

  ```json
  {
      "mmrpc": "2.0",
      "error": "Platform BCH-wrong config is not found",
      "error_path": "platform_coin_with_tokens.prelude",
      "error_trace": "platform_coin_with_tokens:286] prelude:56]",
      "error_type": "PlatformConfigIsNotFound",
      "error_data": "BCH-wrong",
      "id": null
  }
  ```

  #### UnexpectedPlatformProtocol Error

  ```json
  {
      "mmrpc": "2.0",
      "error": "Unexpected platform protocol UTXO for BTC",
      "error_path": "platform_coin_with_tokens.prelude.bch_with_tokens_activation",
      "error_trace": "platform_coin_with_tokens:286] prelude:67] bch_with_tokens_activation:127]",
      "error_type": "UnexpectedPlatformProtocol",
      "error_data": {
          "ticker": "BTC",
          "protocol": {
              "type": "UTXO"
          }
      },
      "id": null
  }
  ```

  #### UnexpectedTokenProtocol Error

  ```json
  {
      "mmrpc": "2.0",
      "error": "Unexpected token protocol ERC20 { platform: \"ETH\", contract_address: \"0xdAC17F958D2ee523a2206206994597C13D831ec7\" } for USDT-ERC20",
      "error_path": "platform_coin_with_tokens.prelude.slp_token_activation",
      "error_trace": "platform_coin_with_tokens:301] platform_coin_with_tokens:114] prelude:67] slp_token_activation:47]",
      "error_type": "UnexpectedTokenProtocol",
      "error_data": {
          "ticker": "USDT-ERC20",
          "protocol": {
              "type": "ERC20",
              "protocol_data": {
                  "platform": "ETH",
                  "contract_address": "0xdAC17F958D2ee523a2206206994597C13D831ec7"
              }
          }
      },
      "id": null
  }
  ```

  #### PlatformCoinCreationError Error

  ```json
  {
      "mmrpc": "2.0",
      "error": "Error Using empty bchd_urls is unsafe for SLP users! on platform coin BCH creation",
      "error_path": "platform_coin_with_tokens.bch_with_tokens_activation",
      "error_trace": "platform_coin_with_tokens:290] bch_with_tokens_activation:212]",
      "error_type": "PlatformCoinCreationError",
      "error_data": {
          "ticker": "BCH",
          "error": "Using empty bchd_urls is unsafe for SLP users!"
      },
      "id": null
  }
  ```

  #### PlatformCoinCreationError Error (native)

  ```json
  {
      "mmrpc": "2.0",
      "error": "Error bch:633] utxo:1704] utxo:995] Error parsing the native wallet configuration '/home/user/.Bitcoin Cash Testnet/Bitcoin Cash Testnet.conf': No such file or directory (os error 2) on platform coin tBCH creation",
      "error_path": "platform_coin_with_tokens.bch_with_tokens_activation",
      "error_trace": "platform_coin_with_tokens:290] bch_with_tokens_activation:212]",
      "error_type": "PlatformCoinCreationError",
      "error_data": {
          "ticker": "tBCH",
          "error": "bch:633] utxo:1704] utxo:995] Error parsing the native wallet configuration '/home/user/.Bitcoin Cash Testnet/Bitcoin Cash Testnet.conf': No such file or directory (os error 2)"
      },
      "id": null
  }
  ```

  #### PlatformCoinCreationError Error (Electrum server not responding)

  ```json
  {
      "mmrpc": "2.0",
      "error": "Error bch:633] utxo:1667] Failed to connect to at least 1 of [ElectrumRpcRequest { url: \"bch0.kister.net:5100\", protocol: TCP, disable_cert_verification: false }, ElectrumRpcRequest { url: \"testnet.imaginary.cash:5000\", protocol: TCP, disable_cert_verification: false }, ElectrumRpcRequest { url: \"blackie.c3-soft.com:6000\", protocol: TCP, disable_cert_verification: false }, ElectrumRpcRequest { url: \"tbch.loping.net:6000\", protocol: TCP, disable_cert_verification: false }, ElectrumRpcRequest { url: \"electroncash.de:5000\", protocol: TCP, disable_cert_verification: false }] in 5 seconds. on platform coin tBCH creation",
      "error_path": "platform_coin_with_tokens.bch_with_tokens_activation",
      "error_trace": "platform_coin_with_tokens:290] bch_with_tokens_activation:212]",
      "error_type": "PlatformCoinCreationError",
      "error_data": {
          "ticker": "tBCH",
          "error": "bch:633] utxo:1667] Failed to connect to at least 1 of [ElectrumRpcRequest { url: \"bch0.kister.net:5100\", protocol: TCP, disable_cert_verification: false }, ElectrumRpcRequest { url: \"testnet.imaginary.cash:5000\", protocol: TCP, disable_cert_verification: false }, ElectrumRpcRequest { url: \"blackie.c3-soft.com:6000\", protocol: TCP, disable_cert_verification: false }, ElectrumRpcRequest { url: \"tbch.loping.net:6000\", protocol: TCP, disable_cert_verification: false }, ElectrumRpcRequest { url: \"electroncash.de:5000\", protocol: TCP, disable_cert_verification: false }] in 5 seconds."
      },
      "id": null
  }
  ```
</CollapsibleSection><|MERGE_RESOLUTION|>--- conflicted
+++ resolved
@@ -3,12 +3,15 @@
 
 # Enable BCH with Tokens
 
-## enable\_bch\_with\_tokens {{label : 'enable_bch_with_tokens', tag : 'API-v2'}}
+## enable\_bch\_with\_tokens {{label : 'enable_bch_with_tokens', tag : 'deprecated'}}
 
 The Komodo DeFi Framework supports Bitcoin Cash SLP tokens. Using this method, you can enable BCH/tBCH along with multiple SLP tokens in a single command.
 
-<<<<<<< HEAD
-### Request Arguments
+<Note>
+  This activation method is deprecated, and no longer in use. BCH activation should be done via [task::enable\_bch::init](/komodo-defi-framework/api/v20/coin_activation/task_managed/enable_utxo/)
+</Note>
+
+### Request Parameters
 
 | Parameter                | Type             | Required | Default | Description                                                                                                                                                                                                                                |
 | ------------------------ | ---------------- | :------: | :-----: | ------------------------------------------------------------------------------------------------------------------------------------------------------------------------------------------------------------------------------------------ |
@@ -23,28 +26,6 @@
 | requires\_notarization   | boolean          |     ✗    |   true  | Has no effect on BCH.                                                                                                                                                                                                                      |
 | tx\_history              | boolean          |     ✗    |  false  | If true the Komodo DeFi Framework API will preload transaction history as a background process. Must be set to true to use the [my\_tx\_history](/komodo-defi-framework/api/legacy/my_tx_history/#my-tx-history) method.                   |
 | utxo\_merge\_params      | object           |     ✗    |    -    | A standard [UtxoMergeParams](/komodo-defi-framework/api/common_structures/activation/#utxo-merge-params) object. Used to reduce a wallet's UTXO count in cases where it is causing significantly slower RPC responses.                     |
-=======
-<Note>
-  This activation method is deprecated, and no longer in use. BCH activation should be done via [task::enable\_bch::init](/komodo-defi-framework/api/v20/coin_activation/task_managed/enable_utxo/)
-</Note>
-
-### Request Parameters
-
-| Parameter                | Type             | Description                                                                                                                                                                                                                                               |
-| ------------------------ | ---------------- | --------------------------------------------------------------------------------------------------------------------------------------------------------------------------------------------------------------------------------------------------------- |
-| ticker                   | string           | Ticker of the platform protocol coin. Options: `BCH` or `tBCH`                                                                                                                                                                                            |
-| bchd\_urls               | array of strings | A list of BCHD gRPC API server URLs, used for  validation of SLP token transactions. It's recommended to add as many servers as possible. The URLs list can be found at [https://bchd.fountainhead.cash/](https://bchd.fountainhead.cash/).               |
-| mode                     | object           | A standard [ActivationMode](/komodo-defi-framework/api/common_structures/activation/#activation-mode) object.                                                                                                                                             |
-| tx\_history              | boolean          | If `true`, spawns a background loop to store the local cache of address(es) transactions. Defaults to `false`.                                                                                                                                            |
-| slp\_tokens\_requests    | array of objects | A list of standard [TokensRequest](/komodo-defi-framework/api/common_structures/activation/#tokens-request) objects.                                                                                                                                      |
-| address\_format          | object           | Optional. Overwrites the address format from coins file, if set. A standard [AddressFormat](/komodo-defi-framework/api/common_structures/wallet/#address-format) object.                                                                                  |
-| allow\_slp\_unsafe\_conf | boolean          | Optional, defaults to `false`. If `true`, allows bchd\_urls to be empty. **Warning:** it is highly unsafe to do so as it may lead to invalid SLP transactions generation and tokens burning.                                                              |
-| get\_balances            | boolean          | Optional, defaults to `true`. If `false`, coin and token balances will not be returned in the response, and the response will be returned more quickly.                                                                                                   |
-| required\_confirmations  | integer          | Optional, defaults to value in the coins file, or `3` if not set. Confirmations to wait for steps in swap.                                                                                                                                                |
-| requires\_notarization   | boolean          | Optional, defaults to `true`. Has no effect on BCH.                                                                                                                                                                                                       |
-| tx\_history              | boolean          | Optional, defaults to `true`. If `true` the Komodo DeFi Framework API will preload transaction history as a background process. Must be set to `true` to use the [my\_tx\_history](/komodo-defi-framework/api/legacy/my_tx_history/#my-tx-history) method |
-| utxo\_merge\_params      | object           | A standard [UtxoMergeParams](/komodo-defi-framework/api/common_structures/activation/#utxo-merge-params) object. Used to reduce a wallet's UTXO count in cases where it is causing significantly slower RPC responses.                                    |
->>>>>>> 52733584
 
 <Note>
   *   Go to: [https://github.com/KomodoPlatform/coins/tree/master/electrums](https://github.com/KomodoPlatform/coins/tree/master/electrums) for a full list of nodes/servers.
@@ -54,13 +35,8 @@
 
 | Parameter             | Type    | Description                                                                                                                                                                          |
 | --------------------- | ------- | ------------------------------------------------------------------------------------------------------------------------------------------------------------------------------------ |
-<<<<<<< HEAD
 | bch\_addresses\_infos | object  | A standard [AddressInfo](/komodo-defi-framework/api/common_structures/wallet/#address-info) object. Note: the structure may vary based on the value of the `get_balances` parameter. |
 | current\_block        | integer | Block height of the coin being activated.                                                                                                                                            |
-=======
-| current\_block        | integer | Block height of the coin being activated                                                                                                                                             |
-| bch\_addresses\_infos | object  | A standard [AddressInfo](/komodo-defi-framework/api/common_structures/wallet/#address-info) object. Note: the structure may vary based on the value of the `get_balances` parameter. |
->>>>>>> 52733584
 | slp\_addresses\_infos | object  | A standard [AddressInfo](/komodo-defi-framework/api/common_structures/wallet/#address-info) object. Note: the structure may vary based on the value of the `get_balances` parameter. |
 
 <DevComment>
