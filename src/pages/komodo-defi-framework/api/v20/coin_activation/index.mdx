<<<<<<< HEAD
export const title = "Komodo DeFi Framework Method Overview: Coin Activation";
export const description =
  "The methods in this document detail task managed activation of coins in HD mode.";

# Coin Activation Overview

## coin\_activation {{label : 'coin_activation', tag : 'overview'}}

The v2 activation methods introduced more functionality to KDF, such as support for [Hierarchical Deterministic (HD) Wallets](https://atomicdex.io/en/blog/hd-wallet/)

*   [Enable ETH with Tokens](/komodo-defi-framework/api/v20/coin_activation/enable_eth_with_tokens/)
*   [Enable Tendermint with Assets](/komodo-defi-framework/api/v20/coin_activation/enable_tendermint_with_assets/)
*   [Task Managed Coin Activation](/komodo-defi-framework/api/v20/coin_activation/task_managed/)
*   [Enable SLP](/komodo-defi-framework/api/v20/coin_activation/enable_slp/)
*   [Enable Tendermint Token](/komodo-defi-framework/api/v20/coin_activation/enable_tendermint_token/)
*   [Enable BCH with Tokens](/komodo-defi-framework/api/v20/coin_activation/enable_bch_with_tokens/)
*   [Enable ERC20](/komodo-defi-framework/api/v20/coin_activation/enable_erc20/)
=======
export const title = "Komodo DeFi Framework Method: Task Managed Coin Activation";
export const description =
  "The methods in this document detail task managed activation of coins in HD mode.";

# Coin Activation (v2)

The v2 activation methods introduced more functionality to KDF, such as support for [Hierarchical Deterministic (HD) Wallets](https://atomicdex.io/en/blog/hd-wallet/)

<TocForIndex />
>>>>>>> 52733584
<|MERGE_RESOLUTION|>--- conflicted
+++ resolved
@@ -1,4 +1,3 @@
-<<<<<<< HEAD
 export const title = "Komodo DeFi Framework Method Overview: Coin Activation";
 export const description =
   "The methods in this document detail task managed activation of coins in HD mode.";
@@ -12,18 +11,6 @@
 *   [Enable ETH with Tokens](/komodo-defi-framework/api/v20/coin_activation/enable_eth_with_tokens/)
 *   [Enable Tendermint with Assets](/komodo-defi-framework/api/v20/coin_activation/enable_tendermint_with_assets/)
 *   [Task Managed Coin Activation](/komodo-defi-framework/api/v20/coin_activation/task_managed/)
-*   [Enable SLP](/komodo-defi-framework/api/v20/coin_activation/enable_slp/)
 *   [Enable Tendermint Token](/komodo-defi-framework/api/v20/coin_activation/enable_tendermint_token/)
 *   [Enable BCH with Tokens](/komodo-defi-framework/api/v20/coin_activation/enable_bch_with_tokens/)
-*   [Enable ERC20](/komodo-defi-framework/api/v20/coin_activation/enable_erc20/)
-=======
-export const title = "Komodo DeFi Framework Method: Task Managed Coin Activation";
-export const description =
-  "The methods in this document detail task managed activation of coins in HD mode.";
-
-# Coin Activation (v2)
-
-The v2 activation methods introduced more functionality to KDF, such as support for [Hierarchical Deterministic (HD) Wallets](https://atomicdex.io/en/blog/hd-wallet/)
-
-<TocForIndex />
->>>>>>> 52733584
+*   [Enable ERC20](/komodo-defi-framework/api/v20/coin_activation/enable_erc20/)