--- conflicted
+++ resolved
@@ -33,21 +33,12 @@
 
 ### Response Parameters
 
-<<<<<<< HEAD
 | Parameter               | Type    | Description                                                                                                                                                                          |
 | ----------------------- | ------- | ------------------------------------------------------------------------------------------------------------------------------------------------------------------------------------ |
 | current\_block          | integer | Block height of the coin being activated                                                                                                                                             |
 | eth\_addresses\_infos   | object  | A standard [AddressInfo](/komodo-defi-framework/api/common_structures/wallet/#address-info) object. Note: the structure may vary based on the value of the `get_balances` parameter. |
 | erc20\_addresses\_infos | object  | A standard [AddressInfo](/komodo-defi-framework/api/common_structures/wallet/#address-info) object. Note: the structure may vary based on the value of the `get_balances` parameter. |
 | nfts\_infos             | list    | A list of standard [NftInfoBasic](/komodo-defi-framework/api/common_structures/nfts/#nft-info) objects.                                                                              |
-=======
-| Parameter               | Type    | Description                                                                                                                                                                              |
-| ----------------------- | ------- | ---------------------------------------------------------------------------------------------------------------------------------------------------------------------------------------- |
-| current\_block          | integer | Block height of the coin being activated                                                                                                                                                 |
-| eth\_addresses\_infos   | object  | A standard [AddressInfo](/komodo-defi-framework/api/common_structures/activation/#address-info) object. Note: the structure may vary based on the value of the `get_balances` parameter. |
-| erc20\_addresses\_infos | object  | A standard [AddressInfo](/komodo-defi-framework/api/common_structures/activation/#address-info) object. Note: the structure may vary based on the value of the `get_balances` parameter. |
-| nfts\_infos             | list    | A list of standard [NftInfoBasic](/komodo-defi-framework/api/common_structures/nfts/#nft-info) objects.                                                                                  |
->>>>>>> 32ff73da
 
 ### 📌 Examples
 
