export const title = "Komodo DeFi Framework Method: Enable Tendermint Token with Assets";
export const description = "Use this method to activate Tendermint coins (COSMOS/IRIS/OSMOSIS) and IBC assets in a single command.";

# Enable Tendermint with Assets

## enable\_tendermint\_with\_assets {{label : 'enable_tendermint_with_assets', tag : 'API-v2'}}

Use this method to activate Tendermint coins (COSMOS/IRIS/OSMOSIS) and IBC assets in a single command.

### Request Arguments

<<<<<<< HEAD
| Parameter               | Type             | Required |     Default    | Description                                                                                                                                                                                                                              |
| ----------------------- | ---------------- | :------: | :------------: | ---------------------------------------------------------------------------------------------------------------------------------------------------------------------------------------------------------------------------------------- |
| get\_balances           | boolean          |     ✗    |      true      | If false, coin and token balances will not be returned in the response, and the response will be returned more quickly.                                                                                                                  |
| mm2                     | integer          |     ✗    |        -       | Required if not set in coins file. Informs the Komodo DeFi Framework API whether or not the coin is expected to function. Accepted values are 0 or 1.                                                                                    |
| nodes                   | array of objects |     ✓    |        -       | A list of [CoinNode objects](/komodo-defi-framework/api/common_structures/activation/#coin-node).                                                                                                                                        |
| priv\_key\_policy       | string           |     ✗    | ContextPrivKey | Value can be [PrivKeyActivationPolicyEnum](/komodo-defi-framework/api/common_structures/enums/#priv-key-activation-policy-enum).                                                                                                         |
| required\_confirmations | integer          |     ✗    |        3       | When the platform coin is involved, the number of confirmations for the Komodo DeFi Framework API to wait during the transaction steps of an atomic swap.                                                                                |
| requires\_notarization  | boolean          |     ✗    |      false     | If true, coins protected by [Komodo Platform's dPoW security](https://satindergrewal.medium.com/delayed-proof-of-work-explained-9a74250dbb86) will wait for a notarization before progressing to the next atomic swap transactions step. |
| ticker                  | string           |     ✓    |        -       | Ticker of the platform protocol coin.                                                                                                                                                                                                    |
| tokens\_params          | array of objects |     ✓    |        -       | A list of standard [TokensRequest](/komodo-defi-framework/api/common_structures/activation/#tokens-request) objects.                                                                                                                     |
| tx\_history             | boolean          |     ✗    |      false     | If true the Komodo DeFi Framework API will preload transaction history as a background process. Must be set to true to use the [my\_tx\_history](/komodo-defi-framework/api/legacy/my_tx_history/#my-tx-history) method.                 |
=======
| Parameter               | Type             | Description                                                                                                                                                                                                                                                               |
| ----------------------- | ---------------- | ------------------------------------------------------------------------------------------------------------------------------------------------------------------------------------------------------------------------------------------------------------------------- |
| ticker                  | string           | Ticker of the platform protocol coin.  Options: `ATOM`, `IRIS`, `OSMOSIS`                                                                                                                                                                                                 |
| mm2                     | integer          | Required if not set in `coins` file. Informs the Komodo DeFi Framework API whether or not the coin is expected to function. Accepted values are `0` or `1`                                                                                                                |
| tokens\_params          | array of objects | A list of standard [TokensRequest](/komodo-defi-framework/api/common_structures/activation/#tokens-request) objects.                                                                                                                                                      |
| nodes                   | array of objects | A list of [CoinNode objects](/komodo-defi-framework/api/common_structures/activation/#coin-node).                                                                                                                                                                         |
| priv\_key\_policy       | string           | Optional, defaults to `ContextPrivKey`. value can be `ContextPrivKey`,`Trezor` when Komodo DeFi Framework is built for native platforms. value can be `ContextPrivKey`, `Trezor`, `Metamask` when the Komodo DeFi Framework is built targeting `wasm`                     |
| tx\_history             | boolean          | Optional, defaults to `false`. If `true` the Komodo DeFi Framework API will preload transaction history as a background process. Must be set to `true` to use the [my\_tx\_history](/komodo-defi-framework/api/legacy/my_tx_history/#my-tx-history) method                |
| required\_confirmations | integer          | Optional, defaults to `3`. When the platform coin is involved, the number of confirmations for the Komodo DeFi Framework API to wait during the transaction steps of an atomic swap                                                                                       |
| requires\_notarization  | boolean          | Optional, defaults to `false`. If `true`, coins protected by [Komodo Platform's dPoW security](https://satindergrewal.medium.com/delayed-proof-of-work-explained-9a74250dbb86) will wait for a notarization before progressing to the next atomic swap transactions step. |
| get\_balances           | boolean          | Optional, defaults to `true`. If `false`, coin and token balances will not be returned in the response, and the response will be returned more quickly.                                                                                                                   |
| activation\_params      | object           | Optional, only used with Metamask, Keplr or WalletConnect activations. Defines the [PrivKeyPolicy](/komodo-defi-framework/api/common_structures/wallet/#priv-key-policy) of the connection.                                                                               |
>>>>>>> 52733584

### Response Parameters

| Parameter        | Type             | Description                                                                                                                                                                   |
| ---------------- | ---------------- | ----------------------------------------------------------------------------------------------------------------------------------------------------------------------------- |
<<<<<<< HEAD
| address          | string           | An address for the activated coin                                                                                                                                             |
| balance          | object           | Only returned when `get_balances` is `true`. A standard [BalanceInfos](/komodo-defi-framework/api/common_structures/wallet/#balance-info) object.                             |
| current\_block   | integer          | Block height of the coin being activated                                                                                                                                      |
| ticker           | string           | Ticker of the platform protocol coin, as input in the request.                                                                                                                |
=======
| current\_block   | integer          | Block height of the coin being activated                                                                                                                                      |
| ticker           | string           | Ticker of the platform protocol coin, as input in the request.                                                                                                                |
| address          | string           | An address for the activated coin                                                                                                                                             |
| balance          | object           | Only returned when `get_balances` is `true`. A standard [BalanceInfos](/komodo-defi-framework/api/common_structures/wallet/#balance-info) object.                             |
>>>>>>> 52733584
| tokens\_balances | array of objects | Only returned when `get_balances` is `true`. A list of standard [AddressInfo](/komodo-defi-framework/api/common_structures/wallet/#address-info) objects, one for each token. |
| tokens\_tickers  | array            | Only returned when `get_balances` is `false`. A list of each token which was activated.                                                                                       |

#### 📌 Examples

#### Request with `get_balances` set to `false`

<CodeGroup title="Enable Tendermint Token with Assets (get_balances false)" tag="POST" label="enable_tendermint_with_assets" mm2MethodDecorate="true">
  ```json
  {
    "method": "enable_tendermint_with_assets",
    "userpass": "RPC_UserP@SSW0RD",
    "mmrpc": "2.0",
    "params": {
      "ticker": "IRIS",
      "tokens_params": [
        {
          "ticker": "ATOM-IBC_IRIS"
        }
      ],
      "nodes": [
        {
          "url": "https://iris-rpc.alpha.komodo.earth/",
          "api_url": "https://iris-api.alpha.komodo.earth/",
          "grpc_url": "https://iris-grpc.alpha.komodo.earth/",
          "ws_url": "wss://iris-rpc.alpha.komodo.earth/websocket"
        },
        {
          "url": "https://rpc.irishub-1.irisnet.org",
          "komodo_proxy": false
        }
      ],
      "tx_history": true,
      "get_balances": false
    }
  }
  ```
</CodeGroup>

<CollapsibleSection expandedText="Hide Response" collapsedText="Show Response">
  #### Response

  ```json
  {
  	"mmrpc": "2.0",
  	"result": {
  		"ticker": "IRIS",
  		"address": "iaa16drqvl3u8sukfsu4lm3qsk28jr3fahja9vsv6k",
  		"current_block": 19769628,
  		"tokens_tickers": ["ATOM-IBC_IRIS"]
  	},
  	"id": null
  }
  ```
</CollapsibleSection>

#### Request with token activation and `get_balances` as `true`

<CodeGroup title="Enable Tendermint Token with Assets (get_balances true)" tag="POST" label="enable_tendermint_with_assets" mm2MethodDecorate="true">
  ```json
  {
    "method": "enable_tendermint_with_assets",
    "userpass": "RPC_UserP@SSW0RD",
    "mmrpc": "2.0",
    "params": {
      "ticker": "IRIS",
      "tokens_params": [
        {
          "ticker": "ATOM-IBC_IRIS"
        }
      ],
      "nodes": [
        {
          "url": "https://iris-rpc.alpha.komodo.earth/",
          "api_url": "https://iris-api.alpha.komodo.earth/",
          "grpc_url": "https://iris-grpc.alpha.komodo.earth/",
          "ws_url": "wss://iris-rpc.alpha.komodo.earth/websocket"
        },
        {
          "url": "https://rpc.irishub-1.irisnet.org",
          "komodo_proxy": false
        }
      ],
      "get_balances": true
    }
  }
  ```
</CodeGroup>

<CollapsibleSection expandedText="Hide Response" collapsedText="Show Response">
  #### Response

  ```json
  {
  	"mmrpc": "2.0",
  	"result": {
  		"ticker": "IRIS",
  		"address": "iaa16drqvl3u8sukfsu4lm3qsk28jr3fahja9vsv6k",
  		"current_block": 19769638,
  		"balance": {
  			"spendable": "44.147264",
  			"unspendable": "0"
  		},
  		"tokens_balances": {
  			"ATOM-IBC_IRIS": {
  				"spendable": "0.028306",
  				"unspendable": "0"
  			}
  		}
  	},
  	"id": null
  }
  ```
</CollapsibleSection>

<<<<<<< HEAD
### ⚠️ Error Responses
=======
#### Request for Metamask / WalletConnect activation

<CodeGroup title="" tag="POST" label="enable_tendermint_with_assets" mm2MethodDecorate="true">
  ```json
  {
    "userpass": "RPC_UserP@SSW0RD",
    "method": "enable_tendermint_with_assets",
    "mmrpc": "2.0",
    "params": {
      "ticker": "ATOM",
      "tx_history": true,
      "get_balances": true,
      "activation_params": {
        "priv_key_policy": {
          "type": "WalletConnect",
          "data": "3569914dd09a5cc4ac92dedab354f06ff5db17ef616233a8ba562cbea51269fd"
        }
      },
      "nodes": [
        {
          "url": "https://cosmos-rpc.alpha.komodo.earth/",
          "api_url": "https://cosmos-api.alpha.komodo.earth/",
          "grpc_url": "https://cosmos-grpc.alpha.komodo.earth/",
          "ws_url": "wss://cosmos-rpc.alpha.komodo.earth/websocket"
        },
        {
          "url": "https://cosmoshub.rpc.stakin-nodes.com/"
        }
      ],
      "tokens_params": []
    }
  }
  ```
</CodeGroup>

<CollapsibleSection expandedText="Hide Response" collapsedText="Show Response">
  #### Response

  ```json
  {
    "mmrpc": "2.0",
    "result": {
        "ticker": "ATOM",
        "address": "cosmos16drqvl3u8sukfsu4lm3qsk28jr3fahjaswsac8",
        "current_block": 22148347,
        "balance": {
            "spendable": "1.003381",
            "unspendable": "0"
        },
        "tokens_balances": {}
    },
    "id": null
  }
  ```
</CollapsibleSection>

<CollapsibleSection expandedText="Hide Errors" collapsedText="Show Errors">
  ### Error Types
>>>>>>> 52733584

#### CoinProtocolParseError

```json
{
  "mmrpc": "2.0",
  "error": "Platform coin IRIS protocol parsing failed: invalid type: null, expected adjacently tagged enum CoinProtocol",
  "error_path": "platform_coin_with_tokens.prelude",
  "error_trace": "platform_coin_with_tokens:302] prelude:82]",
  "error_type": "CoinProtocolParseError",
  "error_data": {
    "ticker": "IRIS",
    "error": "invalid type: null, expected adjacently tagged enum CoinProtocol"
  },
  "id": null
}
```

#### PlatformConfigIsNotFound

```json
{
  "mmrpc": "2.0",
  "error": "Platform WALDO config is not found",
  "error_path": "platform_coin_with_tokens.prelude",
  "error_trace": "platform_coin_with_tokens:302] prelude:79]",
  "error_type": "PlatformConfigIsNotFound",
  "error_data": "WALDO",
  "id": null
}
```

#### PlatformIsAlreadyActivated

```json
{
  "mmrpc": "2.0",
  "error": "IRIS",
  "error_path": "platform_coin_with_tokens",
  "error_trace": "platform_coin_with_tokens:297]",
  "error_type": "PlatformIsAlreadyActivated",
  "error_data": "IRIS",
  "id": null
}
```

<<<<<<< HEAD
#### UnexpectedPlatformProtocol

```json
{
  "mmrpc": "2.0",
  "error": "Unexpected platform protocol BCH { slp_prefix: \"simpleledger\" } for BCH",
  "error_path": "platform_coin_with_tokens.prelude.tendermint_with_assets_activation",
  "error_trace": "platform_coin_with_tokens:302] prelude:90] tendermint_with_assets_activation:92]",
  "error_type": "UnexpectedPlatformProtocol",
  "error_data": {
    "ticker": "BCH",
    "protocol": {
      "type": "BCH",
      "protocol_data": {
        "slp_prefix": "simpleledger"
      }
    }
  },
  "id": null
}
```

#### TokenConfigIsNotFound
=======
  ```json
  {
    "mmrpc": "2.0",
    "error": "Platform coin IRIS protocol parsing failed: invalid type: null, expected adjacently tagged enum CoinProtocol",
    "error_path": "platform_coin_with_tokens.prelude",
    "error_trace": "platform_coin_with_tokens:302] prelude:82]",
    "error_type": "CoinProtocolParseError",
    "error_data": {
      "ticker": "IRIS",
      "error": "invalid type: null, expected adjacently tagged enum CoinProtocol"
    },
    "id": null
  }
  ```

  ### TokenConfigIsNotFound Error
>>>>>>> 52733584

```json
{
  "mmrpc": "2.0",
  "error": "Token GALT config is not found",
  "error_path": "platform_coin_with_tokens.prelude",
  "error_trace": "platform_coin_with_tokens:314] platform_coin_with_tokens:109] prelude:79]",
  "error_type": "TokenConfigIsNotFound",
  "error_data": "GALT",
  "id": null
}
```

#### TokenProtocolParseError

<<<<<<< HEAD
```json
{
  "mmrpc": "2.0",
  "error": "Token BABYDOGE-BEP20 protocol parsing failed: unknown variant `WOOF`, expected one of `UTXO`, `QTUM`, `QRC20`, `ETH`, `ERC20`, `SLPTOKEN`, `BCH`, `TENDERMINT`, `TENDERMINTTOKEN`, `LIGHTNING`, `SOLANA`, `SPLTOKEN`, `ZHTLC`",
  "error_path": "platform_coin_with_tokens.prelude",
  "error_trace": "platform_coin_with_tokens:314] platform_coin_with_tokens:109] prelude:82]",
  "error_type": "TokenProtocolParseError",
  "error_data": {
    "ticker": "BABYDOGE-BEP20",
    "error": "unknown variant `WOOF`, expected one of `UTXO`, `QTUM`, `QRC20`, `ETH`, `ERC20`, `SLPTOKEN`, `BCH`, `TENDERMINT`, `TENDERMINTTOKEN`, `LIGHTNING`, `SOLANA`, `SPLTOKEN`, `ZHTLC`"
  },
  "id": null
}
```
=======
  ```json
  {
    "mmrpc": "2.0",
    "error": "Token BABYDOGE-BEP20 protocol parsing failed: unknown variant `WOOF`, expected one of `UTXO`, `QTUM`, `QRC20`, `ETH`, `ERC20`, `TENDERMINT`, `TENDERMINTTOKEN`, `LIGHTNING`, `SOLANA`, `SPLTOKEN`, `ZHTLC`",
    "error_path": "platform_coin_with_tokens.prelude",
    "error_trace": "platform_coin_with_tokens:314] platform_coin_with_tokens:109] prelude:82]",
    "error_type": "TokenProtocolParseError",
    "error_data": {
      "ticker": "BABYDOGE-BEP20",
      "error": "unknown variant `WOOF`, expected one of `UTXO`, `QTUM`, `QRC20`, `ETH`, `ERC20`, `TENDERMINT`, `TENDERMINTTOKEN`, `LIGHTNING`, `SOLANA`, `SPLTOKEN`, `ZHTLC`"
    },
    "id": null
  }
  ```
>>>>>>> 52733584

#### UnexpectedTokenProtocol

```json
{
  "mmrpc": "2.0",
  "error": "Unexpected token protocol UTXO for KMD",
  "error_path": "platform_coin_with_tokens.prelude.tendermint_with_assets_activation",
  "error_trace": "platform_coin_with_tokens:314] platform_coin_with_tokens:109] prelude:90] tendermint_with_assets_activation:101]",
  "error_type": "UnexpectedTokenProtocol",
  "error_data": {
    "ticker": "KMD",
    "protocol": {
      "type": "UTXO"
    }
  },
  "id": null
}
```<|MERGE_RESOLUTION|>--- conflicted
+++ resolved
@@ -9,48 +9,27 @@
 
 ### Request Arguments
 
-<<<<<<< HEAD
-| Parameter               | Type             | Required |     Default    | Description                                                                                                                                                                                                                              |
-| ----------------------- | ---------------- | :------: | :------------: | ---------------------------------------------------------------------------------------------------------------------------------------------------------------------------------------------------------------------------------------- |
-| get\_balances           | boolean          |     ✗    |      true      | If false, coin and token balances will not be returned in the response, and the response will be returned more quickly.                                                                                                                  |
-| mm2                     | integer          |     ✗    |        -       | Required if not set in coins file. Informs the Komodo DeFi Framework API whether or not the coin is expected to function. Accepted values are 0 or 1.                                                                                    |
-| nodes                   | array of objects |     ✓    |        -       | A list of [CoinNode objects](/komodo-defi-framework/api/common_structures/activation/#coin-node).                                                                                                                                        |
-| priv\_key\_policy       | string           |     ✗    | ContextPrivKey | Value can be [PrivKeyActivationPolicyEnum](/komodo-defi-framework/api/common_structures/enums/#priv-key-activation-policy-enum).                                                                                                         |
-| required\_confirmations | integer          |     ✗    |        3       | When the platform coin is involved, the number of confirmations for the Komodo DeFi Framework API to wait during the transaction steps of an atomic swap.                                                                                |
-| requires\_notarization  | boolean          |     ✗    |      false     | If true, coins protected by [Komodo Platform's dPoW security](https://satindergrewal.medium.com/delayed-proof-of-work-explained-9a74250dbb86) will wait for a notarization before progressing to the next atomic swap transactions step. |
-| ticker                  | string           |     ✓    |        -       | Ticker of the platform protocol coin.                                                                                                                                                                                                    |
-| tokens\_params          | array of objects |     ✓    |        -       | A list of standard [TokensRequest](/komodo-defi-framework/api/common_structures/activation/#tokens-request) objects.                                                                                                                     |
-| tx\_history             | boolean          |     ✗    |      false     | If true the Komodo DeFi Framework API will preload transaction history as a background process. Must be set to true to use the [my\_tx\_history](/komodo-defi-framework/api/legacy/my_tx_history/#my-tx-history) method.                 |
-=======
-| Parameter               | Type             | Description                                                                                                                                                                                                                                                               |
-| ----------------------- | ---------------- | ------------------------------------------------------------------------------------------------------------------------------------------------------------------------------------------------------------------------------------------------------------------------- |
-| ticker                  | string           | Ticker of the platform protocol coin.  Options: `ATOM`, `IRIS`, `OSMOSIS`                                                                                                                                                                                                 |
-| mm2                     | integer          | Required if not set in `coins` file. Informs the Komodo DeFi Framework API whether or not the coin is expected to function. Accepted values are `0` or `1`                                                                                                                |
-| tokens\_params          | array of objects | A list of standard [TokensRequest](/komodo-defi-framework/api/common_structures/activation/#tokens-request) objects.                                                                                                                                                      |
-| nodes                   | array of objects | A list of [CoinNode objects](/komodo-defi-framework/api/common_structures/activation/#coin-node).                                                                                                                                                                         |
-| priv\_key\_policy       | string           | Optional, defaults to `ContextPrivKey`. value can be `ContextPrivKey`,`Trezor` when Komodo DeFi Framework is built for native platforms. value can be `ContextPrivKey`, `Trezor`, `Metamask` when the Komodo DeFi Framework is built targeting `wasm`                     |
-| tx\_history             | boolean          | Optional, defaults to `false`. If `true` the Komodo DeFi Framework API will preload transaction history as a background process. Must be set to `true` to use the [my\_tx\_history](/komodo-defi-framework/api/legacy/my_tx_history/#my-tx-history) method                |
-| required\_confirmations | integer          | Optional, defaults to `3`. When the platform coin is involved, the number of confirmations for the Komodo DeFi Framework API to wait during the transaction steps of an atomic swap                                                                                       |
-| requires\_notarization  | boolean          | Optional, defaults to `false`. If `true`, coins protected by [Komodo Platform's dPoW security](https://satindergrewal.medium.com/delayed-proof-of-work-explained-9a74250dbb86) will wait for a notarization before progressing to the next atomic swap transactions step. |
-| get\_balances           | boolean          | Optional, defaults to `true`. If `false`, coin and token balances will not be returned in the response, and the response will be returned more quickly.                                                                                                                   |
-| activation\_params      | object           | Optional, only used with Metamask, Keplr or WalletConnect activations. Defines the [PrivKeyPolicy](/komodo-defi-framework/api/common_structures/wallet/#priv-key-policy) of the connection.                                                                               |
->>>>>>> 52733584
+| Parameter               | Type             | Required |      Default     | Description                                                                                                                                                                                                                                |
+| ----------------------- | ---------------- | :------: | :--------------: | ------------------------------------------------------------------------------------------------------------------------------------------------------------------------------------------------------------------------------------------ |
+| nodes                   | array of objects |     ✓    |         -        | A list of [CoinNode objects](/komodo-defi-framework/api/common_structures/activation/#coin-node).                                                                                                                                          |
+| ticker                  | string           |     ✓    |         -        | Ticker of the platform protocol coin. Current options: `ATOM`, `IRIS`, `OSMOSIS` (with more supported coins on the way).                                                                                                                   |
+| tokens\_params          | array of objects |     ✓    |         -        | A list of standard [TokensRequest](/komodo-defi-framework/api/common_structures/activation/#tokens-request) objects.                                                                                                                       |
+| activation\_params      | object           |     ✗    |         -        | Only used with Metamask, Keplr, or WalletConnect activations. Defines the [PrivKeyPolicy](/komodo-defi-framework/api/common_structures/wallet/#priv-key-policy) of the connection.                                                         |
+| get\_balances           | boolean          |     ✗    |      `true`      | If `false`, coin and token balances will not be returned in the response, and the response will be returned more quickly.                                                                                                                  |
+| mm2                     | integer          |     ✗    |         -        | Required if not set in coins file. Informs the Komodo DeFi Framework API whether or not the coin is expected to function. Accepted values are `0` or `1`.                                                                                  |
+| priv\_key\_policy       | string           |     ✗    | `ContextPrivKey` | Value can be [PrivKeyActivationPolicyEnum](/komodo-defi-framework/api/common_structures/enums/#priv-key-activation-policy-enum).                                                                                                           |
+| required\_confirmations | integer          |     ✗    |        `3`       | When the platform coin is involved, the number of confirmations for the Komodo DeFi Framework API to wait during the transaction steps of an atomic swap.                                                                                  |
+| requires\_notarization  | boolean          |     ✗    |      `false`     | If `true`, coins protected by [Komodo Platform's dPoW security](https://satindergrewal.medium.com/delayed-proof-of-work-explained-9a74250dbb86) will wait for a notarization before progressing to the next atomic swap transactions step. |
+| tx\_history             | boolean          |     ✗    |      `false`     | If `true` the Komodo DeFi Framework API will preload transaction history as a background process. Must be set to `true` to use the [my\_tx\_history](/komodo-defi-framework/api/legacy/my_tx_history/#my-tx-history) method.               |
 
 ### Response Parameters
 
 | Parameter        | Type             | Description                                                                                                                                                                   |
 | ---------------- | ---------------- | ----------------------------------------------------------------------------------------------------------------------------------------------------------------------------- |
-<<<<<<< HEAD
 | address          | string           | An address for the activated coin                                                                                                                                             |
 | balance          | object           | Only returned when `get_balances` is `true`. A standard [BalanceInfos](/komodo-defi-framework/api/common_structures/wallet/#balance-info) object.                             |
 | current\_block   | integer          | Block height of the coin being activated                                                                                                                                      |
 | ticker           | string           | Ticker of the platform protocol coin, as input in the request.                                                                                                                |
-=======
-| current\_block   | integer          | Block height of the coin being activated                                                                                                                                      |
-| ticker           | string           | Ticker of the platform protocol coin, as input in the request.                                                                                                                |
-| address          | string           | An address for the activated coin                                                                                                                                             |
-| balance          | object           | Only returned when `get_balances` is `true`. A standard [BalanceInfos](/komodo-defi-framework/api/common_structures/wallet/#balance-info) object.                             |
->>>>>>> 52733584
 | tokens\_balances | array of objects | Only returned when `get_balances` is `true`. A list of standard [AddressInfo](/komodo-defi-framework/api/common_structures/wallet/#address-info) objects, one for each token. |
 | tokens\_tickers  | array            | Only returned when `get_balances` is `false`. A list of each token which was activated.                                                                                       |
 
@@ -166,9 +145,6 @@
   ```
 </CollapsibleSection>
 
-<<<<<<< HEAD
-### ⚠️ Error Responses
-=======
 #### Request for Metamask / WalletConnect activation
 
 <CodeGroup title="" tag="POST" label="enable_tendermint_with_assets" mm2MethodDecorate="true">
@@ -226,79 +202,10 @@
 </CollapsibleSection>
 
 <CollapsibleSection expandedText="Hide Errors" collapsedText="Show Errors">
-  ### Error Types
->>>>>>> 52733584
-
-#### CoinProtocolParseError
-
-```json
-{
-  "mmrpc": "2.0",
-  "error": "Platform coin IRIS protocol parsing failed: invalid type: null, expected adjacently tagged enum CoinProtocol",
-  "error_path": "platform_coin_with_tokens.prelude",
-  "error_trace": "platform_coin_with_tokens:302] prelude:82]",
-  "error_type": "CoinProtocolParseError",
-  "error_data": {
-    "ticker": "IRIS",
-    "error": "invalid type: null, expected adjacently tagged enum CoinProtocol"
-  },
-  "id": null
-}
-```
-
-#### PlatformConfigIsNotFound
-
-```json
-{
-  "mmrpc": "2.0",
-  "error": "Platform WALDO config is not found",
-  "error_path": "platform_coin_with_tokens.prelude",
-  "error_trace": "platform_coin_with_tokens:302] prelude:79]",
-  "error_type": "PlatformConfigIsNotFound",
-  "error_data": "WALDO",
-  "id": null
-}
-```
-
-#### PlatformIsAlreadyActivated
-
-```json
-{
-  "mmrpc": "2.0",
-  "error": "IRIS",
-  "error_path": "platform_coin_with_tokens",
-  "error_trace": "platform_coin_with_tokens:297]",
-  "error_type": "PlatformIsAlreadyActivated",
-  "error_data": "IRIS",
-  "id": null
-}
-```
-
-<<<<<<< HEAD
-#### UnexpectedPlatformProtocol
-
-```json
-{
-  "mmrpc": "2.0",
-  "error": "Unexpected platform protocol BCH { slp_prefix: \"simpleledger\" } for BCH",
-  "error_path": "platform_coin_with_tokens.prelude.tendermint_with_assets_activation",
-  "error_trace": "platform_coin_with_tokens:302] prelude:90] tendermint_with_assets_activation:92]",
-  "error_type": "UnexpectedPlatformProtocol",
-  "error_data": {
-    "ticker": "BCH",
-    "protocol": {
-      "type": "BCH",
-      "protocol_data": {
-        "slp_prefix": "simpleledger"
-      }
-    }
-  },
-  "id": null
-}
-```
-
-#### TokenConfigIsNotFound
-=======
+  ### ⚠️ Error Responses
+
+  #### CoinProtocolParseError
+
   ```json
   {
     "mmrpc": "2.0",
@@ -314,39 +221,72 @@
   }
   ```
 
-  ### TokenConfigIsNotFound Error
->>>>>>> 52733584
-
-```json
-{
-  "mmrpc": "2.0",
-  "error": "Token GALT config is not found",
-  "error_path": "platform_coin_with_tokens.prelude",
-  "error_trace": "platform_coin_with_tokens:314] platform_coin_with_tokens:109] prelude:79]",
-  "error_type": "TokenConfigIsNotFound",
-  "error_data": "GALT",
-  "id": null
-}
-```
-
-#### TokenProtocolParseError
-
-<<<<<<< HEAD
-```json
-{
-  "mmrpc": "2.0",
-  "error": "Token BABYDOGE-BEP20 protocol parsing failed: unknown variant `WOOF`, expected one of `UTXO`, `QTUM`, `QRC20`, `ETH`, `ERC20`, `SLPTOKEN`, `BCH`, `TENDERMINT`, `TENDERMINTTOKEN`, `LIGHTNING`, `SOLANA`, `SPLTOKEN`, `ZHTLC`",
-  "error_path": "platform_coin_with_tokens.prelude",
-  "error_trace": "platform_coin_with_tokens:314] platform_coin_with_tokens:109] prelude:82]",
-  "error_type": "TokenProtocolParseError",
-  "error_data": {
-    "ticker": "BABYDOGE-BEP20",
-    "error": "unknown variant `WOOF`, expected one of `UTXO`, `QTUM`, `QRC20`, `ETH`, `ERC20`, `SLPTOKEN`, `BCH`, `TENDERMINT`, `TENDERMINTTOKEN`, `LIGHTNING`, `SOLANA`, `SPLTOKEN`, `ZHTLC`"
-  },
-  "id": null
-}
-```
-=======
+  #### PlatformConfigIsNotFound
+
+  ```json
+  {
+    "mmrpc": "2.0",
+    "error": "Platform WALDO config is not found",
+    "error_path": "platform_coin_with_tokens.prelude",
+    "error_trace": "platform_coin_with_tokens:302] prelude:79]",
+    "error_type": "PlatformConfigIsNotFound",
+    "error_data": "WALDO",
+    "id": null
+  }
+  ```
+
+  #### PlatformIsAlreadyActivated
+
+  ```json
+  {
+    "mmrpc": "2.0",
+    "error": "IRIS",
+    "error_path": "platform_coin_with_tokens",
+    "error_trace": "platform_coin_with_tokens:297]",
+    "error_type": "PlatformIsAlreadyActivated",
+    "error_data": "IRIS",
+    "id": null
+  }
+  ```
+
+  #### UnexpectedPlatformProtocol
+
+  ```json
+  {
+    "mmrpc": "2.0",
+    "error": "Unexpected platform protocol BCH { slp_prefix: \"simpleledger\" } for BCH",
+    "error_path": "platform_coin_with_tokens.prelude.tendermint_with_assets_activation",
+    "error_trace": "platform_coin_with_tokens:302] prelude:90] tendermint_with_assets_activation:92]",
+    "error_type": "UnexpectedPlatformProtocol",
+    "error_data": {
+      "ticker": "BCH",
+      "protocol": {
+        "type": "BCH",
+        "protocol_data": {
+          "slp_prefix": "simpleledger"
+        }
+      }
+    },
+    "id": null
+  }
+  ```
+
+  #### TokenConfigIsNotFound
+
+  ```json
+  {
+    "mmrpc": "2.0",
+    "error": "Token GALT config is not found",
+    "error_path": "platform_coin_with_tokens.prelude",
+    "error_trace": "platform_coin_with_tokens:314] platform_coin_with_tokens:109] prelude:79]",
+    "error_type": "TokenConfigIsNotFound",
+    "error_data": "GALT",
+    "id": null
+  }
+  ```
+
+  #### TokenProtocolParseError
+
   ```json
   {
     "mmrpc": "2.0",
@@ -361,23 +301,23 @@
     "id": null
   }
   ```
->>>>>>> 52733584
-
-#### UnexpectedTokenProtocol
-
-```json
-{
-  "mmrpc": "2.0",
-  "error": "Unexpected token protocol UTXO for KMD",
-  "error_path": "platform_coin_with_tokens.prelude.tendermint_with_assets_activation",
-  "error_trace": "platform_coin_with_tokens:314] platform_coin_with_tokens:109] prelude:90] tendermint_with_assets_activation:101]",
-  "error_type": "UnexpectedTokenProtocol",
-  "error_data": {
-    "ticker": "KMD",
-    "protocol": {
-      "type": "UTXO"
-    }
-  },
-  "id": null
-}
-```+
+  #### UnexpectedTokenProtocol
+
+  ```json
+  {
+    "mmrpc": "2.0",
+    "error": "Unexpected token protocol UTXO for KMD",
+    "error_path": "platform_coin_with_tokens.prelude.tendermint_with_assets_activation",
+    "error_trace": "platform_coin_with_tokens:314] platform_coin_with_tokens:109] prelude:90] tendermint_with_assets_activation:101]",
+    "error_type": "UnexpectedTokenProtocol",
+    "error_data": {
+      "ticker": "KMD",
+      "protocol": {
+        "type": "UTXO"
+      }
+    },
+    "id": null
+  }
+  ```
+</CollapsibleSection>