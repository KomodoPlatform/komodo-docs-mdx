export const title = "Komodo DeFi Framework Method: Enable Tendermint Token with Assets";
export const description = "Use this method to activate Tendermint coins (COSMOS/IRIS/OSMOSIS) and IBC assets in a single command.";

# enable\_tendermint\_with\_assets

Use this method to activate Tendermint coins (COSMOS/IRIS/OSMOSIS) and IBC assets in a single command.

### Request Parameters

| Parameter               | Type             | Description                                                                                                                                                                                                                                                               |
| ----------------------- | ---------------- | ------------------------------------------------------------------------------------------------------------------------------------------------------------------------------------------------------------------------------------------------------------------------- |
| ticker                  | string           | Ticker of the platform protocol coin.  Options: `ATOM`, `IRIS`, `OSMOSIS`                                                                                                                                                                                                 |
| mm2                     | integer          | Required if not set in `coins` file. Informs the Komodo DeFi Framework API whether or not the coin is expected to function. Accepted values are `0` or `1`                                                                                                                |
| tokens\_params          | array of objects | A list of standard [TokensRequest](/komodo-defi-framework/api/common_structures/activation/#tokens-request) objects.                                                                                                                                                      |
<<<<<<< HEAD
| nodes                   | array of objects | A list of [CoinNode objects](/komodo-defi-framework/api/common_structures/activation/#coin-node).                                                                                                                                                                         |
=======
| nodes                   | array of objects | A list of [EvmNode objects](/komodo-defi-framework/api/common_structures/activation/#evm-node).                                                                                                                                                                           |
>>>>>>> 32ff73da
| priv\_key\_policy       | string           | Optional, defaults to `ContextPrivKey`. value can be `ContextPrivKey`,`Trezor` when Komodo DeFi Framework is built for native platforms. value can be `ContextPrivKey`, `Trezor`, `Metamask` when the Komodo DeFi Framework is built targeting `wasm`                     |
| tx\_history             | boolean          | Optional, defaults to `false`. If `true` the Komodo DeFi Framework API will preload transaction history as a background process. Must be set to `true` to use the [my\_tx\_history](/komodo-defi-framework/api/legacy/my_tx_history/#my-tx-history) method                |
| required\_confirmations | integer          | Optional, defaults to `3`. When the platform coin is involved, the number of confirmations for the Komodo DeFi Framework API to wait during the transaction steps of an atomic swap                                                                                       |
| requires\_notarization  | boolean          | Optional, defaults to `false`. If `true`, coins protected by [Komodo Platform's dPoW security](https://satindergrewal.medium.com/delayed-proof-of-work-explained-9a74250dbb86) will wait for a notarization before progressing to the next atomic swap transactions step. |
| get\_balances           | boolean          | Optional, defaults to `true`. If `false`, coin and token balances will not be returned in the response, and the response will be returned more quickly.                                                                                                                   |

### Response Parameters

<<<<<<< HEAD
| Parameter        | Type             | Description                                                                                                                                                                   |
| ---------------- | ---------------- | ----------------------------------------------------------------------------------------------------------------------------------------------------------------------------- |
| current\_block   | integer          | Block height of the coin being activated                                                                                                                                      |
| ticker           | string           | Ticker of the platform protocol coin, as input in the request.                                                                                                                |
| address          | string           | An address for the activated coin                                                                                                                                             |
| balance          | object           | Only returned when `get_balances` is `true`. A standard [BalanceInfos](/komodo-defi-framework/api/common_structures/wallet/#balance-info) object.                             |
| tokens\_balances | array of objects | Only returned when `get_balances` is `true`. A list of standard [AddressInfo](/komodo-defi-framework/api/common_structures/wallet/#address-info) objects, one for each token. |
| tokens\_tickers  | array            | Only returned when `get_balances` is `false`. A list of each token which was activated.                                                                                       |
=======
| Parameter        | Type             | Description                                                                                                                                                                       |
| ---------------- | ---------------- | --------------------------------------------------------------------------------------------------------------------------------------------------------------------------------- |
| current\_block   | integer          | Block height of the coin being activated                                                                                                                                          |
| ticker           | string           | Ticker of the platform protocol coin, as input in the request.                                                                                                                    |
| address          | string           | An address for the activated coin                                                                                                                                                 |
| balance          | object           | Only returned when `get_balances` is `true`. A standard [BalanceInfo](/komodo-defi-framework/api/common_structures/#balance-info) object.                                         |
| tokens\_balances | array of objects | Only returned when `get_balances` is `true`. A list of standard [AddressInfo](/komodo-defi-framework/api/common_structures/activation/#address-info) objects, one for each token. |
| tokens\_tickers  | array            | Only returned when `get_balances` is `false`. A list of each token which was activated.                                                                                           |
>>>>>>> 32ff73da

### 📌 Examples

#### Request with `get_balances` set to `false`

<CodeGroup title="" tag="POST" label="enable_tendermint_with_assets" mm2MethodDecorate="true">
  ```json
  {
    "method": "enable_tendermint_with_assets",
    "userpass": "RPC_UserP@SSW0RD",
    "mmrpc": "2.0",
    "params": {
      "ticker": "IRIS",
      "tokens_params": [
        {
          "ticker": "ATOM-IBC_IRIS"
        }
      ],
      "nodes": [
        {
          "url": "https://iris-rpc.alpha.komodo.earth/",
          "api_url": "https://iris-api.alpha.komodo.earth/",
          "grpc_url": "https://iris-grpc.alpha.komodo.earth/",
          "ws_url": "wss://iris-rpc.alpha.komodo.earth/websocket"
        },
        {
          "url": "https://rpc.irishub-1.irisnet.org",
          "komodo_proxy": false
        }
      ],
      "tx_history": true,
      "get_balances": false
    }
  }
  ```
</CodeGroup>

<CollapsibleSection expandedText="Hide Response" collapsedText="Show Response">
  #### Response

  ```json
  {
  	"mmrpc": "2.0",
  	"result": {
  		"ticker": "IRIS",
  		"address": "iaa16drqvl3u8sukfsu4lm3qsk28jr3fahja9vsv6k",
  		"current_block": 19769628,
  		"tokens_tickers": ["ATOM-IBC_IRIS"]
  	},
  	"id": null
  }
  ```
</CollapsibleSection>

#### Request with `get_balances` as `true`

<CodeGroup title="" tag="POST" label="enable_tendermint_with_assets" mm2MethodDecorate="true">
  ```json
  {
    "method": "enable_tendermint_with_assets",
    "userpass": "RPC_UserP@SSW0RD",
    "mmrpc": "2.0",
    "params": {
      "ticker": "IRIS",
      "tokens_params": [
        {
          "ticker": "ATOM-IBC_IRIS"
        }
      ],
      "nodes": [
        {
          "url": "https://iris-rpc.alpha.komodo.earth/",
          "api_url": "https://iris-api.alpha.komodo.earth/",
          "grpc_url": "https://iris-grpc.alpha.komodo.earth/",
          "ws_url": "wss://iris-rpc.alpha.komodo.earth/websocket"
        },
        {
          "url": "https://rpc.irishub-1.irisnet.org",
          "komodo_proxy": false
        }
      ],
      "get_balances": true
    }
  }
  ```
</CodeGroup>

<CollapsibleSection expandedText="Hide Response" collapsedText="Show Response">
  #### Response

  ```json
  {
  	"mmrpc": "2.0",
  	"result": {
  		"ticker": "IRIS",
  		"address": "iaa16drqvl3u8sukfsu4lm3qsk28jr3fahja9vsv6k",
  		"current_block": 19769638,
  		"balance": {
  			"spendable": "44.147264",
  			"unspendable": "0"
  		},
  		"tokens_balances": {
  			"ATOM-IBC_IRIS": {
  				"spendable": "0.028306",
  				"unspendable": "0"
  			}
  		}
  	},
  	"id": null
  }
  ```
</CollapsibleSection>

<CollapsibleSection expandedText="Hide Errors" collapsedText="Show Errors">
  ### Error Types

  | Structure                  | Type   | Description                                                                         |
  | -------------------------- | ------ | ----------------------------------------------------------------------------------- |
  | CoinProtocolParseError     | string | Parsing the protocol of the platform coin you are trying to activate failed         |
  | InternalError              | string | The request was failed due to an Komodo DeFi Framework API internal error           |
  | PlatformCoinCreationError  | string | There was an error when trying to activate the platform coin                        |
  | PlatformConfigIsNotFound   | string | Config of the platform coin you are trying to activate is not found                 |
  | PlatformIsAlreadyActivated | string | The platform coin you are trying to activate is already activated                   |
  | PrivKeyNotAllowed          | string | The privkey is not allowed                                                          |
  | TokenConfigIsNotFound      | string | Config of the token you are trying to activate is not found                         |
  | TokenProtocolParseError    | string | Parsing the protocol of the token you are trying to activate failed                 |
  | Transport                  | string | The request was failed due to a network error                                       |
  | UnexpectedDerivationMethod | string | The derivation method used is unexpected                                            |
  | UnexpectedPlatformProtocol | string | Unexpected platform protocol found for the platform coin you are trying to activate |
  | UnexpectedTokenProtocol    | string | Unexpected protocol is found in the config of the token you are trying to activate  |

  #### PlatformConfigIsNotFound Error

  ```json
  {
    "mmrpc": "2.0",
    "error": "Platform WALDO config is not found",
    "error_path": "platform_coin_with_tokens.prelude",
    "error_trace": "platform_coin_with_tokens:302] prelude:79]",
    "error_type": "PlatformConfigIsNotFound",
    "error_data": "WALDO",
    "id": null
  }
  ```

  #### PlatformIsAlreadyActivated Error

  ```json
  {
    "mmrpc": "2.0",
    "error": "IRIS",
    "error_path": "platform_coin_with_tokens",
    "error_trace": "platform_coin_with_tokens:297]",
    "error_type": "PlatformIsAlreadyActivated",
    "error_data": "IRIS",
    "id": null
  }
  ```

  #### CoinProtocolParseError

  ```json
  {
    "mmrpc": "2.0",
    "error": "Platform coin IRIS protocol parsing failed: invalid type: null, expected adjacently tagged enum CoinProtocol",
    "error_path": "platform_coin_with_tokens.prelude",
    "error_trace": "platform_coin_with_tokens:302] prelude:82]",
    "error_type": "CoinProtocolParseError",
    "error_data": {
      "ticker": "IRIS",
      "error": "invalid type: null, expected adjacently tagged enum CoinProtocol"
    },
    "id": null
  }
  ```

  ### UnexpectedPlatformProtocol Error

  ```json
  {
    "mmrpc": "2.0",
    "error": "Unexpected platform protocol BCH { slp_prefix: \"simpleledger\" } for BCH",
    "error_path": "platform_coin_with_tokens.prelude.tendermint_with_assets_activation",
    "error_trace": "platform_coin_with_tokens:302] prelude:90] tendermint_with_assets_activation:92]",
    "error_type": "UnexpectedPlatformProtocol",
    "error_data": {
      "ticker": "BCH",
      "protocol": {
        "type": "BCH",
        "protocol_data": {
          "slp_prefix": "simpleledger"
        }
      }
    },
    "id": null
  }
  ```

  ### TokenConfigIsNotFound Error

  ```json
  {
    "mmrpc": "2.0",
    "error": "Token GALT config is not found",
    "error_path": "platform_coin_with_tokens.prelude",
    "error_trace": "platform_coin_with_tokens:314] platform_coin_with_tokens:109] prelude:79]",
    "error_type": "TokenConfigIsNotFound",
    "error_data": "GALT",
    "id": null
  }
  ```

  ### TokenProtocolParseError Error

  ```json
  {
    "mmrpc": "2.0",
    "error": "Token BABYDOGE-BEP20 protocol parsing failed: unknown variant `WOOF`, expected one of `UTXO`, `QTUM`, `QRC20`, `ETH`, `ERC20`, `SLPTOKEN`, `BCH`, `TENDERMINT`, `TENDERMINTTOKEN`, `LIGHTNING`, `SOLANA`, `SPLTOKEN`, `ZHTLC`",
    "error_path": "platform_coin_with_tokens.prelude",
    "error_trace": "platform_coin_with_tokens:314] platform_coin_with_tokens:109] prelude:82]",
    "error_type": "TokenProtocolParseError",
    "error_data": {
      "ticker": "BABYDOGE-BEP20",
      "error": "unknown variant `WOOF`, expected one of `UTXO`, `QTUM`, `QRC20`, `ETH`, `ERC20`, `SLPTOKEN`, `BCH`, `TENDERMINT`, `TENDERMINTTOKEN`, `LIGHTNING`, `SOLANA`, `SPLTOKEN`, `ZHTLC`"
    },
    "id": null
  }
  ```

  ### UnexpectedTokenProtocol Error

  ```json
  {
    "mmrpc": "2.0",
    "error": "Unexpected token protocol UTXO for KMD",
    "error_path": "platform_coin_with_tokens.prelude.tendermint_with_assets_activation",
    "error_trace": "platform_coin_with_tokens:314] platform_coin_with_tokens:109] prelude:90] tendermint_with_assets_activation:101]",
    "error_type": "UnexpectedTokenProtocol",
    "error_data": {
      "ticker": "KMD",
      "protocol": {
        "type": "UTXO"
      }
    },
    "id": null
  }
  ```
</CollapsibleSection><|MERGE_RESOLUTION|>--- conflicted
+++ resolved
@@ -12,11 +12,7 @@
 | ticker                  | string           | Ticker of the platform protocol coin.  Options: `ATOM`, `IRIS`, `OSMOSIS`                                                                                                                                                                                                 |
 | mm2                     | integer          | Required if not set in `coins` file. Informs the Komodo DeFi Framework API whether or not the coin is expected to function. Accepted values are `0` or `1`                                                                                                                |
 | tokens\_params          | array of objects | A list of standard [TokensRequest](/komodo-defi-framework/api/common_structures/activation/#tokens-request) objects.                                                                                                                                                      |
-<<<<<<< HEAD
 | nodes                   | array of objects | A list of [CoinNode objects](/komodo-defi-framework/api/common_structures/activation/#coin-node).                                                                                                                                                                         |
-=======
-| nodes                   | array of objects | A list of [EvmNode objects](/komodo-defi-framework/api/common_structures/activation/#evm-node).                                                                                                                                                                           |
->>>>>>> 32ff73da
 | priv\_key\_policy       | string           | Optional, defaults to `ContextPrivKey`. value can be `ContextPrivKey`,`Trezor` when Komodo DeFi Framework is built for native platforms. value can be `ContextPrivKey`, `Trezor`, `Metamask` when the Komodo DeFi Framework is built targeting `wasm`                     |
 | tx\_history             | boolean          | Optional, defaults to `false`. If `true` the Komodo DeFi Framework API will preload transaction history as a background process. Must be set to `true` to use the [my\_tx\_history](/komodo-defi-framework/api/legacy/my_tx_history/#my-tx-history) method                |
 | required\_confirmations | integer          | Optional, defaults to `3`. When the platform coin is involved, the number of confirmations for the Komodo DeFi Framework API to wait during the transaction steps of an atomic swap                                                                                       |
@@ -25,7 +21,6 @@
 
 ### Response Parameters
 
-<<<<<<< HEAD
 | Parameter        | Type             | Description                                                                                                                                                                   |
 | ---------------- | ---------------- | ----------------------------------------------------------------------------------------------------------------------------------------------------------------------------- |
 | current\_block   | integer          | Block height of the coin being activated                                                                                                                                      |
@@ -34,16 +29,6 @@
 | balance          | object           | Only returned when `get_balances` is `true`. A standard [BalanceInfos](/komodo-defi-framework/api/common_structures/wallet/#balance-info) object.                             |
 | tokens\_balances | array of objects | Only returned when `get_balances` is `true`. A list of standard [AddressInfo](/komodo-defi-framework/api/common_structures/wallet/#address-info) objects, one for each token. |
 | tokens\_tickers  | array            | Only returned when `get_balances` is `false`. A list of each token which was activated.                                                                                       |
-=======
-| Parameter        | Type             | Description                                                                                                                                                                       |
-| ---------------- | ---------------- | --------------------------------------------------------------------------------------------------------------------------------------------------------------------------------- |
-| current\_block   | integer          | Block height of the coin being activated                                                                                                                                          |
-| ticker           | string           | Ticker of the platform protocol coin, as input in the request.                                                                                                                    |
-| address          | string           | An address for the activated coin                                                                                                                                                 |
-| balance          | object           | Only returned when `get_balances` is `true`. A standard [BalanceInfo](/komodo-defi-framework/api/common_structures/#balance-info) object.                                         |
-| tokens\_balances | array of objects | Only returned when `get_balances` is `true`. A list of standard [AddressInfo](/komodo-defi-framework/api/common_structures/activation/#address-info) objects, one for each token. |
-| tokens\_tickers  | array            | Only returned when `get_balances` is `false`. A list of each token which was activated.                                                                                           |
->>>>>>> 32ff73da
 
 ### 📌 Examples
 
