export const title = "Komodo DeFi Framework Method: Coin Activation";
export const description = "Learn about the two methods of coin activation, enable and electrum.";

# Coin Activation

## coin\_activation {{label : 'coin_activation', tag : 'API-v1'}}

<TocForIndex />

There are two methods of coin activation:

*   `enable` - Connects to a native daemon, or a url which handles RPCs for Platform coins (e.g. ETH, MATIC, FTM, BNB, ONE)
*   `electrum` - Connects to an [electrum server](https://github.com/kyuupichan/electrumx) for UTXO based coins and QTUM/QRC20 tokens.

A coin can only be activated once per session, and must be activated before it can be used in trading or wallet functions.

<Note type="warning">
  The Komodo DeFi Framework API requires an `mm2` parameter to be set for each `coin`. This can be added to the enable/electrum command, or defined in your [coins file](/komodo-defi-framework/tutorials/api-walkthrough/#setting-up-the-coin-list).

  The value of the `mm2` parameter informs the software as to whether the `coin` is expected to be compatible for atomic swaps.

  *   `0` = `non-compatible`
  *   `1` = `compatible`
</Note>

<Note type="info">
  Many examples of activation commands are available at [kmd.stats.io](https://stats.kmd.io/atomicdex/activation_commands/)
</Note>

<<<<<<< HEAD
<DevComment>
  This overview page is intentionally brief. All method documentation is now in per-method folders. Please keep this page as a summary and navigation entry point only.
</DevComment>
=======
## Native mode activation

If you are running a UTXO based coin daemon locally and the blockchain is synchronised, you can connect the local daemon to the Komodo DeFi Framework API by using the `enable` method, though some additional configuration is required. The Komodo DeFi Framework API requires the following options to be added to the native chain's [.conf file](https://bitcoincoredocs.com/bitcoin-conf.html).

```ini
logevents=1
txindex=1
addressindex=1
```

<Note>
  The Komodo DeFi Framework API node's coin address needs to be imported manually into the coin daemon using the [importaddress](/smart-chains/api/wallet/#importaddress) method.
</Note>

## Lite mode activation

Activating coins in 'lite mode' means you don't need to have a native coin daemon installed, or keep a local blockchain synchronised. In this mode, the Komodo DeFi Framework API communicates with an external node to perform transactions and query the blockchain. UTXO based coins and QTUM/QRC20 tokens communicate via electrum servers, while other platform coins communicate via JSON RPC urls.

Komodo DeFi Framework is a true cross chain, cross protocol Decentralized Exchange (DEX), allowing for trades between coins and tokens across many platforms and ecosystems, such as:

*   UTXO based coins (e.g. DOGE, BTC, BCH, KMD, ZEC, LTC, DASH, DGB)
*   [Ethereum (ETH)](https://ethereum.org/) & [ERC20 tokens](https://etherscan.io/tokens)
*   [Binance Coin (BNB)](https://coinmarketcap.com/currencies/bnb/) & [BEP20](https://www.coingecko.com/en?asset_platform_id=binance-coin) tokens
*   [QTUM](https://qtum.org) & [QRC20 tokens](https://qtum.info/qrc20)
*   [Polygon (MATIC)](https://polygon.technology/) & [PLG20 tokens](https://polygonscan.com/tokens)
*   [Harmony (ONE)](https://www.harmony.one/) & [HRC20 tokens](https://www.coingecko.com/en/categories/harmony-ecosystem)
*   [Fantom (FTM)](https://fantom.foundation/) & [FTM20 tokens](https://ftmscan.com/tokens)
*   [Avalanche (AVAX)](https://www.avax.network/) & [AVX20 tokens](https://avascan.info/)
*   [Moonriver (MOVR)](https://moonbeam.network/networks/moonriver/) & [MVR20 tokens](https://moonriver.moonscan.io/tokens)
*   And more!

## Electrum Method

<Note>
  Electrum mode is only available for UTXO based coins and QTUM/QRC20 tokens.
</Note>

#### Arguments

| Structure                | Type            | Description                                                                                                                                                                                                                                                               |   |
| ------------------------ | --------------- | ------------------------------------------------------------------------------------------------------------------------------------------------------------------------------------------------------------------------------------------------------------------------- | - |
| coin                     | string          | Ticker of coin to activate                                                                                                                                                                                                                                                |   |
| servers                  | list of objects | A list of standard [ActivationServers](/komodo-defi-framework/api/common_structures/activation/#activation-servers) objects.                                                                                                                                              |   |
| mm2                      | integer         | Required if not set in `coins` file. Informs the Komodo DeFi Framework API whether or not the coin is expected to function. Accepted values are `0` or `1`                                                                                                                |   |
| min\_connected           | integer         | Optional, defaults to `1`. Minimum number of electrum servers to maintain an active connection to.                                                                                                                                                                        |   |
| max\_connected           | integer         | Optional. Maximum number of electrum servers to maintain an active connection to. If not set, defaults to all servers in activation request.                                                                                                                              |   |
| required\_confirmations  | integer         | Optional, defaults to `3`. Number of confirmations for the Komodo DeFi Framework API to wait during the transaction steps of an atomic swap.                                                                                                                              |   |
| requires\_notarization   | boolean         | Optional, defaults to `false`. If `true`, coins protected by [Komodo Platform's dPoW security](https://satindergrewal.medium.com/delayed-proof-of-work-explained-9a74250dbb86) will wait for a notarization before progressing to the next atomic swap transactions step. |   |
| swap\_contract\_address  | string          | QRC20 only. Address of etomic swap smart contract                                                                                                                                                                                                                         |   |
| fallback\_swap\_contract | string          | QRC20 only. Address of backup etomic swap smart contract                                                                                                                                                                                                                  |   |
| utxo\_merge\_params      | object          | A standard [UtxoMergeParams](/komodo-defi-framework/api/common_structures/activation/#utxo-merge-params) object. Used to reduce a wallet's UTXO count in cases where it is causing significantly slower RPC responses.                                                    |   |

#### Response

| Structure               | Type              | Description                                                                                                                                                     |
| ----------------------- | ----------------- | --------------------------------------------------------------------------------------------------------------------------------------------------------------- |
| address                 | string            | the address of the user's `coin` wallet, based on the user's passphrase                                                                                         |
| balance                 | string (numeric)  | the amount of `coin` the user holds in their wallet; does not include `unspendable_balance`                                                                     |
| unspendable\_balance    | string (numeric)  | the `coin` balance that is unspendable at the moment (e.g. if the address has immature UTXOs)                                                                   |
| coin                    | string            | the ticker of the enabled coin                                                                                                                                  |
| required\_confirmations | number            | the number of transaction confirmations for which the Komodo DeFi Framework API must wait during the atomic swap process                                        |
| mature\_confirmations   | number (optional) | the number of coinbase transaction confirmations required to become mature; UTXO coins only                                                                     |
| requires\_notarization  | bool              | whether the node must wait for a notarization of the selected coin that is performing the atomic swap transactions; applicable only for coins using Komodo dPoW |
| result                  | string            | the result of the request; this value either indicates `success`, or an error, or another type of failure                                                       |

#### 📌 Examples

#### UTXO coin activation {{label : 'electrum', tag : 'legacy'}}

<CodeGroup title="Electrum Method" tag="POST" label="electrum" mm2MethodDecorate="true">
  ```json
  {
    "coin": "BCH",
    "method": "electrum",
    "servers": [
      {
        "url": "bch.imaginary.cash:50002",
        "protocol": "SSL",
        "ws_url": "bch.imaginary.cash:50004"
      },
      {
        "url": "bch.soul-dev.com:50002",
        "protocol": "SSL",
        "ws_url": "bch.soul-dev.com:50004"
      },
      {
        "url": "cashnode.bch.ninja:50002",
        "protocol": "SSL",
        "ws_url": "cashnode.bch.ninja:50004"
      },
      {
        "url": "electrum3.cipig.net:20055",
        "protocol": "SSL",
        "ws_url": "electrum3.cipig.net:30055"
      },
      {
        "url": "electrum3.cipig.net:10055"
      }
    ],
    "min_connected": 1,
    "max_connected": 2,
    "userpass": "RPC_UserP@SSW0RD"
  }
  ```
</CodeGroup>

<CollapsibleSection expandedText="Hide Response" collapsedText="Show Response">
  #### Response (Success)

  ```json
  {
    "coin": "LTC",
    "address": "Lh2zFS66gP5qF1bRxoCXT6bMw8YShjoRry",
    "balance": "7.62",
    "unspendable_balance": "0",
    "mature_confirmations": 100,
    "required_confirmations": 3,
    "requires_notarization": false,
    "result": "success"
  }
  ```
</CollapsibleSection>

#### UTXO coin activation with `required_confirmations`, `requires_notarization` and `mm2` arguments {{label : 'electrum', tag : 'legacy'}}

<CodeGroup title="Electrum Method" tag="POST" label="electrum" mm2MethodDecorate="true">
  ```json
  {
    "coin": "KMD",
    "method": "electrum",
    "servers": [
      {
        "url": "electrum1.cipig.net:10001"
      },
      {
        "url": "electrum2.cipig.net:10001"
      },
      {
        "url": "electrum3.cipig.net:10001"
      }
    ],
    "required_confirmations": 10,
    "requires_notarization": true,
    "mm2": 1,
    "userpass": "RPC_UserP@SSW0RD"
  }
  ```
</CodeGroup>

<CollapsibleSection expandedText="Hide Response" collapsedText="Show Response">
  #### Response (Success)

  ```json
  {
    "coin": "KMD",
    "address": "RQNUR7qLgPUgZxYbvU9x5Kw93f6LU898CQ",
    "balance": "762",
    "unspendable_balance": "0",
    "mature_confirmations": 100,
    "required_confirmations": 10,
    "requires_notarization": true,
    "result": "success"
  }
  ```
</CollapsibleSection>

#### QTUM/QRC20 coin activation {{label : 'electrum', tag : 'legacy'}}

<CodeGroup title="Electrum Method" tag="POST" label="electrum" mm2MethodDecorate="true">
  ```json
  {
    "coin": "QTUM",
    "method": "electrum",
    "servers": [
      {
        "url": "electrum1.cipig.net:10050"
      },
      {
        "url": "electrum2.cipig.net:10050"
      },
      {
        "url": "electrum3.cipig.net:10050"
      }
    ],
    "swap_contract_address": "0x2f754733acd6d753731c00fee32cb484551cc15d",
    "userpass": "RPC_UserP@SSW0RD"
  }
  ```
</CodeGroup>

<CollapsibleSection expandedText="Hide Response" collapsedText="Show Response">
  #### Response (Success)

  ```json
  {
    "coin": "QTUM",
    "address": "QjXkGgoiycYRm2NbiMpkEHuQt7SB9BKHjz",
    "balance": "7.77",
    "required_confirmations": 3,
    "requires_notarization": false,
    "unspendable_balance": "0",
    "mature_confirmations": 100,
    "result": "success"
  }
  ```
</CollapsibleSection>

#### Error responses

If mm2 is not set in either the command or your `coins` file, you will see the following error:

```json
{
  "error": "lp_coins:943] lp_coins:693] mm2 param is not set neither in coins config nor enable request, assuming that coin is not supported"
}
```

If min\_connected is \< 1, you will see the following error:

```json
{
  "error":"rpc:184] dispatcher_legacy:141] lp_commands_legacy:141] lp_coins:4462] utxo_standard:73] utxo_coin_builder:616] Internal error: manager:129] min_connected should be greater than 0"
}
```

If max\_connected is \< min\_connected, you will see the following error:

```json
{
  "error": "rpc:184] dispatcher_legacy:141] lp_commands_legacy:141] lp_coins:4462] utxo_standard:73] utxo_coin_builder:616] Internal error: manager:132] min_connected (2) must be <= max_connected (1)"
}
```

## Enable Method

#### Arguments

| Structure                   | Type                                                                 | Description                                                                                                                                                                                                                                                                             |
| --------------------------- | -------------------------------------------------------------------- | --------------------------------------------------------------------------------------------------------------------------------------------------------------------------------------------------------------------------------------------------------------------------------------- |
| coin                        | string                                                               | the name of the coin the user desires to enable                                                                                                                                                                                                                                         |
| urls                        | array of strings (required for ETH/ERC20 and other gas model chains) | urls of Ethereum RPC nodes to which the user desires to connect                                                                                                                                                                                                                         |
| swap\_contract\_address     | string (required for QRC20 only)                                     | address of etomic swap smart contract                                                                                                                                                                                                                                                   |
| fallback\_swap\_contract    | string (required for QRC20 only)                                     | address of backup etomic swap smart contract                                                                                                                                                                                                                                            |
| gas\_station\_decimals      | integer (optional for ETH/ERC20 and other gas model chains)          | Defines the decimals used to denominate the gas station response to gwei units. For example, the ETH gas station uses 8 decimals, which means that "average": 860 is equal to 86 gwei. While the Matic gas station uses 9 decimals, so 860 would mean 860 gwei exactly. Defaults to `8` |
| gas\_station\_policy.policy | string (optional for ETH/ERC20 and other gas model chains)           | Defines the method of gas price calculation from the station response. `"MeanAverageFast"` will use the mean between average and fast fields. `"Average"` will return a simple average value. Defaults to `"MeanAverageFast"`.                                                          |
| mm2                         | integer                                                              | Required if not set in `coins` file. Informs the Komodo DeFi Framework API whether or not the coin is expected to function. Accepted values are `0` or `1`                                                                                                                              |
| tx\_history                 | bool                                                                 | If `true` the Komodo DeFi Framework API will preload transaction history as a background process. Must be set to `true` to use the [my\_tx\_history](/komodo-defi-framework/api/legacy/my_tx_history/#my-tx-history) method                                                             |
| required\_confirmations     | integer (optional, defaults to `3`)                                  | Number of confirmations for the Komodo DeFi Framework API to wait during the transaction steps of an atomic swap.                                                                                                                                                                       |
| requires\_notarization      | boolean (optional, defaults to `false`)                              | If `true`, coins protected by [Komodo Platform's dPoW security](https://satindergrewal.medium.com/delayed-proof-of-work-explained-9a74250dbb86) will wait for a notarization before progressing to the next atomic swap transactions step.                                              |

#### Response

| Structure               | Type              | Description                                                                                                        |
| ----------------------- | ----------------- | ------------------------------------------------------------------------------------------------------------------ |
| address                 | string            | the address of the user's `coin` wallet, based on the user's passphrase                                            |
| balance                 | string (numeric)  | the amount of `coin` the user holds in their wallet; does not include `unspendable_balance`                        |
| unspendable\_balance    | string (numeric)  | the `coin` balance that is unspendable at the moment (e.g. if the address has immature UTXOs)                      |
| coin                    | string            | the ticker of enabled coin                                                                                         |
| required\_confirmations | number            | Komodo DeFi Framework API will wait for the this number of coin's transaction confirmations during the swap        |
| requires\_notarization  | bool              | whether the node must wait for a notarization of the selected coin that is performing the atomic swap transactions |
| mature\_confirmations   | number (optional) | the number of coinbase transaction confirmations required to become mature; UTXO coins only                        |
| result                  | string            | the result of the request; this value either indicates `success`, or an error or other type of failure             |

#### 📌 Examples

#### Native UTXO coin activation {{label : 'enable', tag : 'legacy'}}

<CodeGroup title="Enable Method" tag="POST" label="enable" mm2MethodDecorate="true">
  ```json
  {
    "userpass": "RPC_UserP@SSW0RD",
    "method": "enable",
    "coin": "TKL"
  }
  ```
</CodeGroup>

<CollapsibleSection expandedText="Hide Response" collapsedText="Show Response">
  #### Response

  ```json
  {
    "coin": "TKL",
    "address": "RQNUR7qLgPUgZxYbvU9x5Kw93f6LU898CQ",
    "balance": "333",
    "required_confirmations": 1,
    "requires_notarization": false,
    "unspendable_balance": "0",
    "mature_confirmations": 100,
    "result": "success"
  }
  ```
</CollapsibleSection>

#### Command (With `required_confirmations`, `requires_notarization` and `mm2` arguments)

<CodeGroup title="" tag="POST" label="enable" mm2MethodDecorate="true">
  ```json
  {
    "userpass": "RPC_UserP@SSW0RD",
    "method": "enable",
    "coin": "TKL",
    "mm2": 1,
    "required_confirmations": 10,
    "requires_notarization": true
  }
  ```
</CodeGroup>

<CollapsibleSection expandedText="Hide Response" collapsedText="Show Response">
  #### Response

  ```json
  {
    "coin": "TKL",
    "address": "RQNUR7qLgPUgZxYbvU9x5Kw93f6LU898CQ",
    "balance": "777",
    "required_confirmations": 10,
    "requires_notarization": true,
    "unspendable_balance": "0",
    "mature_confirmations": 100,
    "result": "success"
  }
  ```
</CollapsibleSection>

#### Command (for Ethereum and ERC20-based blockchains)

<CodeGroup title="" tag="POST" label="enable" mm2MethodDecorate="true">
  ```json
  {
    "coin": "ETH",
    "method": "enable",
    "urls": [
      "http://eth1.cipig.net:18555",
      "http://eth2.cipig.net:18555",
      "http://eth3.cipig.net:18555"
    ],
    "swap_contract_address": "0x24ABE4c71FC658C91313b6552cd40cD808b3Ea80",
    "fallback_swap_contract": "0x8500AFc0bc5214728082163326C2FF0C73f4a871",
    "userpass": "RPC_UserP@SSW0RD"
  }
  ```
</CodeGroup>

<CollapsibleSection expandedText="Hide Response" collapsedText="Show Response">
  #### Response

  ```json
  {
    "coin": "ETH",
    "address": "0x3c7aad7b693e94f13b61d4be4abaeaf802b2e3b5",
    "balance": "50",
    "required_confirmations": 1,
    "requires_notarization": false,
    "unspendable_balance": "0",
    "result": "success"
  }
  ```
</CollapsibleSection>

#### EVM coin activation with gas\_station\_url and policy {{label : 'enable', tag : 'legacy'}}

<CodeGroup title="Enable Method" tag="POST" label="enable" mm2MethodDecorate="true">
  ```json
  {
    "coin": "ETH",
    "userpass": "RPC_UserP@SSW0RD",
    "method": "enable",
    "urls": [
      "http://eth1.cipig.net:18555",
      "http://eth2.cipig.net:18555",
      "http://eth3.cipig.net:18555"
    ],
    "swap_contract_address": "0x24ABE4c71FC658C91313b6552cd40cD808b3Ea80",
    "fallback_swap_contract": "0x8500AFc0bc5214728082163326C2FF0C73f4a871",
    "gas_station_url": "https://ethgasstation.info/json/ethgasAPI.json",
    "gas_station_decimals": 8,
    "gas_station_policy": {
      "policy": "MeanAverageFast"
    }
  }
  ```
</CodeGroup>

<CollapsibleSection expandedText="Hide Response" collapsedText="Show Response">
  #### Response

  ```json
  {
    "coin": "ETH",
    "address": "0x3c7aad7b693e94f13b61d4be4abaeaf802b2e3b5",
    "balance": "50",
    "required_confirmations": 1,
    "requires_notarization": false,
    "unspendable_balance": "0",
    "result": "success"
  }
  ```
</CollapsibleSection>

#### Polygon (MATIC) and PLG20 activation {{label : 'enable', tag : 'legacy'}}

<CodeGroup title="Enable Method" tag="POST" label="enable" mm2MethodDecorate="true">
  ```json
  {
    "coin": "NZDS-PLG20",
    "method": "enable",
    "swap_contract_address": "0x9130b257D37A52E52F21054c4DA3450c72f595CE",
    "fallback_swap_contract": "0x9130b257D37A52E52F21054c4DA3450c72f595CE",
    "urls": [
      "https://polygon-rpc.com"
    ],
    "userpass": "RPC_UserP@SSW0RD"
  }
  ```
</CodeGroup>

<CollapsibleSection expandedText="Hide Response" collapsedText="Show Response">
  #### Response

  ```json
  {
    "coin": "NZDS-PLG20",
    "address": "0x3c7aad7b693e94f13b61d4be4abaeaf802b2e3b5",
    "balance": "350",
    "required_confirmations": 1,
    "requires_notarization": false,
    "unspendable_balance": "0",
    "result": "success"
  }
  ```
</CollapsibleSection>

#### Binance Coin (BNB) and BEP20 activation {{label : 'enable', tag : 'legacy'}}

<CodeGroup title="Enable Method" tag="POST" label="enable" mm2MethodDecorate="true">
  ```json
  {
    "coin": "BUSD-BEP20",
    "method": "enable",
    "swap_contract_address": "0xeDc5b89Fe1f0382F9E4316069971D90a0951DB31",
    "fallback_swap_contract": "0xeDc5b89Fe1f0382F9E4316069971D90a0951DB31",
    "urls": [
      "http://bsc1.cipig.net:8655",
      "http://bsc2.cipig.net:8655",
      "http://bsc3.cipig.net:8655"
    ],
    "userpass": "RPC_UserP@SSW0RD"
  }
  ```
</CodeGroup>

<CollapsibleSection expandedText="Hide Response" collapsedText="Show Response">
  #### Response

  ```json
  {
    "coin": "BUSD-BEP20",
    "address": "0x3c7aad7b693e94f13b61d4be4abaeaf802b2e3b5",
    "balance": "45",
    "required_confirmations": 1,
    "requires_notarization": false,
    "unspendable_balance": "0",
    "result": "success"
  }
  ```
</CollapsibleSection>

For enabling Z coins, refer to the [ZHTLC activation tasks](/komodo-defi-framework/api/v20/coin_activation/task_managed/enable_z_coin/) in the v2.0 Dev API.

To see more examples for other platforms like Fantom, Avalanche & Harmony, you can search the [Komodo DeFi Framework API Coin Activation Commands List
](https://stats.kmd.io/atomicdex/activation_commands/) or build a single `batch` command to enable a set of selected coins via the
[Batch Coin Activation Form](https://stats.kmd.io/atomicdex/batch_activation_form/)

<Note>
  We welcome volunteers to test new coins for Komodo DeFi Framework API compatibility! Follow the [Submitting Coin Test Results guide](https://github.com/KomodoPlatform/coins#about-this-repository) for more information, or drop into the [Komodo Platform Discord Server](https://komodoplatform.com/discord) for a chat if you need some help.
</Note>
>>>>>>> 52733584
<|MERGE_RESOLUTION|>--- conflicted
+++ resolved
@@ -7,7 +7,11 @@
 
 <TocForIndex />
 
-There are two methods of coin activation:
+<Note>
+  The v1 activation methods are deprecated. Please refer to the [v2 coin activation overview](/komodo-defi-framework/api/v20/coin_activation/) for the latest methods with enhanced functionality and coin protocol support.
+</Note>
+
+There are two methods of v1 coin activation:
 
 *   `enable` - Connects to a native daemon, or a url which handles RPCs for Platform coins (e.g. ETH, MATIC, FTM, BNB, ONE)
 *   `electrum` - Connects to an [electrum server](https://github.com/kyuupichan/electrumx) for UTXO based coins and QTUM/QRC20 tokens.
@@ -21,493 +25,4 @@
 
   *   `0` = `non-compatible`
   *   `1` = `compatible`
-</Note>
-
-<Note type="info">
-  Many examples of activation commands are available at [kmd.stats.io](https://stats.kmd.io/atomicdex/activation_commands/)
-</Note>
-
-<<<<<<< HEAD
-<DevComment>
-  This overview page is intentionally brief. All method documentation is now in per-method folders. Please keep this page as a summary and navigation entry point only.
-</DevComment>
-=======
-## Native mode activation
-
-If you are running a UTXO based coin daemon locally and the blockchain is synchronised, you can connect the local daemon to the Komodo DeFi Framework API by using the `enable` method, though some additional configuration is required. The Komodo DeFi Framework API requires the following options to be added to the native chain's [.conf file](https://bitcoincoredocs.com/bitcoin-conf.html).
-
-```ini
-logevents=1
-txindex=1
-addressindex=1
-```
-
-<Note>
-  The Komodo DeFi Framework API node's coin address needs to be imported manually into the coin daemon using the [importaddress](/smart-chains/api/wallet/#importaddress) method.
-</Note>
-
-## Lite mode activation
-
-Activating coins in 'lite mode' means you don't need to have a native coin daemon installed, or keep a local blockchain synchronised. In this mode, the Komodo DeFi Framework API communicates with an external node to perform transactions and query the blockchain. UTXO based coins and QTUM/QRC20 tokens communicate via electrum servers, while other platform coins communicate via JSON RPC urls.
-
-Komodo DeFi Framework is a true cross chain, cross protocol Decentralized Exchange (DEX), allowing for trades between coins and tokens across many platforms and ecosystems, such as:
-
-*   UTXO based coins (e.g. DOGE, BTC, BCH, KMD, ZEC, LTC, DASH, DGB)
-*   [Ethereum (ETH)](https://ethereum.org/) & [ERC20 tokens](https://etherscan.io/tokens)
-*   [Binance Coin (BNB)](https://coinmarketcap.com/currencies/bnb/) & [BEP20](https://www.coingecko.com/en?asset_platform_id=binance-coin) tokens
-*   [QTUM](https://qtum.org) & [QRC20 tokens](https://qtum.info/qrc20)
-*   [Polygon (MATIC)](https://polygon.technology/) & [PLG20 tokens](https://polygonscan.com/tokens)
-*   [Harmony (ONE)](https://www.harmony.one/) & [HRC20 tokens](https://www.coingecko.com/en/categories/harmony-ecosystem)
-*   [Fantom (FTM)](https://fantom.foundation/) & [FTM20 tokens](https://ftmscan.com/tokens)
-*   [Avalanche (AVAX)](https://www.avax.network/) & [AVX20 tokens](https://avascan.info/)
-*   [Moonriver (MOVR)](https://moonbeam.network/networks/moonriver/) & [MVR20 tokens](https://moonriver.moonscan.io/tokens)
-*   And more!
-
-## Electrum Method
-
-<Note>
-  Electrum mode is only available for UTXO based coins and QTUM/QRC20 tokens.
-</Note>
-
-#### Arguments
-
-| Structure                | Type            | Description                                                                                                                                                                                                                                                               |   |
-| ------------------------ | --------------- | ------------------------------------------------------------------------------------------------------------------------------------------------------------------------------------------------------------------------------------------------------------------------- | - |
-| coin                     | string          | Ticker of coin to activate                                                                                                                                                                                                                                                |   |
-| servers                  | list of objects | A list of standard [ActivationServers](/komodo-defi-framework/api/common_structures/activation/#activation-servers) objects.                                                                                                                                              |   |
-| mm2                      | integer         | Required if not set in `coins` file. Informs the Komodo DeFi Framework API whether or not the coin is expected to function. Accepted values are `0` or `1`                                                                                                                |   |
-| min\_connected           | integer         | Optional, defaults to `1`. Minimum number of electrum servers to maintain an active connection to.                                                                                                                                                                        |   |
-| max\_connected           | integer         | Optional. Maximum number of electrum servers to maintain an active connection to. If not set, defaults to all servers in activation request.                                                                                                                              |   |
-| required\_confirmations  | integer         | Optional, defaults to `3`. Number of confirmations for the Komodo DeFi Framework API to wait during the transaction steps of an atomic swap.                                                                                                                              |   |
-| requires\_notarization   | boolean         | Optional, defaults to `false`. If `true`, coins protected by [Komodo Platform's dPoW security](https://satindergrewal.medium.com/delayed-proof-of-work-explained-9a74250dbb86) will wait for a notarization before progressing to the next atomic swap transactions step. |   |
-| swap\_contract\_address  | string          | QRC20 only. Address of etomic swap smart contract                                                                                                                                                                                                                         |   |
-| fallback\_swap\_contract | string          | QRC20 only. Address of backup etomic swap smart contract                                                                                                                                                                                                                  |   |
-| utxo\_merge\_params      | object          | A standard [UtxoMergeParams](/komodo-defi-framework/api/common_structures/activation/#utxo-merge-params) object. Used to reduce a wallet's UTXO count in cases where it is causing significantly slower RPC responses.                                                    |   |
-
-#### Response
-
-| Structure               | Type              | Description                                                                                                                                                     |
-| ----------------------- | ----------------- | --------------------------------------------------------------------------------------------------------------------------------------------------------------- |
-| address                 | string            | the address of the user's `coin` wallet, based on the user's passphrase                                                                                         |
-| balance                 | string (numeric)  | the amount of `coin` the user holds in their wallet; does not include `unspendable_balance`                                                                     |
-| unspendable\_balance    | string (numeric)  | the `coin` balance that is unspendable at the moment (e.g. if the address has immature UTXOs)                                                                   |
-| coin                    | string            | the ticker of the enabled coin                                                                                                                                  |
-| required\_confirmations | number            | the number of transaction confirmations for which the Komodo DeFi Framework API must wait during the atomic swap process                                        |
-| mature\_confirmations   | number (optional) | the number of coinbase transaction confirmations required to become mature; UTXO coins only                                                                     |
-| requires\_notarization  | bool              | whether the node must wait for a notarization of the selected coin that is performing the atomic swap transactions; applicable only for coins using Komodo dPoW |
-| result                  | string            | the result of the request; this value either indicates `success`, or an error, or another type of failure                                                       |
-
-#### 📌 Examples
-
-#### UTXO coin activation {{label : 'electrum', tag : 'legacy'}}
-
-<CodeGroup title="Electrum Method" tag="POST" label="electrum" mm2MethodDecorate="true">
-  ```json
-  {
-    "coin": "BCH",
-    "method": "electrum",
-    "servers": [
-      {
-        "url": "bch.imaginary.cash:50002",
-        "protocol": "SSL",
-        "ws_url": "bch.imaginary.cash:50004"
-      },
-      {
-        "url": "bch.soul-dev.com:50002",
-        "protocol": "SSL",
-        "ws_url": "bch.soul-dev.com:50004"
-      },
-      {
-        "url": "cashnode.bch.ninja:50002",
-        "protocol": "SSL",
-        "ws_url": "cashnode.bch.ninja:50004"
-      },
-      {
-        "url": "electrum3.cipig.net:20055",
-        "protocol": "SSL",
-        "ws_url": "electrum3.cipig.net:30055"
-      },
-      {
-        "url": "electrum3.cipig.net:10055"
-      }
-    ],
-    "min_connected": 1,
-    "max_connected": 2,
-    "userpass": "RPC_UserP@SSW0RD"
-  }
-  ```
-</CodeGroup>
-
-<CollapsibleSection expandedText="Hide Response" collapsedText="Show Response">
-  #### Response (Success)
-
-  ```json
-  {
-    "coin": "LTC",
-    "address": "Lh2zFS66gP5qF1bRxoCXT6bMw8YShjoRry",
-    "balance": "7.62",
-    "unspendable_balance": "0",
-    "mature_confirmations": 100,
-    "required_confirmations": 3,
-    "requires_notarization": false,
-    "result": "success"
-  }
-  ```
-</CollapsibleSection>
-
-#### UTXO coin activation with `required_confirmations`, `requires_notarization` and `mm2` arguments {{label : 'electrum', tag : 'legacy'}}
-
-<CodeGroup title="Electrum Method" tag="POST" label="electrum" mm2MethodDecorate="true">
-  ```json
-  {
-    "coin": "KMD",
-    "method": "electrum",
-    "servers": [
-      {
-        "url": "electrum1.cipig.net:10001"
-      },
-      {
-        "url": "electrum2.cipig.net:10001"
-      },
-      {
-        "url": "electrum3.cipig.net:10001"
-      }
-    ],
-    "required_confirmations": 10,
-    "requires_notarization": true,
-    "mm2": 1,
-    "userpass": "RPC_UserP@SSW0RD"
-  }
-  ```
-</CodeGroup>
-
-<CollapsibleSection expandedText="Hide Response" collapsedText="Show Response">
-  #### Response (Success)
-
-  ```json
-  {
-    "coin": "KMD",
-    "address": "RQNUR7qLgPUgZxYbvU9x5Kw93f6LU898CQ",
-    "balance": "762",
-    "unspendable_balance": "0",
-    "mature_confirmations": 100,
-    "required_confirmations": 10,
-    "requires_notarization": true,
-    "result": "success"
-  }
-  ```
-</CollapsibleSection>
-
-#### QTUM/QRC20 coin activation {{label : 'electrum', tag : 'legacy'}}
-
-<CodeGroup title="Electrum Method" tag="POST" label="electrum" mm2MethodDecorate="true">
-  ```json
-  {
-    "coin": "QTUM",
-    "method": "electrum",
-    "servers": [
-      {
-        "url": "electrum1.cipig.net:10050"
-      },
-      {
-        "url": "electrum2.cipig.net:10050"
-      },
-      {
-        "url": "electrum3.cipig.net:10050"
-      }
-    ],
-    "swap_contract_address": "0x2f754733acd6d753731c00fee32cb484551cc15d",
-    "userpass": "RPC_UserP@SSW0RD"
-  }
-  ```
-</CodeGroup>
-
-<CollapsibleSection expandedText="Hide Response" collapsedText="Show Response">
-  #### Response (Success)
-
-  ```json
-  {
-    "coin": "QTUM",
-    "address": "QjXkGgoiycYRm2NbiMpkEHuQt7SB9BKHjz",
-    "balance": "7.77",
-    "required_confirmations": 3,
-    "requires_notarization": false,
-    "unspendable_balance": "0",
-    "mature_confirmations": 100,
-    "result": "success"
-  }
-  ```
-</CollapsibleSection>
-
-#### Error responses
-
-If mm2 is not set in either the command or your `coins` file, you will see the following error:
-
-```json
-{
-  "error": "lp_coins:943] lp_coins:693] mm2 param is not set neither in coins config nor enable request, assuming that coin is not supported"
-}
-```
-
-If min\_connected is \< 1, you will see the following error:
-
-```json
-{
-  "error":"rpc:184] dispatcher_legacy:141] lp_commands_legacy:141] lp_coins:4462] utxo_standard:73] utxo_coin_builder:616] Internal error: manager:129] min_connected should be greater than 0"
-}
-```
-
-If max\_connected is \< min\_connected, you will see the following error:
-
-```json
-{
-  "error": "rpc:184] dispatcher_legacy:141] lp_commands_legacy:141] lp_coins:4462] utxo_standard:73] utxo_coin_builder:616] Internal error: manager:132] min_connected (2) must be <= max_connected (1)"
-}
-```
-
-## Enable Method
-
-#### Arguments
-
-| Structure                   | Type                                                                 | Description                                                                                                                                                                                                                                                                             |
-| --------------------------- | -------------------------------------------------------------------- | --------------------------------------------------------------------------------------------------------------------------------------------------------------------------------------------------------------------------------------------------------------------------------------- |
-| coin                        | string                                                               | the name of the coin the user desires to enable                                                                                                                                                                                                                                         |
-| urls                        | array of strings (required for ETH/ERC20 and other gas model chains) | urls of Ethereum RPC nodes to which the user desires to connect                                                                                                                                                                                                                         |
-| swap\_contract\_address     | string (required for QRC20 only)                                     | address of etomic swap smart contract                                                                                                                                                                                                                                                   |
-| fallback\_swap\_contract    | string (required for QRC20 only)                                     | address of backup etomic swap smart contract                                                                                                                                                                                                                                            |
-| gas\_station\_decimals      | integer (optional for ETH/ERC20 and other gas model chains)          | Defines the decimals used to denominate the gas station response to gwei units. For example, the ETH gas station uses 8 decimals, which means that "average": 860 is equal to 86 gwei. While the Matic gas station uses 9 decimals, so 860 would mean 860 gwei exactly. Defaults to `8` |
-| gas\_station\_policy.policy | string (optional for ETH/ERC20 and other gas model chains)           | Defines the method of gas price calculation from the station response. `"MeanAverageFast"` will use the mean between average and fast fields. `"Average"` will return a simple average value. Defaults to `"MeanAverageFast"`.                                                          |
-| mm2                         | integer                                                              | Required if not set in `coins` file. Informs the Komodo DeFi Framework API whether or not the coin is expected to function. Accepted values are `0` or `1`                                                                                                                              |
-| tx\_history                 | bool                                                                 | If `true` the Komodo DeFi Framework API will preload transaction history as a background process. Must be set to `true` to use the [my\_tx\_history](/komodo-defi-framework/api/legacy/my_tx_history/#my-tx-history) method                                                             |
-| required\_confirmations     | integer (optional, defaults to `3`)                                  | Number of confirmations for the Komodo DeFi Framework API to wait during the transaction steps of an atomic swap.                                                                                                                                                                       |
-| requires\_notarization      | boolean (optional, defaults to `false`)                              | If `true`, coins protected by [Komodo Platform's dPoW security](https://satindergrewal.medium.com/delayed-proof-of-work-explained-9a74250dbb86) will wait for a notarization before progressing to the next atomic swap transactions step.                                              |
-
-#### Response
-
-| Structure               | Type              | Description                                                                                                        |
-| ----------------------- | ----------------- | ------------------------------------------------------------------------------------------------------------------ |
-| address                 | string            | the address of the user's `coin` wallet, based on the user's passphrase                                            |
-| balance                 | string (numeric)  | the amount of `coin` the user holds in their wallet; does not include `unspendable_balance`                        |
-| unspendable\_balance    | string (numeric)  | the `coin` balance that is unspendable at the moment (e.g. if the address has immature UTXOs)                      |
-| coin                    | string            | the ticker of enabled coin                                                                                         |
-| required\_confirmations | number            | Komodo DeFi Framework API will wait for the this number of coin's transaction confirmations during the swap        |
-| requires\_notarization  | bool              | whether the node must wait for a notarization of the selected coin that is performing the atomic swap transactions |
-| mature\_confirmations   | number (optional) | the number of coinbase transaction confirmations required to become mature; UTXO coins only                        |
-| result                  | string            | the result of the request; this value either indicates `success`, or an error or other type of failure             |
-
-#### 📌 Examples
-
-#### Native UTXO coin activation {{label : 'enable', tag : 'legacy'}}
-
-<CodeGroup title="Enable Method" tag="POST" label="enable" mm2MethodDecorate="true">
-  ```json
-  {
-    "userpass": "RPC_UserP@SSW0RD",
-    "method": "enable",
-    "coin": "TKL"
-  }
-  ```
-</CodeGroup>
-
-<CollapsibleSection expandedText="Hide Response" collapsedText="Show Response">
-  #### Response
-
-  ```json
-  {
-    "coin": "TKL",
-    "address": "RQNUR7qLgPUgZxYbvU9x5Kw93f6LU898CQ",
-    "balance": "333",
-    "required_confirmations": 1,
-    "requires_notarization": false,
-    "unspendable_balance": "0",
-    "mature_confirmations": 100,
-    "result": "success"
-  }
-  ```
-</CollapsibleSection>
-
-#### Command (With `required_confirmations`, `requires_notarization` and `mm2` arguments)
-
-<CodeGroup title="" tag="POST" label="enable" mm2MethodDecorate="true">
-  ```json
-  {
-    "userpass": "RPC_UserP@SSW0RD",
-    "method": "enable",
-    "coin": "TKL",
-    "mm2": 1,
-    "required_confirmations": 10,
-    "requires_notarization": true
-  }
-  ```
-</CodeGroup>
-
-<CollapsibleSection expandedText="Hide Response" collapsedText="Show Response">
-  #### Response
-
-  ```json
-  {
-    "coin": "TKL",
-    "address": "RQNUR7qLgPUgZxYbvU9x5Kw93f6LU898CQ",
-    "balance": "777",
-    "required_confirmations": 10,
-    "requires_notarization": true,
-    "unspendable_balance": "0",
-    "mature_confirmations": 100,
-    "result": "success"
-  }
-  ```
-</CollapsibleSection>
-
-#### Command (for Ethereum and ERC20-based blockchains)
-
-<CodeGroup title="" tag="POST" label="enable" mm2MethodDecorate="true">
-  ```json
-  {
-    "coin": "ETH",
-    "method": "enable",
-    "urls": [
-      "http://eth1.cipig.net:18555",
-      "http://eth2.cipig.net:18555",
-      "http://eth3.cipig.net:18555"
-    ],
-    "swap_contract_address": "0x24ABE4c71FC658C91313b6552cd40cD808b3Ea80",
-    "fallback_swap_contract": "0x8500AFc0bc5214728082163326C2FF0C73f4a871",
-    "userpass": "RPC_UserP@SSW0RD"
-  }
-  ```
-</CodeGroup>
-
-<CollapsibleSection expandedText="Hide Response" collapsedText="Show Response">
-  #### Response
-
-  ```json
-  {
-    "coin": "ETH",
-    "address": "0x3c7aad7b693e94f13b61d4be4abaeaf802b2e3b5",
-    "balance": "50",
-    "required_confirmations": 1,
-    "requires_notarization": false,
-    "unspendable_balance": "0",
-    "result": "success"
-  }
-  ```
-</CollapsibleSection>
-
-#### EVM coin activation with gas\_station\_url and policy {{label : 'enable', tag : 'legacy'}}
-
-<CodeGroup title="Enable Method" tag="POST" label="enable" mm2MethodDecorate="true">
-  ```json
-  {
-    "coin": "ETH",
-    "userpass": "RPC_UserP@SSW0RD",
-    "method": "enable",
-    "urls": [
-      "http://eth1.cipig.net:18555",
-      "http://eth2.cipig.net:18555",
-      "http://eth3.cipig.net:18555"
-    ],
-    "swap_contract_address": "0x24ABE4c71FC658C91313b6552cd40cD808b3Ea80",
-    "fallback_swap_contract": "0x8500AFc0bc5214728082163326C2FF0C73f4a871",
-    "gas_station_url": "https://ethgasstation.info/json/ethgasAPI.json",
-    "gas_station_decimals": 8,
-    "gas_station_policy": {
-      "policy": "MeanAverageFast"
-    }
-  }
-  ```
-</CodeGroup>
-
-<CollapsibleSection expandedText="Hide Response" collapsedText="Show Response">
-  #### Response
-
-  ```json
-  {
-    "coin": "ETH",
-    "address": "0x3c7aad7b693e94f13b61d4be4abaeaf802b2e3b5",
-    "balance": "50",
-    "required_confirmations": 1,
-    "requires_notarization": false,
-    "unspendable_balance": "0",
-    "result": "success"
-  }
-  ```
-</CollapsibleSection>
-
-#### Polygon (MATIC) and PLG20 activation {{label : 'enable', tag : 'legacy'}}
-
-<CodeGroup title="Enable Method" tag="POST" label="enable" mm2MethodDecorate="true">
-  ```json
-  {
-    "coin": "NZDS-PLG20",
-    "method": "enable",
-    "swap_contract_address": "0x9130b257D37A52E52F21054c4DA3450c72f595CE",
-    "fallback_swap_contract": "0x9130b257D37A52E52F21054c4DA3450c72f595CE",
-    "urls": [
-      "https://polygon-rpc.com"
-    ],
-    "userpass": "RPC_UserP@SSW0RD"
-  }
-  ```
-</CodeGroup>
-
-<CollapsibleSection expandedText="Hide Response" collapsedText="Show Response">
-  #### Response
-
-  ```json
-  {
-    "coin": "NZDS-PLG20",
-    "address": "0x3c7aad7b693e94f13b61d4be4abaeaf802b2e3b5",
-    "balance": "350",
-    "required_confirmations": 1,
-    "requires_notarization": false,
-    "unspendable_balance": "0",
-    "result": "success"
-  }
-  ```
-</CollapsibleSection>
-
-#### Binance Coin (BNB) and BEP20 activation {{label : 'enable', tag : 'legacy'}}
-
-<CodeGroup title="Enable Method" tag="POST" label="enable" mm2MethodDecorate="true">
-  ```json
-  {
-    "coin": "BUSD-BEP20",
-    "method": "enable",
-    "swap_contract_address": "0xeDc5b89Fe1f0382F9E4316069971D90a0951DB31",
-    "fallback_swap_contract": "0xeDc5b89Fe1f0382F9E4316069971D90a0951DB31",
-    "urls": [
-      "http://bsc1.cipig.net:8655",
-      "http://bsc2.cipig.net:8655",
-      "http://bsc3.cipig.net:8655"
-    ],
-    "userpass": "RPC_UserP@SSW0RD"
-  }
-  ```
-</CodeGroup>
-
-<CollapsibleSection expandedText="Hide Response" collapsedText="Show Response">
-  #### Response
-
-  ```json
-  {
-    "coin": "BUSD-BEP20",
-    "address": "0x3c7aad7b693e94f13b61d4be4abaeaf802b2e3b5",
-    "balance": "45",
-    "required_confirmations": 1,
-    "requires_notarization": false,
-    "unspendable_balance": "0",
-    "result": "success"
-  }
-  ```
-</CollapsibleSection>
-
-For enabling Z coins, refer to the [ZHTLC activation tasks](/komodo-defi-framework/api/v20/coin_activation/task_managed/enable_z_coin/) in the v2.0 Dev API.
-
-To see more examples for other platforms like Fantom, Avalanche & Harmony, you can search the [Komodo DeFi Framework API Coin Activation Commands List
-](https://stats.kmd.io/atomicdex/activation_commands/) or build a single `batch` command to enable a set of selected coins via the
-[Batch Coin Activation Form](https://stats.kmd.io/atomicdex/batch_activation_form/)
-
-<Note>
-  We welcome volunteers to test new coins for Komodo DeFi Framework API compatibility! Follow the [Submitting Coin Test Results guide](https://github.com/KomodoPlatform/coins#about-this-repository) for more information, or drop into the [Komodo Platform Discord Server](https://komodoplatform.com/discord) for a chat if you need some help.
-</Note>
->>>>>>> 52733584
+</Note>