export const title = "Komodo DeFi Framework Method: Ban Pubkey";
export const description = "The ban_pubkey method bans the selected pubkey ignoring its order matching messages and preventing its orders from displaying in the orderbook.";

# Ban Pubkey

## ban\_pubkey {{label : 'ban_pubkey', tag : 'API-v1'}}

The `ban_pubkey` method bans the selected pubkey, ignoring its order matching messages and preventing its orders from displaying in the orderbook.

<Note>
  Use the secp256k1 pubkey without prefix for this method input. E.g. if pubkey is `022cd3021a2197361fb70b862c412bc8e44cff6951fa1de45ceabfdd9b4c520420` you should submit `2cd3021a2197361fb70b862c412bc8e44cff6951fa1de45ceabfdd9b4c520420`.
</Note>

### Request arguments

<<<<<<< HEAD
| Parameter | Type   | Required | Description            |
| --------- | ------ | :------: | ---------------------- |
| pubkey    | string |     ✓    | The pubkey to ban      |
| reason    | string |     ✓    | The reason for banning |
=======
| Structure     | Type    | Description                                                                              |
| ------------- | ------- | ---------------------------------------------------------------------------------------- |
| pubkey        | string  | The pubkey to ban                                                                        |
| reason        | string  | The reason of banning                                                                    |
| duration\_min | integer | Optional. Minutes to apply the ban. If not set, ban will persist until kdf is restarted. |
>>>>>>> 52733584

### Response

| Parameter | Type   | Description                    |
| --------- | ------ | ------------------------------ |
| result    | string | Whether the ban was successful |

#### 📌 Example

#### Request

<CodeGroup title="ban_pubkey" tag="POST" label="ban_pubkey" mm2MethodDecorate="true">
  ```json
  {
    "userpass": "RPC_UserP@SSW0RD",
    "method": "ban_pubkey",
    "pubkey": "2cd3021a2197361fb70b862c412bc8e44cff6951fa1de45ceabfdd9b4c520420",
    "reason": "test",
    "duration_min": 15
  }
  ```
</CodeGroup>

<CollapsibleSection expandedText="Hide Response" collapsedText="Show Response">
  #### Response (success)

  ```json
  {
      "result": "success"
  }
  ```
</CollapsibleSection>

<CollapsibleSection expandedText="Hide Error Response" collapsedText="Show Error Response">
  #### Response (error)

  ```json
  {
      "error": "rpc:208] dispatcher_legacy:160] pubkey_banning:58] Pubkey is banned already"
  }
  ```
</CollapsibleSection><|MERGE_RESOLUTION|>--- conflicted
+++ resolved
@@ -13,18 +13,11 @@
 
 ### Request arguments
 
-<<<<<<< HEAD
-| Parameter | Type   | Required | Description            |
-| --------- | ------ | :------: | ---------------------- |
-| pubkey    | string |     ✓    | The pubkey to ban      |
-| reason    | string |     ✓    | The reason for banning |
-=======
-| Structure     | Type    | Description                                                                              |
-| ------------- | ------- | ---------------------------------------------------------------------------------------- |
-| pubkey        | string  | The pubkey to ban                                                                        |
-| reason        | string  | The reason of banning                                                                    |
-| duration\_min | integer | Optional. Minutes to apply the ban. If not set, ban will persist until kdf is restarted. |
->>>>>>> 52733584
+| Parameter     | Type    | Required | Description                                                                              |
+| ------------- | ------- | :------: | ---------------------------------------------------------------------------------------- |
+| pubkey        | string  |     ✓    | The pubkey to ban                                                                        |
+| reason        | string  |     ✓    | The reason for banning                                                                   |
+| duration\_min | integer |     ✗    | Optional. Minutes to apply the ban. If not set, ban will persist until kdf is restarted. |
 
 ### Response
 
