--- conflicted
+++ resolved
@@ -10,15 +10,11 @@
 
 The coin that is used must have `tx_history` set to `true` in its [enable](/komodo-defi-framework/api/legacy/coin_activation/enable/#enable) or [electrum](/komodo-defi-framework/api/legacy/coin_activation/electrum/#electrum) call.
 
-<<<<<<< HEAD
-### Request arguments
-=======
 <Note>
   This method is deprecated and is incompatible with coins activated in HD mode. Use the [v2 my\_tx\_history](/komodo-defi-framework/api/v20/wallet/tx/my_tx_history/) method instead.
 </Note>
 
-## Arguments
->>>>>>> 52733584
+## Request Arguments
 
 | Parameter    | Type   | Required | Default | Description                                                                                                                                                                                                       |
 | ------------ | ------ | :------: | :-----: | ----------------------------------------------------------------------------------------------------------------------------------------------------------------------------------------------------------------- |
@@ -118,7 +114,6 @@
   ```
 </CollapsibleSection>
 
-<<<<<<< HEAD
 <CollapsibleSection expandedText="Hide Error Responses" collapsedText="Show Error Responses">
   #### Error responses
 
@@ -129,9 +124,6 @@
   ```json
   { "error": "Not supported for this coin" }
   ```
-=======
-  #### Response (Sync in progress for UTXO coins)
->>>>>>> 52733584
 
   ```json
   { "error": "Storage is not initialized for this coin" }
@@ -148,92 +140,4 @@
   ```json
   { "error": "History too large" }
   ```
-</CollapsibleSection>
-
-<CollapsibleSection expandedText="Hide Error Responses" collapsedText="Show Error Responses">
-  ### Error - Coin not active
-
-  ```json
-  {
-    "mmrpc": "2.0",
-    "error": "TTT-SLP",
-    "error_path": "my_tx_history_v2.lp_coins",
-    "error_trace": "my_tx_history_v2:389] lp_coins:2847]",
-    "error_type": "CoinIsNotActive",
-    "error_data": "TTT-SLP",
-    "id": null
-  }
-  ```
-
-  ### Error - Coin not compatible
-
-  ```json
-  {
-    "mmrpc": "2.0",
-    "error": "TTT-SLP",
-    "error_path": "my_tx_history_v2",
-    "error_trace": "my_tx_history_v2:336]",
-    "error_type": "NotSupportedFor",
-    "error_data": "TTT-SLP",
-    "id": null
-  }
-  ```
-
-  ### Error - Coin enabled without tx\_history = true
-
-  ```json
-  {
-    "mmrpc": "2.0",
-    "error": "Storage is not initialized for TTT-SLP",
-    "error_path": "my_tx_history_v2",
-    "error_trace": "my_tx_history_v2:343]",
-    "error_type": "StorageIsNotInitialized",
-    "error_data": "Storage is not initialized for TTT-SLP",
-    "id": null
-  }
-  ```
-
-  ### Error - Local database failed
-
-  ```json
-  {
-    "mmrpc": "2.0",
-    "error": "SqliteFailure(Error { code: Unknown, extended_code: 1 }, Some(\"no such column: block_height\"))",
-    "error_path": "my_tx_history_v2.sql_tx_history_storage",
-    "error_trace": "my_tx_history_v2:351] sql_tx_history_storage:472]",
-    "error_type": "StorageError",
-    "error_data": "SqliteFailure(Error { code: Unknown, extended_code: 1 }, Some(\"no such column: block_height\"))",
-    "id": null
-  }
-  ```
-
-  #### Error - From ID not found
-
-  ```json
-  {
-    "error": "lp_coins:1011] from_id 1d5c1b67f8ebd3fc480e25a1d60791bece278f5d1245c5f9474c91a142fee8e2 is not found"
-  }
-  ```
-
-  #### Error - History too large
-
-  ```json
-  {
-    "result": {
-      "current_block": 144753,
-      "from_id": null,
-      "limit": 0,
-      "skipped": 0,
-      "sync_status": {
-        "additional_info": {
-          "code": -1,
-          "message": "Got `history too large` error from Electrum server. History is not available"
-        },
-        "state": "Error"
-      },
-      "total": 0,
-      "transactions": []
-    }
-  }
-  ```
 </CollapsibleSection>