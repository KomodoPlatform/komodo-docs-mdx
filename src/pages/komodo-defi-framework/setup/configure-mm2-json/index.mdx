export const title = "Komodo DeFi API configuration";
export const description =
  "Configure and activate coins on Komodo DeFi API using MM2.json and the coins file.";

# Komodo DeFi API configuration

Komodo DeFi-API configuration parameters, along with additional runtime flags, and per-process environment variables are [listed in the source code](https://github.com/KomodoPlatform/komodo-defi-framework/blob/main/mm2src/mm2_main/src/mm2.rs#L151-L205), and can be viewed by running the `./kdf --help`.

## MM2.json

When running the Komodo DeFi API via commandline with the `kdf` binary, some basic configuration parameters need to be defined in either an `MM2.json` file, or at runtime.

### Configuration Parameters

| Parameter                    | Type            | Description                                                                                                                                                                                                                                                                                                                                                                                                                           |
| ---------------------------- | --------------- | ------------------------------------------------------------------------------------------------------------------------------------------------------------------------------------------------------------------------------------------------------------------------------------------------------------------------------------------------------------------------------------------------------------------------------------- |
| gui                          | string          | Information to identify which app, tool or product is using the API, e.g. `KomodoWallet iOS 1.0.1`. Helps developers identify if an issue is related to specific builds or operating systems etc.                                                                                                                                                                                                                                     |
| netid                        | integer         | Nework ID number, telling the Komodo DeFi Framework  which network to join. 8762 is the current main network, though alternative netids can be used for testing or "private" trades as long as seed nodes exist to support it.                                                                                                                                                                                                        |
| rpc\_password                | string          | For RPC requests that need authentication, this will need to match the `userpass` value in the request body.                                                                                                                                                                                                                                                                                                                          |
| allow\_weak\_password        | boolean         | Optional, defaults to `false`. If `true`, will allow low entropy rpc\_password. If `false` rpc\_password must not have 3 of the same characters in a row, must be between 8-32 characters in length, must contain at least one of each of the following: numeric, uppercase, lowercase, special character (e.g. !#$\*). It also can not contain the word "password", or the chars `<`, `>`, or `&`.                                   |
| dbdir                        | string          | Optional, defaults to a subfolder named `DB` in the path of your `kdf` binary. This path will store the Komodo DeFi-API database data.                                                                                                                                                                                                                                                                                                |
| rpcip                        | string          | Optional, defaults to `127.0.0.1`. IP address to bind to for RPC server.                                                                                                                                                                                                                                                                                                                                                              |
| rpcport                      | integer         | Optional, defaults to `7783`. Port to use for RPC communication.                                                                                                                                                                                                                                                                                                                                                                      |
| rpc\_local\_only             | boolean         | Optional, defaults to `true`. If `false` the Komodo DeFi Framework API will allow rpc methods sent from external IP addresses. **Warning:** Only use this if you know what you are doing, and have put the appropriate security measures in place.                                                                                                                                                                                    |
| i\_am\_seed                  | boolean         | Optional, defaults to `false`. Runs Komodo DeFi Framework API as a seed node mode (acting as a relay for Komodo DeFi Framework API clients). Use of this mode is not reccomended on the main network (8762) as it could result in a pubkey ban if non-compliant. On alternative testing or private networks, at least one seed node is required to relay information to other Komodo DeFi Framework API clients using the same netID. |
| seednodes                    | list of strings | Optional. If operating on a test or private netID, the IP address of at least one seed node is required (on the main network, these are already hardcoded)                                                                                                                                                                                                                                                                            |
| enable\_hd                   | boolean         | Optional. If `true`, the Komodo DeFi-API will work in only the [HD mode](/komodo-defi-framework/api/v20/wallet/hd/), and coins will need to have a coin derivation path entry in the `coins` file for activation. Defaults to `false`.                                                                                                                                                                                                |
| gas\_api                     | object          | Optional, Used for [EVM gas fee management](/komodo-defi-framework/api/v20/wallet/fee_management/). Contains fields for `provider` and `url` to source third party fee market information.                                                                                                                                                                                                                                            |
| message\_service\_cfg        | object          | Optional. This data is used to configure [Telegram](https://telegram.org/) messenger alerts for swap events when running using the [makerbot functionality](/komodo-defi-framework/api/v20/swaps_and_orders/start_simple_market_maker_bot/). For more information check out the [telegram alerts guide](/komodo-defi-framework/api/v20/utils/telegram_alerts/)                                                                        |
| metrics                      | integer         | Optional, defaults to `300`. The interval in seconds which metrics are logged. Set to `0` to disable metrics.                                                                                                                                                                                                                                                                                                                         |
| prometheusport               | integer         | Optional. Only used if you are logging metrics in [Prometheus](https://prometheus.io/) and [Grafana](https://grafana.com/). For more information check out the [Komodo DeFi metrics guide](/komodo-defi-framework/tutorials/api-metrics/)                                                                                                                                                                                             |
| prometheus\_credentials      | integer         | Optional. Only used if you are logging metrics in [Prometheus](https://prometheus.io/) and [Grafana](https://grafana.com/) with authentication. For more information check out the [Komodo DeFi metrics guide](/komodo-defi-framework/tutorials/api-metrics/)                                                                                                                                                                         |
| https                        | boolean         | Optional. Only used with wss. Defaults to `false`, set to `true` to allow TLS/SSL enabled RPC (e.g. remote queries to a domain with a valid SSL certificate).                                                                                                                                                                                                                                                                         |
| wss\_certs                   | object          | Optional. Contains fields for `server_priv_key` and `certificate` to allow RPC or P2P communications over TLS/SSL.                                                                                                                                                                                                                                                                                                                    |
| event\_stream\_configuration | object          | Optional, a standard [EventStreamConfig](/komodo-defi-framework/api/common_structures/#event-stream-config) object. Configuration for subscribing to events.                                                                                                                                                                                                                                                                          |
| use\_\trading\_\proto\_\v2   | boolean         | Optional, defaults to `false`. If `true`, the Komodo DeFi-API will use the upgraded v2 trading protocol introduced in Komodo DeFi Framework v2.1.0-beta.                                                                                                                                                                                                                                                                              |
| passphrase                   | string          | Optional. Your passphrase (mnemonic phrase) in plain text. This is the source of each of your coins private keys. [**KEEP IT SAFE!**](https://www.youtube.com/watch?v=WFpxVbTqhB8). For more secure, encrypted storage in a local database, use the `wallet_name` and `wallet_password` parameters below.                                                                                                                             |
| wallet\_name                 | string          | Optional. An arbitrary name for the wallet. If no `passphrase` is provided, and the wallet has been used already, the `wallet_password` will be used to decrypt the local stored mnemonic phrase. If it has not been used before, a mnemonic will be generated and encrypted for local storage. The mnemonic phrase can be seen in plain text using the (/komodo-defi-framework/api/v20/get\_mnemonic)\[] method.                     |
| wallet\_password             | string          | Optional, required if using `wallet_name`. The password use to encrypt your wallet's mnemonic phrase for local storage, and decrypt the wallet when logging in.                                                                                                                                                                                                                                                                       |

#### Example (allowing weak password):

```json
{
  "gui": "DEVDOCS_CLI",
  "netid": 8762,
  "rpc_password": "ENTER_UNIQUE_PASSWORD",
  "passphrase": "ENTER_UNIQUE_SEED_PHRASE_DONT_USE_THIS_CHANGE_IT_OR_FUNDS_NOT_SAFU",
  "allow_weak_password": true,
  "dbdir": "/path/to/DB/folder"
}
```

#### Example (not allowing weak password):

```json
{
  "gui": "DEVDOCS_CLI",
  "netid": 8762,
  "rpc_password": "Ent3r_Un1Qu3_Pa$$w0rd",
  "passphrase": "ENTER_UNIQUE_SEED_PHRASE_DONT_USE_THIS_CHANGE_IT_OR_FUNDS_NOT_SAFU",
  "allow_weak_password": false,
  "dbdir": "/path/to/DB/folder"
}
```

#### Example (using gas api):

```json
{
  "gui": "DEVDOCS_CLI",
  "netid": 8762,
  "rpc_password": "Ent3r_Un1Qu3_Pa$$w0rd",
  "passphrase": "ENTER_UNIQUE_SEED_PHRASE_DONT_USE_THIS_CHANGE_IT_OR_FUNDS_NOT_SAFU",
  "gas_api": {
    "provider": "infura",
    "url": https://your-provider-url.com
  }
}
```

#### Example (WSS with certificates):

```json
{
  "gui": "DEVDOCS_CLI",
  "netid": 8762,
  "rpc_password": "Ent3r_Un1Qu3_Pa$$w0rd",
  "passphrase": "ENTER_UNIQUE_SEED_PHRASE_DONT_USE_THIS_CHANGE_IT_OR_FUNDS_NOT_SAFU",
  "wss_certs": {
    "server_priv_key": "/path/to/privkey.pem",
    "certificate": "/path/to/fullchain.pem"
  }

}
```

#### Example with `wallet_name` and `wallet_password`

```json
{
  "gui": "DEVDOCS_CLI",
  "netid": 8762,
  "rpc_password": "Ent3r_Un1Qu3_Pa$$w0rd"
  "wallet_name": "Gringotts Retirement Fund",
  "wallet_password": "Q^wJZg~Ck3.tPW~asnM-WrL"
}
```

#### Example for HD Wallets:

If you are using HD wallets, you will need to set `enable_hd` to `true` in to your [MM2.json file](/komodo-defi-framework/setup/configure-mm2-json/).

<Note>
  Using the same seed phrase with / without setting `enable_hd` to `true`
  will result in different addresses being generated. For example, when using
  the seed phrase `february soldier message acid member jump shadow walk novel     impose puppy tornado`: - If `enable_hd` is `true` in your
  MM2.json, the first address in the wallet returns the address
  `0x26cE5D1cD4CC673a1b0b980371C7c862B9503452` for ETH - If the `enable_hd`
  is `false` (or not set), the wallet will return the address
  `0x8c40a6E127c7a13e26ce95deA88354C3fb134580` for ETH
</Note>

```json
{
  "gui": "DEVDOCS_CLI",
  "netid": 8762,
  "rpc_password": "Ent3r_Un1Qu3_Pa$$w0rd",
  "passphrase": "ENTER_UNIQUE_SEED_PHRASE_DONT_USE_THIS_CHANGE_IT_OR_FUNDS_NOT_SAFU",
  "allow_weak_password": false,
  "dbdir": "/path/to/DB/folder",
  "enable_hd": true
}
```

## Coins file configuration

You can download and use [this file](https://github.com/KomodoPlatform/coins/blob/master/coins) as a starting point for your own `coins` file. It contains all of the coins that are currently supported by the Komodo DeFi API, and is maintained by the Komodo Platform team.
The structure for adding additional coins can vary, please refer to the [listing guide](/komodo-defi-framework/tutorials/listing-a-new-coin/) or [contact the KomodoPlatform team](https://komodoplatform.com/discord) for assistance.

### Optional environment variables:

<<<<<<< HEAD
| Variable            | Type   | Description                                                                                                                                                                                                          |
| ------------------- | ------ | -------------------------------------------------------------------------------------------------------------------------------------------------------------------------------------------------------------------- |
| MM2\_CONF\_PATH     | string | A file path to load the `MM2.json` configuration file. Defaults to `MM2.json` in the same folder as the `kdf` binary.                                                                                                |
| MM\_COINS\_PATH     | string | A file path to load the `coins` configuration file. A comprehensive version for public use is maintained in the [Komodo Platform coins github repository](https://github.com/KomodoPlatform/coins/blob/master/coins) |
| MM\_LOG             | string | A file path to store the Komodo DeFi-API logs.                                                                                                                                                                       |
| USERPASS            | string | For convenience, this variable can store the value of your `rpc_password` to be referenced in any shell scripts                                                                                                      |
| MM\_CERT\_PATH      | string | Full path to TLS/SSL certificate file.                                                                                                                                                                               |
| MM\_CERT\_KEY\_PATH | string | Full path to TLS/SSL certificate key file.                                                                                                                                                                           |
=======
| Variable            | Type   | Description                                                                                                                                                                                                                        |
| ------------------- | ------ | ---------------------------------------------------------------------------------------------------------------------------------------------------------------------------------------------------------------------------------- |
| MM2\_CONF\_PATH     | string | A file path to load the `MM2.json` configuration file. Defaults to `MM2.json` in the same folder as the `mm2` binary.                                                                                                              |
| MM\_COINS\_PATH     | string | A file path to load the `coins` configuration file. A comprehensive version for public use is maintained in the [Komodo Platform coins github repository](https://github.com/KomodoPlatform/coins/blob/master/coins)               |
| MM\_LOG             | string | A file path to store the Komodo DeFi-API logs.                                                                                                                                                                                     |
| MM\_CERT\_PATH      | string | Full path to TLS/SSL certificate file.                                                                                                                                                                                             |
| MM\_CERT\_KEY\_PATH | string | Full path to TLS/SSL certificate key file.                                                                                                                                                                                         |
| RUST\_LOG           | string | Global default log level is `info`. To modify the log level for specific module (e.g. for debugging `atomicdex_gossipsub::behaviour`) and keep the default at `info`, use the format `"info,atomicdex_gossipsub::behaviour=debug"` |
>>>>>>> 4c7dbd7a

### What now?

Check out the rest of the Komodo DeFi API documentation for examples of how to:

*   [Enable coins](/komodo-defi-framework/api/legacy/coin_activation/)
*   [Place orders](/komodo-defi-framework/api/legacy/buy/)
*   [View the orderbook](/komodo-defi-framework/api/legacy/orderbook/)
*   [Check your balance](/komodo-defi-framework/api/legacy/my_balance/)
*   [Configure bot trading!](/komodo-defi-framework/api/v20/swaps_and_orders/start_simple_market_maker_bot/)

If you have any questions or feedback, join us on the [Komodo Platform Discord Server](https://komodoplatform.com/discord) and tell us about your experience!<|MERGE_RESOLUTION|>--- conflicted
+++ resolved
@@ -140,16 +140,6 @@
 
 ### Optional environment variables:
 
-<<<<<<< HEAD
-| Variable            | Type   | Description                                                                                                                                                                                                          |
-| ------------------- | ------ | -------------------------------------------------------------------------------------------------------------------------------------------------------------------------------------------------------------------- |
-| MM2\_CONF\_PATH     | string | A file path to load the `MM2.json` configuration file. Defaults to `MM2.json` in the same folder as the `kdf` binary.                                                                                                |
-| MM\_COINS\_PATH     | string | A file path to load the `coins` configuration file. A comprehensive version for public use is maintained in the [Komodo Platform coins github repository](https://github.com/KomodoPlatform/coins/blob/master/coins) |
-| MM\_LOG             | string | A file path to store the Komodo DeFi-API logs.                                                                                                                                                                       |
-| USERPASS            | string | For convenience, this variable can store the value of your `rpc_password` to be referenced in any shell scripts                                                                                                      |
-| MM\_CERT\_PATH      | string | Full path to TLS/SSL certificate file.                                                                                                                                                                               |
-| MM\_CERT\_KEY\_PATH | string | Full path to TLS/SSL certificate key file.                                                                                                                                                                           |
-=======
 | Variable            | Type   | Description                                                                                                                                                                                                                        |
 | ------------------- | ------ | ---------------------------------------------------------------------------------------------------------------------------------------------------------------------------------------------------------------------------------- |
 | MM2\_CONF\_PATH     | string | A file path to load the `MM2.json` configuration file. Defaults to `MM2.json` in the same folder as the `mm2` binary.                                                                                                              |
@@ -158,7 +148,7 @@
 | MM\_CERT\_PATH      | string | Full path to TLS/SSL certificate file.                                                                                                                                                                                             |
 | MM\_CERT\_KEY\_PATH | string | Full path to TLS/SSL certificate key file.                                                                                                                                                                                         |
 | RUST\_LOG           | string | Global default log level is `info`. To modify the log level for specific module (e.g. for debugging `atomicdex_gossipsub::behaviour`) and keep the default at `info`, use the format `"info,atomicdex_gossipsub::behaviour=debug"` |
->>>>>>> 4c7dbd7a
+| USERPASS            | string | For convenience, this variable can store the value of your `rpc_password` to be referenced in any shell scripts                                                                                                                    |
 
 ### What now?
 
