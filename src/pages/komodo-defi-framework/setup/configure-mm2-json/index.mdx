export const title = "Komodo DeFi API configuration";
export const description =
  "Configure and activate coins on Komodo DeFi API using MM2.json and the coins file.";

# Komodo DeFi API configuration

Komodo DeFi-API configuration parameters, along with additional runtime flags, and per-process environment variables are [listed in the source code](https://github.com/KomodoPlatform/komodo-defi-framework/blob/main/mm2src/mm2_main/src/mm2.rs#L151-L205), and can be viewed by running the `./kdf --help`.

## MM2.json

When running the Komodo DeFi API via commandline with the `kdf` binary, some basic configuration parameters need to be defined in either an `MM2.json` file, or at runtime.

### Configuration Parameters

| Parameter                    | Type            | Description                                                                                                                                                                                                                                                                                                                                                                                                                           |
| ---------------------------- | --------------- | ------------------------------------------------------------------------------------------------------------------------------------------------------------------------------------------------------------------------------------------------------------------------------------------------------------------------------------------------------------------------------------------------------------------------------------- |
| gui                          | string          | Information to identify which app, tool or product is using the API, e.g. `KomodoWallet iOS 1.0.1`. Helps developers identify if an issue is related to specific builds or operating systems etc.                                                                                                                                                                                                                                     |
| netid                        | integer         | Nework ID number, telling the Komodo DeFi Framework  which network to join. 8762 is the current main network, though alternative netids can be used for testing or "private" trades as long as seed nodes exist to support it.                                                                                                                                                                                                        |
| rpc\_password                | string          | For RPC requests that need authentication, this will need to match the `userpass` value in the request body.                                                                                                                                                                                                                                                                                                                          |
| allow\_weak\_password        | boolean         | Optional, defaults to `false`. If `true`, will allow low entropy rpc\_password. If `false` rpc\_password must not have 3 of the same characters in a row, must be between 8-32 characters in length, must contain at least one of each of the following: numeric, uppercase, lowercase, special character (e.g. !#$\*). It also can not contain the word "password", or the chars `<`, `>`, or `&`.                                   |
| dbdir                        | string          | Optional, defaults to a subfolder named `DB` in the path of your `kdf` binary. This path will store the Komodo DeFi-API database data.                                                                                                                                                                                                                                                                                                |
| rpcip                        | string          | Optional, defaults to `127.0.0.1`. IP address to bind to for RPC server.                                                                                                                                                                                                                                                                                                                                                              |
| rpcport                      | integer         | Optional, defaults to `7783`. Port to use for RPC communication.                                                                                                                                                                                                                                                                                                                                                                      |
| rpc\_local\_only             | boolean         | Optional, defaults to `true`. If `false` the Komodo DeFi Framework API will allow rpc methods sent from external IP addresses. **Warning:** Only use this if you know what you are doing, and have put the appropriate security measures in place.                                                                                                                                                                                    |
| i\_am\_seed                  | boolean         | Optional, defaults to `false`. Runs Komodo DeFi Framework API as a seed node mode (acting as a relay for Komodo DeFi Framework API clients). Use of this mode is not reccomended on the main network (8762) as it could result in a pubkey ban if non-compliant. On alternative testing or private networks, at least one seed node is required to relay information to other Komodo DeFi Framework API clients using the same netID. |
| seednodes                    | list of strings | Optional. If operating on a test or private netID, the IP address of at least one seed node is required (on the main network, these are already hardcoded)                                                                                                                                                                                                                                                                            |
| enable\_hd                   | boolean         | Optional. If `true`, the Komodo DeFi-API will work in only the [HD mode](/komodo-defi-framework/api/v20/wallet/hd/), and coins will need to have a coin derivation path entry in the `coins` file for activation. Defaults to `false`.                                                                                                                                                                                                |
| gas\_api                     | object          | Optional, Used for [EVM gas fee management](/komodo-defi-framework/api/v20/wallet/fee_management/). Contains fields for `provider` and `url` to source third party fee market information.                                                                                                                                                                                                                                            |
| message\_service\_cfg        | object          | Optional. This data is used to configure [Telegram](https://telegram.org/) messenger alerts for swap events when running using the [makerbot functionality](/komodo-defi-framework/api/v20/swaps_and_orders/start_simple_market_maker_bot/). For more information check out the [telegram alerts guide](/komodo-defi-framework/api/v20/utils/telegram_alerts/)                                                                        |
| metrics                      | integer         | Optional, defaults to `300`. The interval in seconds which metrics are logged. Set to `0` to disable metrics.                                                                                                                                                                                                                                                                                                                         |
| prometheusport               | integer         | Optional. Only used if you are logging metrics in [Prometheus](https://prometheus.io/) and [Grafana](https://grafana.com/). For more information check out the [Komodo DeFi metrics guide](/komodo-defi-framework/tutorials/api-metrics/)                                                                                                                                                                                             |
| prometheus\_credentials      | integer         | Optional. Only used if you are logging metrics in [Prometheus](https://prometheus.io/) and [Grafana](https://grafana.com/) with authentication. For more information check out the [Komodo DeFi metrics guide](/komodo-defi-framework/tutorials/api-metrics/)                                                                                                                                                                         |
| https                        | boolean         | Optional. Only used with wss. Defaults to `false`, set to `true` to allow TLS/SSL enabled RPC (e.g. remote queries to a domain with a valid SSL certificate).                                                                                                                                                                                                                                                                         |
| wss\_certs                   | object          | Optional. Contains fields for `server_priv_key` and `certificate` to allow RPC or P2P communications over TLS/SSL.                                                                                                                                                                                                                                                                                                                    |
| event\_stream\_configuration | object          | Optional, a standard [EventStreamConfig](/komodo-defi-framework/api/common_structures/#event-stream-config) object. Configuration for subscribing to events.                                                                                                                                                                                                                                                                          |
| use\_\trading\_\proto\_\v2   | boolean         | Optional, defaults to `false`. If `true`, the Komodo DeFi-API will use the upgraded v2 trading protocol introduced in Komodo DeFi Framework v2.1.0-beta.                                                                                                                                                                                                                                                                              |
| passphrase                   | string          | Optional. Your passphrase (mnemonic phrase) in plain text. This is the source of each of your coins private keys. [**KEEP IT SAFE!**](https://www.youtube.com/watch?v=WFpxVbTqhB8). For more secure, encrypted storage in a local database, use the `wallet_name` and `wallet_password` parameters below.                                                                                                                             |
| wallet\_name                 | string          | Optional. An arbitrary name for the wallet. If no `passphrase` is provided, and the wallet has been used already, the `wallet_password` will be used to decrypt the local stored mnemonic phrase. If it has not been used before, a mnemonic will be generated and encrypted for local storage. The mnemonic phrase can be seen in plain text using the (/komodo-defi-framework/api/v20/get\_mnemonic)\[] method.                     |
| wallet\_password             | string          | Optional, required if using `wallet_name`. The password use to encrypt your wallet's mnemonic phrase for local storage, and decrypt the wallet when logging in.                                                                                                                                                                                                                                                                       |
| 1inch\_api                   | string          | Optional, required if using [1inch integration methods](/komodo-defi-framework/api/v20-dev/one_inch_v6_0_classic_swap_create/). URL for 1inch API, e.g. "[https://api.1inch.dev](https://api.1inch.dev)"                                                                                                                                                                                                                              |

#### Example (allowing weak password):

```json
{
  "gui": "DEVDOCS_CLI",
  "netid": 8762,
  "rpc_password": "ENTER_UNIQUE_PASSWORD",
  "passphrase": "ENTER_UNIQUE_SEED_PHRASE_DONT_USE_THIS_CHANGE_IT_OR_FUNDS_NOT_SAFU",
  "allow_weak_password": true,
  "dbdir": "/path/to/DB/folder"
}
```

#### Example (not allowing weak password):

```json
{
  "gui": "DEVDOCS_CLI",
  "netid": 8762,
  "rpc_password": "Ent3r_Un1Qu3_Pa$$w0rd",
  "passphrase": "ENTER_UNIQUE_SEED_PHRASE_DONT_USE_THIS_CHANGE_IT_OR_FUNDS_NOT_SAFU",
  "allow_weak_password": false,
  "dbdir": "/path/to/DB/folder"
}
```

#### Example (using gas api):

```json
{
  "gui": "DEVDOCS_CLI",
  "netid": 8762,
  "rpc_password": "Ent3r_Un1Qu3_Pa$$w0rd",
  "passphrase": "ENTER_UNIQUE_SEED_PHRASE_DONT_USE_THIS_CHANGE_IT_OR_FUNDS_NOT_SAFU",
  "gas_api": {
    "provider": "infura",
    "url": https://your-provider-url.com
  }
}
```

#### Example (WSS with certificates):

```json
{
  "gui": "DEVDOCS_CLI",
  "netid": 8762,
  "rpc_password": "Ent3r_Un1Qu3_Pa$$w0rd",
  "passphrase": "ENTER_UNIQUE_SEED_PHRASE_DONT_USE_THIS_CHANGE_IT_OR_FUNDS_NOT_SAFU",
  "wss_certs": {
    "server_priv_key": "/path/to/privkey.pem",
    "certificate": "/path/to/fullchain.pem"
  }

}
```

#### Example with `wallet_name` and `wallet_password`

```json
{
  "gui": "DEVDOCS_CLI",
  "netid": 8762,
  "rpc_password": "Ent3r_Un1Qu3_Pa$$w0rd"
  "wallet_name": "Gringotts Retirement Fund",
  "wallet_password": "Q^wJZg~Ck3.tPW~asnM-WrL"
}
```

#### Example with `1inch_api`

```json
{
  "gui": "DEVDOCS_CLI",
  "netid": 8762,
  "rpc_password": "Ent3r_Un1Qu3_Pa$$w0rd"
  "1inch_api": "https://api.1inch.dev"
}
```

<Note>
  To use methods which interface with the 1inch API, you'll also need to set your 1inch API key as an environment variable called `ONE_INCH_API_TEST_AUTH`, e.g. `ONE_INCH_API_TEST_AUTH="Bearer YourAPIkey"`.

  As this feature is still experimental, you will need to [build KDF from source](https://github.com/KomodoPlatform/komodo-defi-framework?tab=readme-ov-file#building-from-source) on the dev branch with a build flag, e.g. `cargo build --features test-ext-api`.
</Note>

#### Example for HD Wallets:

If you are using HD wallets, you will need to set `enable_hd` to `true` in to your [MM2.json file](/komodo-defi-framework/setup/configure-mm2-json/).

<Note>
  Using the same seed phrase with / without setting `enable_hd` to `true`
  will result in different addresses being generated. For example, when using
  the seed phrase `february soldier message acid member jump shadow walk novel     impose puppy tornado`: - If `enable_hd` is `true` in your
  MM2.json, the first address in the wallet returns the address
  `0x26cE5D1cD4CC673a1b0b980371C7c862B9503452` for ETH - If the `enable_hd`
  is `false` (or not set), the wallet will return the address
  `0x8c40a6E127c7a13e26ce95deA88354C3fb134580` for ETH
</Note>

```json
{
  "gui": "DEVDOCS_CLI",
  "netid": 8762,
  "rpc_password": "Ent3r_Un1Qu3_Pa$$w0rd",
  "passphrase": "ENTER_UNIQUE_SEED_PHRASE_DONT_USE_THIS_CHANGE_IT_OR_FUNDS_NOT_SAFU",
  "allow_weak_password": false,
  "dbdir": "/path/to/DB/folder",
  "enable_hd": true
}
```

## Coins file configuration

You can download and use [this file](https://github.com/KomodoPlatform/coins/blob/master/coins) as a starting point for your own `coins` file. It contains all of the coins that are currently supported by the Komodo DeFi API, and is maintained by the Komodo Platform team.
The structure for adding additional coins can vary, please refer to the [listing guide](/komodo-defi-framework/tutorials/listing-a-new-coin/) or [contact the KomodoPlatform team](https://komodoplatform.com/discord) for assistance.

### Optional environment variables:

<<<<<<< HEAD
| Variable            | Type   | Description                                                                                                                                                                                                                        |
| ------------------- | ------ | ---------------------------------------------------------------------------------------------------------------------------------------------------------------------------------------------------------------------------------- |
| MM2\_CONF\_PATH     | string | A file path to load the `MM2.json` configuration file. Defaults to `MM2.json` in the same folder as the `kdf` binary.                                                                                                              |
| MM\_COINS\_PATH     | string | A file path to load the `coins` configuration file. A comprehensive version for public use is maintained in the [Komodo Platform coins github repository](https://github.com/KomodoPlatform/coins/blob/master/coins)               |
| MM\_LOG             | string | A file path to store the Komodo DeFi-API logs.                                                                                                                                                                                     |
| MM\_CERT\_PATH      | string | Full path to TLS/SSL certificate file.                                                                                                                                                                                             |
| MM\_CERT\_KEY\_PATH | string | Full path to TLS/SSL certificate key file.                                                                                                                                                                                         |
| RUST\_LOG           | string | Global default log level is `info`. To modify the log level for specific module (e.g. for debugging `atomicdex_gossipsub::behaviour`) and keep the default at `info`, use the format `"info,atomicdex_gossipsub::behaviour=debug"` |
| USERPASS            | string | For convenience, this variable can store the value of your `rpc_password` to be referenced in any shell scripts                                                                                                                    |
=======
| Variable                   | Type   | Description                                                                                                                                                                                                                        |
| -------------------------- | ------ | ---------------------------------------------------------------------------------------------------------------------------------------------------------------------------------------------------------------------------------- |
| MM2\_CONF\_PATH            | string | A file path to load the `MM2.json` configuration file. Defaults to `MM2.json` in the same folder as the `mm2` binary.                                                                                                              |
| MM\_COINS\_PATH            | string | A file path to load the `coins` configuration file. A comprehensive version for public use is maintained in the [Komodo Platform coins github repository](https://github.com/KomodoPlatform/coins/blob/master/coins)               |
| MM\_LOG                    | string | A file path to store the Komodo DeFi-API logs.                                                                                                                                                                                     |
| MM\_CERT\_PATH             | string | Full path to TLS/SSL certificate file.                                                                                                                                                                                             |
| MM\_CERT\_KEY\_PATH        | string | Full path to TLS/SSL certificate key file.                                                                                                                                                                                         |
| RUST\_LOG                  | string | Global default log level is `info`. To modify the log level for specific module (e.g. for debugging `atomicdex_gossipsub::behaviour`) and keep the default at `info`, use the format `"info,atomicdex_gossipsub::behaviour=debug"` |
| ONE\_INCH\_API\_TEST\_AUTH | string | 1inch API key to authenticate for using [1inch integration methods](/komodo-defi-framework/api/v20-dev/one_inch_v6_0_classic_swap_create/).                                                                                        |
>>>>>>> 4a03a490

### What now?

Check out the rest of the Komodo DeFi API documentation for examples of how to:

*   [Enable coins](/komodo-defi-framework/api/legacy/coin_activation/)
*   [Place orders](/komodo-defi-framework/api/legacy/buy/)
*   [View the orderbook](/komodo-defi-framework/api/legacy/orderbook/)
*   [Check your balance](/komodo-defi-framework/api/legacy/my_balance/)
*   [Configure bot trading!](/komodo-defi-framework/api/v20/swaps_and_orders/start_simple_market_maker_bot/)

If you have any questions or feedback, join us on the [Komodo Platform Discord Server](https://komodoplatform.com/discord) and tell us about your experience!<|MERGE_RESOLUTION|>--- conflicted
+++ resolved
@@ -158,9 +158,9 @@
 
 ### Optional environment variables:
 
-<<<<<<< HEAD
 | Variable            | Type   | Description                                                                                                                                                                                                                        |
 | ------------------- | ------ | ---------------------------------------------------------------------------------------------------------------------------------------------------------------------------------------------------------------------------------- |
+| ONE\_INCH\_API\_TEST\_AUTH | string | 1inch API key to authenticate for using [1inch integration methods](/komodo-defi-framework/api/v20-dev/one_inch_v6_0_classic_swap_create/).                                                                                        |
 | MM2\_CONF\_PATH     | string | A file path to load the `MM2.json` configuration file. Defaults to `MM2.json` in the same folder as the `kdf` binary.                                                                                                              |
 | MM\_COINS\_PATH     | string | A file path to load the `coins` configuration file. A comprehensive version for public use is maintained in the [Komodo Platform coins github repository](https://github.com/KomodoPlatform/coins/blob/master/coins)               |
 | MM\_LOG             | string | A file path to store the Komodo DeFi-API logs.                                                                                                                                                                                     |
@@ -168,17 +168,6 @@
 | MM\_CERT\_KEY\_PATH | string | Full path to TLS/SSL certificate key file.                                                                                                                                                                                         |
 | RUST\_LOG           | string | Global default log level is `info`. To modify the log level for specific module (e.g. for debugging `atomicdex_gossipsub::behaviour`) and keep the default at `info`, use the format `"info,atomicdex_gossipsub::behaviour=debug"` |
 | USERPASS            | string | For convenience, this variable can store the value of your `rpc_password` to be referenced in any shell scripts                                                                                                                    |
-=======
-| Variable                   | Type   | Description                                                                                                                                                                                                                        |
-| -------------------------- | ------ | ---------------------------------------------------------------------------------------------------------------------------------------------------------------------------------------------------------------------------------- |
-| MM2\_CONF\_PATH            | string | A file path to load the `MM2.json` configuration file. Defaults to `MM2.json` in the same folder as the `mm2` binary.                                                                                                              |
-| MM\_COINS\_PATH            | string | A file path to load the `coins` configuration file. A comprehensive version for public use is maintained in the [Komodo Platform coins github repository](https://github.com/KomodoPlatform/coins/blob/master/coins)               |
-| MM\_LOG                    | string | A file path to store the Komodo DeFi-API logs.                                                                                                                                                                                     |
-| MM\_CERT\_PATH             | string | Full path to TLS/SSL certificate file.                                                                                                                                                                                             |
-| MM\_CERT\_KEY\_PATH        | string | Full path to TLS/SSL certificate key file.                                                                                                                                                                                         |
-| RUST\_LOG                  | string | Global default log level is `info`. To modify the log level for specific module (e.g. for debugging `atomicdex_gossipsub::behaviour`) and keep the default at `info`, use the format `"info,atomicdex_gossipsub::behaviour=debug"` |
-| ONE\_INCH\_API\_TEST\_AUTH | string | 1inch API key to authenticate for using [1inch integration methods](/komodo-defi-framework/api/v20-dev/one_inch_v6_0_classic_swap_create/).                                                                                        |
->>>>>>> 4a03a490
 
 ### What now?
 
