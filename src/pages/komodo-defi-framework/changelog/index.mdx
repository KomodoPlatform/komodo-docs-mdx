--- conflicted
+++ resolved
@@ -6,51 +6,12 @@
 
 ## Komodo DeFi Framework v2.2.0-beta
 
-<<<<<<< HEAD
-### New Features: Custom Token Support and various optimizations
-=======
 ### Custom Token Support and various optimizations
->>>>>>> aa4e6e74
 
 This release introduces significant improvements to connection handling and token support capabilities. Key highlights include an intelligent Electrum client architecture with configurable connection modes, support for custom EVM tokens without pre-configuration, and a robust connection health check system. The release also brings notable stability enhancements to the Cosmos integration and delivers substantial performance optimizations and bug fixes across multiple components.
 
 ### Release Notes
 
-<<<<<<< HEAD
-#### Features:
-
-*   Custom Tokens Support
-    *   Support for enabling custom EVM tokens without requiring them to be in the coins config was added by @shamardy. This feature allows users to interact with any ERC20 token by providing the contract address.
-    *   Relevant PR: [#2141](https://github.com/KomodoPlatform/komodo-defi-framework/pull/2141)
-
-*   Connection Healthcheck
-    *   Connection healthcheck implementation for peers was introduced by @onur-ozkan.
-    *   Relevant PR: [#2194](https://github.com/KomodoPlatform/komodo-defi-framework/pull/2194)
-
-#### Enhancements
-
-*   Electrum Client
-    *   Electrum client was refactored by @rozhkovdmitrii and @mariocynicys to add min/max connection controls, with server priority based on list order.
-    *   Electrum client can now operate in single-server mode (1,1) to reduce resource usage (especially beneficial for mobile) or multi-server (legacy) mode for reliability.
-    *   Higher priority servers automatically replace lower priority ones when reconnecting during periodic retries or when connection count drops below minimum.
-    *   Relevant PR: [#1966](https://github.com/KomodoPlatform/komodo-defi-framework/pull/1966)
-
-*   Seed Management
-    *   A new `get_wallet_names` RPC was added by @shamardy to retrieve information about all wallet names and the currently active one.
-    *   Relevant PR: [#2202](https://github.com/KomodoPlatform/komodo-defi-framework/pull/2202)
-
-*   RPC Service
-    *   OPTIONS requests to KDF server were added by @shamardy
-    *   Relevant PR: [#2191](https://github.com/KomodoPlatform/komodo-defi-framework/pull/2191)
-
-***
-
-### NB - Backwards compatibility breaking changes
-
-#### ❌ Removals
-
-*   adex-cli 🗑️
-=======
 #### Features
 
 *   **Custom Tokens Support**
@@ -85,20 +46,10 @@
 ### ❌ Removals
 
 *   **adex-cli** 🗑️
->>>>>>> aa4e6e74
     *   Status: Removed in v2.2.0-beta
     *   Rationale: To be replaced with a simpler, more maintainable implementation
     *   Reference: [#2234](https://github.com/KomodoPlatform/komodo-defi-framework/pull/2234)
 
-<<<<<<< HEAD
-#### ⚡ API Changes
-
-*   RPC Renaming
-    *   `get_peers_info` RPC was renamed to `get_directly_connected_peers` by @onur-ozkan [#2195](https://github.com/KomodoPlatform/komodo-defi-framework/pull/2195)
-*   Cosmos Integration
-    *   'rpc\_urls' field (previously a list of plain string values) was replaced by @onur-ozkan with 'nodes' (a list of JSON objects) in Cosmos activation payloads. [#2173](https://github.com/KomodoPlatform/komodo-defi-framework/pull/2173)
-*   Komodo DeFi Proxy
-=======
 ### ⚡ API Changes
 
 *   **RPC Renaming**
@@ -106,47 +57,12 @@
 *   **Cosmos Integration**
     *   'rpc\_urls' field (previously a list of plain string values) was replaced by @onur-ozkan with 'nodes' (a list of JSON objects) in Cosmos activation payloads. [#2173](https://github.com/KomodoPlatform/komodo-defi-framework/pull/2173)
 *   **Komodo DeFi Proxy**
->>>>>>> aa4e6e74
     *   All RPC methods fields controlling komodo-defi-proxy were renamed to 'komodo\_proxy' by @onur-ozkan. This affects various activations, including ETH/EVM. [#2173](https://github.com/KomodoPlatform/komodo-defi-framework/pull/2173)
 
 ***
 
 ### Bug Fixes:
 
-<<<<<<< HEAD
-*   NFT integration\*\*
-    *   `token_id` field was added to the tx history primary key by @laruh [#2209](https://github.com/KomodoPlatform/komodo-defi-framework/pull/2209)
-*   Graceful Shutdown\*\*
-    *   CTRL-C signal handling with graceful shutdown was implemented by @onur-ozkan [#2213](https://github.com/KomodoPlatform/komodo-defi-framework/pull/2213)
-*   Cosmos Integration\*\*
-    *   Cosmos tx broadcasting error was fixed by @onur-ozkan by upgrading cosmrs to version 15. [#2238](https://github.com/KomodoPlatform/komodo-defi-framework/pull/2238)
-    *   A bug in Cosmos transaction history address parsing logic was fixed by @onur-ozkan [#2245](https://github.com/KomodoPlatform/komodo-defi-framework/pull/2245)
-*   Order Management\*\*
-    *   Cancel order race condition was addressed using time-based cache by @shamardy [#2232](https://github.com/KomodoPlatform/komodo-defi-framework/pull/2232)
-*   Legacy Swaps\*\*
-    *   A legacy swap issue was resolved by @laruh where taker spent maker payment transactions were sometimes incorrectly marked as successful when they were actually reverted or not confirmed, particularly in EVM-based swaps. [#2199](https://github.com/KomodoPlatform/komodo-defi-framework/pull/2199)      \* Two new events were added: "MakerPaymentSpendConfirmed" and "MakerPaymentSpendConfirmFailed"
-    *   A fix was introduced by @shamardy where Takers don't need to confirm their own payment as they can wait for the spending of it straight away. [#2249](https://github.com/KomodoPlatform/komodo-defi-framework/pull/2249). This invalidates this fix [#1442](https://github.com/KomodoPlatform/komodo-defi-framework/issues/1442), a better solution will be introduced where taker rebroadcasts their transaction if it's not on the chain.
-    *   A fix was introduced by @shamardy for recover funds for takers when the swap was marked as unsuccessful due to the maker payment spend transaction not being confirmed. [#2242](https://github.com/KomodoPlatform/komodo-defi-framework/pull/2242). The required confirmations from coin config for taker/maker payment spend are now used instead of using 1 confirmation max. This is because some chains require more than 1 confirmation for finality, e.g. Polygon.
-*   Swap watchers\*\*
-    *   Taker fee validation retries was fixed by @shamardy to work the same way as for makers. [#2263](https://github.com/KomodoPlatform/komodo-defi-framework/pull/2263)
-*   Coins Activation\*\*
-    *   EVM addresses are now displayed in full in iguana v2 activation response by @borngraced [#2254](https://github.com/KomodoPlatform/komodo-defi-framework/pull/2254)
-*   HD Wallet\*\*
-    *   Balance is now returned as `CoinBalanceMap` for both UTXOs and QTUM by @shamardy [#2259](https://github.com/KomodoPlatform/komodo-defi-framework/pull/2259)
-    *   EVM addresses are displayed in full in `get_new_address` response after [#2264](https://github.com/KomodoPlatform/komodo-defi-framework/pull/2264) by @shamardy
-*   RPC Service\*\*
-    *   A fix was introduced by @mariocynicys to run rpc request futures till completion in [#1966](https://github.com/KomodoPlatform/komodo-defi-framework/pull/1966). This ensures RPC request futures complete fully even if clients disconnect, preventing partial state updates and maintaining data consistency.
-    *   Escaped response body in native RPC was removed by @borngraced [#2219](https://github.com/KomodoPlatform/komodo-defi-framework/pull/2219)
-*   Security Enhancements\*\*
-    *   Remote files are now handled in a safer way in CI by @onur-ozkan [#2217](https://github.com/KomodoPlatform/komodo-defi-framework/pull/2217)
-*   Database\*\*
-    *   Creation of the all-zeroes dir on KDF start was stopped by @shamardy [#2218](https://github.com/KomodoPlatform/komodo-defi-framework/pull/2218)
-*   Build Process\*\*
-    *   `wasm-opt` overriding was removed by @onur-ozkan [#2200](https://github.com/KomodoPlatform/komodo-defi-framework/pull/2200)
-
-**Full Changelog**: [https://github.com/KomodoPlatform/komodo-defi-framework/compare/v2.1.0-beta...v2.2.0-beta](https://github.com/KomodoPlatform/komodo-defi-framework/compare/v2.1.0-beta...v2.2.0-beta)
-
-=======
 <CollapsibleSection expandedText="Click to Hide" collapsedText="Click to Expand">
   *   **NFT integration**
       *   `token_id` field was added to the tx history primary key by @laruh [#2209](https://github.com/KomodoPlatform/komodo-defi-framework/pull/2209)
@@ -210,7 +126,6 @@
   <em>These scans were produced by the [VirusTotal GitHub Action](https://github.com/crazy-max/ghaction-virustotal)</em>
 </CollapsibleSection>
 
->>>>>>> aa4e6e74
 ## Komodo DeFi Framework v2.1.0-beta
 
 ### Essential New Features: Trading Protocol Upgrade, HD Wallet, Event Streaming, and Seeds Management
