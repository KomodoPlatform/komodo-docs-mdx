export const title = "Oracles: Bridging Off-Chain Data On-Chain";
export const description = "The Oracles Antara Module allows a user to make off-chain data available on-chain.";

# Oracles

## Introduction

The Oracles Antara Module allows a user to make off-chain data available on-chain. This enables developers to create and use software that responds to off-chain information and events.

Those who publish data to an oracle are called publishers. There is a fee-based model to serve as an incentive for publishers.

### Oracles Module Flow

*   Create an Oracle using [oraclescreate](/antara/api/oracles/#oraclescreate)
*   Register as a data publisher for the oracle using the [oraclesregister](/antara/api/oracles/#oraclesregister) method; at this stage, the publisher indicates the fee for their data updates
    *   Anyone can register as a publisher for any oracle; users subscribe only to the publishers they desire
<<<<<<< HEAD
*   The [oracleslist](/antara/api/oracles/#oracleslist), [oraclesinfo](/antara/api/oracles/#oraclesinfo), and [oraclessamples](/antara/api/oracles#oraclessamples) methods allow the user to find oracles and publishers, find more information about a specific oracle and publisher, and discover samples of an existing publisher, respectively
=======
*   The [oracleslist](/antara/api/oracles/#oracleslist), [oraclesinfo](/antara/api/oracles/#oraclesinfo), and [oraclessamples](/antara/api/oracles/#oraclessamples) methods allow the user to find oracles and publishers, find more information about a specific oracle and publisher, and discover samples of an existing publisher, respectively
>>>>>>> 56784185
*   Anyone can subscribe to any specific publisher of any oracle using the [oraclessubscribe](/antara/api/oracles/#oraclessubscribe) method
*   A publisher can publish data using [oraclesdata](/antara/api/oracles/#oraclesdata), and thereby collect their fee from their subscribers

## oraclesaddress

**oraclesaddress (pubkey)**

The `oraclesaddress` method displays the oracle address for a specific pubkey.

### Arguments

| Name   | Type               | Description                                                                            |
| ------ | ------------------ | -------------------------------------------------------------------------------------- |
| pubkey | (string, optional) | the pubkey of the requested info; by default it is the pubkey used to launch the chain |

### Response

| Name             | Type     | Description                                                                                                        |
| ---------------- | -------- | ------------------------------------------------------------------------------------------------------------------ |
| result           | (string) | whether the method executed successfully                                                                           |
| OraclesCCaddress | (string) | taking the module's EVAL code as a modifier, this is the public address that corresponds to the contract's privkey |
| Oraclesmarker    | (string) | the unmodified public address generated from the contract's privkey                                                |
| GatewaysPubkey   | (string) | the pubkey for the Gateways Antara Module                                                                          |
| OraclesCCassets  | (string) | this property is used for development purposes only and can otherwise be ignored                                   |
| CCaddress        | (string) | taking the module's EVAL code as a modifier, this is the Antara address from the pubkey of the user                |
| myCCaddress      | (string) | taking the module's EVAL code as a modifier, this is the Antara address from the pubkey of the user                |
| myaddress        | (string) | the public address of the pubkey used to launch the chain                                                          |

#### 📌 Examples

Command:

```bash
./komodo-cli -ac_name=HELLOWORLD oraclesaddress 03810d28146f60a42090991b044fe630d1664f3f8f46286c61e7420523318047b5
```

<CollapsibleSection expandedText="Hide Response" collapsedText="Show Response">
  ```json
  {
    "result": "success",
    "OraclesCCAddress": "REt2C4ZMnX8YYX1DRpffNA4hECZTFm39e3",
    "OraclesCCBalance": 0.0,
    "OraclesNormalAddress": "RHkFKzn1csxA3fWzAsxsLWohoCgBbirXb5",
    "OraclesNormalBalance": 0.0,
    "OraclesCCTokensAddress": "RWGhAG1qPRRxCxtewLixKX6GseGZQWVQ9E",
    "PubkeyCCaddress(Oracles)": "RTk2Tgp1iAcxxSeuXYDREmtfydMvNkCmq8",
    "PubkeyCCbalance(Oracles)": 0.0,
    "myCCAddress(Oracles)": "RM5w8tsRzrHdsSZ9L29x4uDwZNRzZHQd9D",
    "myCCbalance(Oracles)": 0.0,
    "myaddress": "RPCeZmqW4Aam52DFLmMraWtu5CuXPxqk92",
    "mybalance": 0.0
  }
  ```
</CollapsibleSection>

You can find your `rpcuser`, `rpcpassword`, and `rpcport` in the coin's .conf file.

Command:

```bash
curl --user $rpcuser:$rpcpassword --data-binary '{"jsonrpc": "1.0", "id":"curltest", "method":"oraclesaddress", "params":["03810d28146f60a42090991b044fe630d1664f3f8f46286c61e7420523318047b5"]}' -H 'content-type: text/plain;' http://127.0.0.1:$rpcport/
```

<CollapsibleSection expandedText="Hide Response" collapsedText="Show Response">
  ```json
  {
    "result": {
      "result": "success",
      "OraclesCCAddress": "REt2C4ZMnX8YYX1DRpffNA4hECZTFm39e3",
      "OraclesCCBalance": 0.0,
      "OraclesNormalAddress": "RHkFKzn1csxA3fWzAsxsLWohoCgBbirXb5",
      "OraclesNormalBalance": 0.0,
      "OraclesCCTokensAddress": "RWGhAG1qPRRxCxtewLixKX6GseGZQWVQ9E",
      "PubkeyCCaddress(Oracles)": "RTk2Tgp1iAcxxSeuXYDREmtfydMvNkCmq8",
      "PubkeyCCbalance(Oracles)": 0.0,
      "myCCAddress(Oracles)": "RM5w8tsRzrHdsSZ9L29x4uDwZNRzZHQd9D",
      "myCCbalance(Oracles)": 0.0,
      "myaddress": "RPCeZmqW4Aam52DFLmMraWtu5CuXPxqk92",
      "mybalance": 0.0
    },
    "error": null,
    "id": "curltest"
  }
  ```
</CollapsibleSection>

## oraclescreate

**oraclescreate name description format**

The `oraclescreate` method creates a new oracle.

The method returns a hex value which must then be broadcast using the [sendrawtransaction](/smart-chains/api/rawtransactions/#sendrawtransaction) method.

### Arguments

| Name        | Type     | Description                                                                                                                      |
| ----------- | -------- | -------------------------------------------------------------------------------------------------------------------------------- |
| name        | (string) | the desired name of the oracle contract                                                                                          |
| description | (string) | the description of the oracle                                                                                                    |
| format      | (string) | an indication of what format of data is accepted into this contract; use the list of characters provided below for this property |

The various formats of data that can be registered for an oracle and their symbols are as follows:

*   `s` -> `char string; size < 256 bytes`
*   `S` -> `char string; size < 65536 bytes`
*   `d` -> `binary data; size < 256 bytes`
*   `D` -> `binary data; size < 65536 bytes`
*   `c` -> `1 byte signed little endian number, 'C' if unsigned`
*   `t` -> `2 byte signed little endian number, 'T' if unsigned`
*   `i` -> `4 byte signed little endian number, 'I' if unsigned`
*   `l` -> `8 byte signed little endian number, 'L' if unsigned`
*   `h` -> `32 byte hash`

<Note type="warning">
  *   Even though the formats `S` and `D` specify that the data size can be up to `65536` bytes, the combination of the transaction size and the data size cannot exceed the limit of `10000` bytes.
  *   Although the formats `d` and `D` are for raw binary data, they are preferable to the `s` and `S` human-readable formats. This is because the `s` and `S` formats occupy twice the size of data on the blockchain, and yet their only advantage is their ability to show human-readable output in the [oraclessamples](/antara/api/oracles/#oraclessamples) method.
</Note>

<Note>
  If data to be submitted is larger than `8KB`, break it into chunks of size
  `8KB` or lower.
</Note>

### Response

| Name   | Type     | Description                                                                                          |
| ------ | -------- | ---------------------------------------------------------------------------------------------------- |
| result | (string) | whether the command succeeded                                                                        |
| hex    | (string) | a raw transaction in hex-encoded format; you must broadcast this transaction to complete the command |

#### 📌 Examples

Step 1: Create a customized oracle contract and get the hex value

```bash
./komodo-cli -ac_name=HELLOWORLD oraclescreate "NYWTHR" "Weather in NYC" "L"
```

<CollapsibleSection expandedText="Hide Response" collapsedText="Show Response">
  ```json
  {
    "result": "success",
    "hex": "010000000185b76ed0fbdb9ee2bdb5693f491b6ea23de6498f42c6e83f9f36c1eaf411dd990200000049483045022100aa198a2ae959ee191e1359df48867480bf5a1a5bd4fa76b4398481c89ff3095102205034824dcd56b312183acd65c27a002a13dae84f5d22c767f1efaae09ef63a5c01ffffffff0310270000000000002321038c1d42db6a45a57eccb8981b078fb7857b9b496293fe299d2b8d120ac5b5691aac378740a804000000232103810d28146f60a42090991b044fe630d1664f3f8f46286c61e7420523318047b5ac00000000000000001c6a1aec43064e5957544852014c0e5765617468657220696e204e594300000000"
  }
  ```
</CollapsibleSection>

You can find your `rpcuser`, `rpcpassword`, and `rpcport` in the coin's .conf file.

Command:

```bash
curl --user $rpcuser:$rpcpassword --data-binary '{"jsonrpc": "1.0", "id":"curltest", "method":"oraclescreate", "params":["NYWTHR" ,"Weather in NYC", "L"]}' -H 'content-type: text/plain;' http://127.0.0.1:$rpcport/
```

<CollapsibleSection expandedText="Hide Response" collapsedText="Show Response">
  ```json
  {
    "result": {
      "result": "success",
      "hex": "010000000185b76ed0fbdb9ee2bdb5693f491b6ea23de6498f42c6e83f9f36c1eaf411dd990200000049483045022100aa198a2ae959ee191e1359df48867480bf5a1a5bd4fa76b4398481c89ff3095102205034824dcd56b312183acd65c27a002a13dae84f5d22c767f1efaae09ef63a5c01ffffffff0310270000000000002321038c1d42db6a45a57eccb8981b078fb7857b9b496293fe299d2b8d120ac5b5691aac378740a804000000232103810d28146f60a42090991b044fe630d1664f3f8f46286c61e7420523318047b5ac00000000000000001c6a1aec43064e5957544852014c0e5765617468657220696e204e594300000000"
    },
    "error": null,
    "id": null
  }
  ```
</CollapsibleSection>

Step 2: Send raw transaction / broadcast the hex value

```bash
./komodo-cli -ac_name=HELLOWORLD sendrawtransaction 010000000185b76ed0fbdb9ee2bdb5693f491b6ea23de6498f42c6e83f9f36c1eaf411dd990200000049483045022100aa198a2ae959ee191e1359df48867480bf5a1a5bd4fa76b4398481c89ff3095102205034824dcd56b312183acd65c27a002a13dae84f5d22c767f1efaae09ef63a5c01ffffffff0310270000000000002321038c1d42db6a45a57eccb8981b078fb7857b9b496293fe299d2b8d120ac5b5691aac378740a804000000232103810d28146f60a42090991b044fe630d1664f3f8f46286c61e7420523318047b5ac00000000000000001c6a1aec43064e5957544852014c0e5765617468657220696e204e594300000000
# This will output a unique txid which will be refered as oracletxid or transaction ID of the oracle.
```

<CollapsibleSection expandedText="Hide Response" collapsedText="Show Response">
  ```bash
  0df7c4d844f08dba08abd4bb174558739f17cfe268feb005fb6333b3761d9203
  ```
</CollapsibleSection>

You can find your `rpcuser`, `rpcpassword`, and `rpcport` in the coin's .conf file.

Command:

```bash
curl --user $rpcuser:$rpcpassword --data-binary '{"jsonrpc": "1.0", "id":"curltest", "method":"sendrawtransaction", "params":["010000000185b76ed0fbdb9ee2bdb5693f491b6ea23de6498f42c6e83f9f36c1eaf411dd990200000049483045022100aa198a2ae959ee191e1359df48867480bf5a1a5bd4fa76b4398481c89ff3095102205034824dcd56b312183acd65c27a002a13dae84f5d22c767f1efaae09ef63a5c01ffffffff0310270000000000002321038c1d42db6a45a57eccb8981b078fb7857b9b496293fe299d2b8d120ac5b5691aac378740a804000000232103810d28146f60a42090991b044fe630d1664f3f8f46286c61e7420523318047b5ac00000000000000001c6a1aec43064e5957544852014c0e5765617468657220696e204e594300000000"]}' -H 'content-type: text/plain;' http://127.0.0.1:$rpcport/
```

<CollapsibleSection expandedText="Hide Response" collapsedText="Show Response">
  ```json
  {
    "result": "0df7c4d844f08dba08abd4bb174558739f17cfe268feb005fb6333b3761d9203",
    "error": null,
    "id": "curltest"
  }
  ```
</CollapsibleSection>

(Use `./komodo-cli -ac_name=HELLOWORLD getrawmempool` to ensure that the transaction receives confirmation.)

Step 3: Decode raw transaction (optional to check if the values are sane)

```bash
./komodo-cli -ac_name=HELLOWORLD decoderawtransaction 010000000185b76ed0fbdb9ee2bdb5693f491b6ea23de6498f42c6e83f9f36c1eaf411dd990200000049483045022100aa198a2ae959ee191e1359df48867480bf5a1a5bd4fa76b4398481c89ff3095102205034824dcd56b312183acd65c27a002a13dae84f5d22c767f1efaae09ef63a5c01ffffffff0310270000000000002321038c1d42db6a45a57eccb8981b078fb7857b9b496293fe299d2b8d120ac5b5691aac378740a804000000232103810d28146f60a42090991b044fe630d1664f3f8f46286c61e7420523318047b5ac00000000000000001c6a1aec43064e5957544852014c0e5765617468657220696e204e594300000000
```

<CollapsibleSection expandedText="Hide Response" collapsedText="Show Response">
  ```json
  {
    "txid": "0df7c4d844f08dba08abd4bb174558739f17cfe268feb005fb6333b3761d9203",
    "size": 249,
    "version": 1,
    "locktime": 0,
    "vin": [
      {
        "txid": "99dd11f4eac1369f3fe8c6428f49e63da26e1b493f69b5bde29edbfbd06eb785",
        "vout": 2,
        "scriptSig": {
          "asm": "3045022100aa198a2ae959ee191e1359df48867480bf5a1a5bd4fa76b4398481c89ff3095102205034824dcd56b312183acd65c27a002a13dae84f5d22c767f1efaae09ef63a5c01",
          "hex": "483045022100aa198a2ae959ee191e1359df48867480bf5a1a5bd4fa76b4398481c89ff3095102205034824dcd56b312183acd65c27a002a13dae84f5d22c767f1efaae09ef63a5c01"
        },
        "sequence": 4294967295
      }
    ],
    "vout": [
      {
        "value": 0.0001,
        "valueSat": 10000,
        "n": 0,
        "scriptPubKey": {
          "asm": "038c1d42db6a45a57eccb8981b078fb7857b9b496293fe299d2b8d120ac5b5691a OP_CHECKSIG",
          "hex": "21038c1d42db6a45a57eccb8981b078fb7857b9b496293fe299d2b8d120ac5b5691aac",
          "reqSigs": 1,
          "type": "pubkey",
          "addresses": ["RHkFKzn1csxA3fWzAsxsLWohoCgBbirXb5"]
        }
      },
      {
        "value": 200.02670391,
        "valueSat": 20002670391,
        "n": 1,
        "scriptPubKey": {
          "asm": "03810d28146f60a42090991b044fe630d1664f3f8f46286c61e7420523318047b5 OP_CHECKSIG",
          "hex": "2103810d28146f60a42090991b044fe630d1664f3f8f46286c61e7420523318047b5ac",
          "reqSigs": 1,
          "type": "pubkey",
          "addresses": ["RVXhz5UCJfSRoTfa4zvBFBrpDBbqMM21He"]
        }
      },
      {
        "value": 0.0,
        "valueSat": 0,
        "n": 2,
        "scriptPubKey": {
          "asm": "OP_RETURN ec43064e5957544852014c0e5765617468657220696e204e5943",
          "hex": "6a1aec43064e5957544852014c0e5765617468657220696e204e5943",
          "type": "nulldata"
        }
      }
    ],
    "vjoinsplit": []
  }
  ```
</CollapsibleSection>

You can find your `rpcuser`, `rpcpassword`, and `rpcport` in the coin's .conf file.

Command:

```bash
curl --user $rpcuser:$rpcpassword --data-binary '{"jsonrpc": "1.0", "id":"curltest", "method":"decoderawtransaction", "params":["010000000185b76ed0fbdb9ee2bdb5693f491b6ea23de6498f42c6e83f9f36c1eaf411dd990200000049483045022100aa198a2ae959ee191e1359df48867480bf5a1a5bd4fa76b4398481c89ff3095102205034824dcd56b312183acd65c27a002a13dae84f5d22c767f1efaae09ef63a5c01ffffffff0310270000000000002321038c1d42db6a45a57eccb8981b078fb7857b9b496293fe299d2b8d120ac5b5691aac378740a804000000232103810d28146f60a42090991b044fe630d1664f3f8f46286c61e7420523318047b5ac00000000000000001c6a1aec43064e5957544852014c0e5765617468657220696e204e594300000000"]}' -H 'content-type: text/plain;' http://127.0.0.1:$rpcport/
```

<CollapsibleSection expandedText="Hide Response" collapsedText="Show Response">
  ```json
  {
    "result": {
      "txid": "0df7c4d844f08dba08abd4bb174558739f17cfe268feb005fb6333b3761d9203",
      "overwintered": false,
      "version": 1,
      "locktime": 0,
      "vin": [
        {
          "txid": "99dd11f4eac1369f3fe8c6428f49e63da26e1b493f69b5bde29edbfbd06eb785",
          "vout": 2,
          "scriptSig": {
            "asm": "3045022100aa198a2ae959ee191e1359df48867480bf5a1a5bd4fa76b4398481c89ff3095102205034824dcd56b312183acd65c27a002a13dae84f5d22c767f1efaae09ef63a5c[ALL]",
            "hex": "483045022100aa198a2ae959ee191e1359df48867480bf5a1a5bd4fa76b4398481c89ff3095102205034824dcd56b312183acd65c27a002a13dae84f5d22c767f1efaae09ef63a5c01"
          },
          "sequence": 4294967295
        }
      ],
      "vout": [
        {
          "value": 0.0001,
          "valueZat": 10000,
          "n": 0,
          "scriptPubKey": {
            "asm": "038c1d42db6a45a57eccb8981b078fb7857b9b496293fe299d2b8d120ac5b5691a OP_CHECKSIG",
            "hex": "21038c1d42db6a45a57eccb8981b078fb7857b9b496293fe299d2b8d120ac5b5691aac",
            "reqSigs": 1,
            "type": "pubkey",
            "addresses": ["RHkFKzn1csxA3fWzAsxsLWohoCgBbirXb5"]
          }
        },
        {
          "value": 200.02670391,
          "valueZat": 20002670391,
          "n": 1,
          "scriptPubKey": {
            "asm": "03810d28146f60a42090991b044fe630d1664f3f8f46286c61e7420523318047b5 OP_CHECKSIG",
            "hex": "2103810d28146f60a42090991b044fe630d1664f3f8f46286c61e7420523318047b5ac",
            "reqSigs": 1,
            "type": "pubkey",
            "addresses": ["RVXhz5UCJfSRoTfa4zvBFBrpDBbqMM21He"]
          }
        },
        {
          "value": 0.0,
          "valueZat": 0,
          "n": 2,
          "scriptPubKey": {
            "asm": "OP_RETURN ec43064e5957544852014c0e5765617468657220696e204e5943",
            "hex": "6a1aec43064e5957544852014c0e5765617468657220696e204e5943",
            "type": "nulldata"
          }
        }
      ],
      "vjoinsplit": []
    },
    "error": null,
    "id": "curltest"
  }
  ```
</CollapsibleSection>

## oraclesdata

**oraclesdata oracletxid hexstr**

The `oraclesdata` method publishes data to an oracle.

A publisher cannot successfully execute this command until they have at least one subscriber. A publisher may create their own subscriber account for this purpose. See [oraclessubscribe.](/antara/api/oracles/#oraclessubscribe)

Data is submitted using the `hexstr` property. The first bytes of the `hexstr` property must be the length of the data being submitted in hexadecimal format; this sets the string length for the rest of the data. The second portion of the `hexstr` property is the data itself.

The `oraclesdata` method returns a hex value which must then be broadcast using the [sendrawtransaction](/smart-chains/api/rawtransactions/#sendrawtransaction) method.

The `sendrawtransaction` method outputs a unique `txid`, called `oraclesdatatxid`, which is the unique identifier for this data sample.

The following script converts data entered in a normal-text form to a format accepted by an Oracle with the following characteristics. The oracle is of type: `S`, and the first two bytes of data are the length, given in **Little Endian** format.

<CollapsibleSection expandedText="Hide Script" collapsedText="Show Script">
  ```python
  #!/usr/bin/env python3
  import sys
  import codecs
  import time
  import readline


  while True:
      message = input("Type message: ")
      #convert message to hex
      rawhex = codecs.encode(message).hex()

      #get length in bytes of hex in decimal
      bytelen = int(len(rawhex) / int(2))
      hexlen = format(bytelen, 'x')

      #get length in big endian hex
      if bytelen < 16:
          bigend = "000" + str(hexlen)
      elif bytelen < 256:
          bigend = "00" + str(hexlen)
      elif bytelen < 4096:
          bigend = "0" + str(hexlen)
      elif bytelen < 65536:
          bigend = str(hexlen)
      else:
          print("message too large, must be less than 65536 characters")
          continue

      #convert big endian length to little endian, append rawhex to little endian length
      lilend = bigend[2] + bigend[3] + bigend[0] + bigend[1]
      fullhex = lilend + rawhex

      print(fullhex)
  ```
</CollapsibleSection>

You can find your `rpcuser`, `rpcpassword`, and `rpcport` in the coin's .conf file.

Command:

```bash
curl --user $rpcuser:$rpcpassword --data-binary '{"jsonrpc": "1.0", "id":"curltest", "method":"decoderawtransaction", "params":["010000000185b76ed0fbdb9ee2bdb5693f491b6ea23de6498f42c6e83f9f36c1eaf411dd990200000049483045022100aa198a2ae959ee191e1359df48867480bf5a1a5bd4fa76b4398481c89ff3095102205034824dcd56b312183acd65c27a002a13dae84f5d22c767f1efaae09ef63a5c01ffffffff0310270000000000002321038c1d42db6a45a57eccb8981b078fb7857b9b496293fe299d2b8d120ac5b5691aac378740a804000000232103810d28146f60a42090991b044fe630d1664f3f8f46286c61e7420523318047b5ac00000000000000001c6a1aec43064e5957544852014c0e5765617468657220696e204e594300000000"]}' -H 'content-type: text/plain;' http://127.0.0.1:$rpcport/
```

<CollapsibleSection expandedText="Hide Response" collapsedText="Show Response">
  ```json
  {
    "result": {
      "txid": "0df7c4d844f08dba08abd4bb174558739f17cfe268feb005fb6333b3761d9203",
      "overwintered": false,
      "version": 1,
      "locktime": 0,
      "vin": [
        {
          "txid": "99dd11f4eac1369f3fe8c6428f49e63da26e1b493f69b5bde29edbfbd06eb785",
          "vout": 2,
          "scriptSig": {
            "asm": "3045022100aa198a2ae959ee191e1359df48867480bf5a1a5bd4fa76b4398481c89ff3095102205034824dcd56b312183acd65c27a002a13dae84f5d22c767f1efaae09ef63a5c[ALL]",
            "hex": "483045022100aa198a2ae959ee191e1359df48867480bf5a1a5bd4fa76b4398481c89ff3095102205034824dcd56b312183acd65c27a002a13dae84f5d22c767f1efaae09ef63a5c01"
          },
          "sequence": 4294967295
        }
      ],
      "vout": [
        {
          "value": 0.0001,
          "valueZat": 10000,
          "n": 0,
          "scriptPubKey": {
            "asm": "038c1d42db6a45a57eccb8981b078fb7857b9b496293fe299d2b8d120ac5b5691a OP_CHECKSIG",
            "hex": "21038c1d42db6a45a57eccb8981b078fb7857b9b496293fe299d2b8d120ac5b5691aac",
            "reqSigs": 1,
            "type": "pubkey",
            "addresses": ["RHkFKzn1csxA3fWzAsxsLWohoCgBbirXb5"]
          }
        },
        {
          "value": 200.02670391,
          "valueZat": 20002670391,
          "n": 1,
          "scriptPubKey": {
            "asm": "03810d28146f60a42090991b044fe630d1664f3f8f46286c61e7420523318047b5 OP_CHECKSIG",
            "hex": "2103810d28146f60a42090991b044fe630d1664f3f8f46286c61e7420523318047b5ac",
            "reqSigs": 1,
            "type": "pubkey",
            "addresses": ["RVXhz5UCJfSRoTfa4zvBFBrpDBbqMM21He"]
          }
        },
        {
          "value": 0.0,
          "valueZat": 0,
          "n": 2,
          "scriptPubKey": {
            "asm": "OP_RETURN ec43064e5957544852014c0e5765617468657220696e204e5943",
            "hex": "6a1aec43064e5957544852014c0e5765617468657220696e204e5943",
            "type": "nulldata"
          }
        }
      ],
      "vjoinsplit": []
    },
    "error": null,
    "id": "curltest"
  }
  ```
</CollapsibleSection>

<Note>
  *   for submitting data of the types `s` and `d`, where the size is less than 256 bytes, the first byte denotes the length
  *   for submitting data of the types `S` and `D`, where the size is less than 65536 bytes, the first two bytes denotes the length in **Little Endian** format
</Note>

#### 📌 Examples for data submission

##### Example A

*   The objective: to submit a `10` character string, `"teststring"`, to an oracle of the format `s`
*   The data to meet this objective is as follows: `0a74657374737472696e67`
    *   Notice the first byte, `0a`
        *   This is the hexadecimal representation of the decimal number `10`
        *   `10` is the byte size of this `10` character string, because each character requires `1 byte` of space
    *   Notice the remaining bytes, `74657374737472696e67`
        *   Each two characters is a byte representing a character
        *   `74` = `t`
        *   `65` = `e`
        *   `73` = `s`
        *   `74` = `t` etc.

##### Example B

*   The objective: to submit the `10` character string, `"teststring"`, to an oracle of the format `S`
*   The data to meet this objective is as follows: `0a0074657374737472696e67`
    *   Notice the first two bytes, `0a` and `00`
    *   These are the hexadecimal representations of the decimal number `10`, written to fill `2 bytes` and in **Little Endian** format
    *   The remaining data, `74657374737472696e67`, is the same as Example A

### Arguments

| Name       | Type     | Description                                                                                                                                                   |
| ---------- | -------- | ------------------------------------------------------------------------------------------------------------------------------------------------------------- |
| oracletxid | (string) | the unique identifying transaction id of the oracle                                                                                                           |
| hexstring  | (string) | the first half of the string indicates the length of the string in bytes, the second half of the string is the data, typically provided in hex-encoded format |

### Response

| Name   | Type     | Description                                                                                          |
| ------ | -------- | ---------------------------------------------------------------------------------------------------- |
| result | (string) | whether the command succeeded                                                                        |
| hex    | (string) | a raw transaction in hex-encoded format; you must broadcast this transaction to complete the command |

#### 📌 Examples

Step 1: Subscribe to a oracle plan and get the hex value

```bash
./komodo-cli -ac_name=HELLOWORLD oraclesdata 0df7c4d844f08dba08abd4bb174558739f17cfe268feb005fb6333b3761d9203 00000000ffffffff
```

<CollapsibleSection expandedText="Hide Response" collapsedText="Show Response">
  ```json
  {
    "result": "success",
    "hex": "010000000359db76b9b8e9cfaa4514dcc198c375f910b9fb7367d1c9d556cd5eb43b5f4d2d02000000484730440220645b49d6d85454b1015d82a53ec51685fc3b8bf1d092696c3c253b88cab3033a02207023511219897a374ad94951dd2af70b14d99eccbb404eaf783120f3170bd5e301ffffffff75a5881417ab6700c089a6083d71abadc8cd74018bded0cfba423e027d513c8f010000007b4c79a276a072a26ba067a5658021035933ab0bd2e2ceb712e7cab393a8c9096ba4be2e3a76f5aaeab72bce4aa61857814047697a246e4442888a3b6ffc4a8c5ae940eec7d19f72053a07b6d8a2968a260626c8001c9138e9fd0e3cfabb811ae71bd8c1c555ca8c8410cb9121ce25860507a100af038001eca10001ffffffff59db76b9b8e9cfaa4514dcc198c375f910b9fb7367d1c9d556cd5eb43b5f4d2d000000007b4c79a276a072a26ba067a565802103810d28146f60a42090991b044fe630d1664f3f8f46286c61e7420523318047b581404fa0de32bbb96b2e2f61fe823cdba4c3b9fef786ea8c65196f97653a942656812e675e91643ff0ec33853fd2481d40fc48fa51e18c9cbffb49e714c15b47babda100af038001eca10001ffffffff05c09ee60500000000302ea22c802092392e766d63f73dd7c68ff9eaf9f009f13b17c4167472e8aebb00d96be66aa68103120c008203000401cc1027000000000000302ea22c80200648c12e7e058c98f0a5cc288ac271ad08bd493e1fb7de83edeea69789338fc58103120c008203000401cc40420f0000000000232103810d28146f60a42090991b044fe630d1664f3f8f46286c61e7420523318047b5acd7bb49a204000000232103810d28146f60a42090991b044fe630d1664f3f8f46286c61e7420523318047b5ac0000000000000000706a4c6dec4403921d76b33363fb05b0fe68e2cf179f73584517bbd4ab08ba8df044d8c4f70d75a5881417ab6700c089a6083d71abadc8cd74018bded0cfba423e027d513c8f2103810d28146f60a42090991b044fe630d1664f3f8f46286c61e7420523318047b50800000000ffffffff00000000"
  }
  ```
</CollapsibleSection>

You can find your `rpcuser`, `rpcpassword`, and `rpcport` in the coin's .conf file.

Command:

```bash
curl --user $rpcuser:$rpcpassword --data-binary '{"jsonrpc": "1.0", "id":"curltest", "method":"oraclesdata", "params":["0df7c4d844f08dba08abd4bb174558739f17cfe268feb005fb6333b3761d9203" ,"00000000ffffffff"]}' -H 'content-type: text/plain;' http://127.0.0.1:$rpcport/
```

<CollapsibleSection expandedText="Hide Response" collapsedText="Show Response">
  ```json
  {
    "result": {
      "result": "success",
      "hex": "010000000359db76b9b8e9cfaa4514dcc198c375f910b9fb7367d1c9d556cd5eb43b5f4d2d02000000484730440220645b49d6d85454b1015d82a53ec51685fc3b8bf1d092696c3c253b88cab3033a02207023511219897a374ad94951dd2af70b14d99eccbb404eaf783120f3170bd5e301ffffffff75a5881417ab6700c089a6083d71abadc8cd74018bded0cfba423e027d513c8f010000007b4c79a276a072a26ba067a5658021035933ab0bd2e2ceb712e7cab393a8c9096ba4be2e3a76f5aaeab72bce4aa61857814047697a246e4442888a3b6ffc4a8c5ae940eec7d19f72053a07b6d8a2968a260626c8001c9138e9fd0e3cfabb811ae71bd8c1c555ca8c8410cb9121ce25860507a100af038001eca10001ffffffff59db76b9b8e9cfaa4514dcc198c375f910b9fb7367d1c9d556cd5eb43b5f4d2d000000007b4c79a276a072a26ba067a565802103810d28146f60a42090991b044fe630d1664f3f8f46286c61e7420523318047b581404fa0de32bbb96b2e2f61fe823cdba4c3b9fef786ea8c65196f97653a942656812e675e91643ff0ec33853fd2481d40fc48fa51e18c9cbffb49e714c15b47babda100af038001eca10001ffffffff05c09ee60500000000302ea22c802092392e766d63f73dd7c68ff9eaf9f009f13b17c4167472e8aebb00d96be66aa68103120c008203000401cc1027000000000000302ea22c80200648c12e7e058c98f0a5cc288ac271ad08bd493e1fb7de83edeea69789338fc58103120c008203000401cc40420f0000000000232103810d28146f60a42090991b044fe630d1664f3f8f46286c61e7420523318047b5acd7bb49a204000000232103810d28146f60a42090991b044fe630d1664f3f8f46286c61e7420523318047b5ac0000000000000000706a4c6dec4403921d76b33363fb05b0fe68e2cf179f73584517bbd4ab08ba8df044d8c4f70d75a5881417ab6700c089a6083d71abadc8cd74018bded0cfba423e027d513c8f2103810d28146f60a42090991b044fe630d1664f3f8f46286c61e7420523318047b50800000000ffffffff00000000"
    },
    "error": null,
    "id": "curltest"
  }
  ```
</CollapsibleSection>

Step 2: Send raw transaction / broadcast the hex value

```bash
./komodo-cli -ac_name=HELLOWORLD sendrawtransaction 010000000359db76b9b8e9cfaa4514dcc198c375f910b9fb7367d1c9d556cd5eb43b5f4d2d02000000484730440220645b49d6d85454b1015d82a53ec51685fc3b8bf1d092696c3c253b88cab3033a02207023511219897a374ad94951dd2af70b14d99eccbb404eaf783120f3170bd5e301ffffffff75a5881417ab6700c089a6083d71abadc8cd74018bded0cfba423e027d513c8f010000007b4c79a276a072a26ba067a5658021035933ab0bd2e2ceb712e7cab393a8c9096ba4be2e3a76f5aaeab72bce4aa61857814047697a246e4442888a3b6ffc4a8c5ae940eec7d19f72053a07b6d8a2968a260626c8001c9138e9fd0e3cfabb811ae71bd8c1c555ca8c8410cb9121ce25860507a100af038001eca10001ffffffff59db76b9b8e9cfaa4514dcc198c375f910b9fb7367d1c9d556cd5eb43b5f4d2d000000007b4c79a276a072a26ba067a565802103810d28146f60a42090991b044fe630d1664f3f8f46286c61e7420523318047b581404fa0de32bbb96b2e2f61fe823cdba4c3b9fef786ea8c65196f97653a942656812e675e91643ff0ec33853fd2481d40fc48fa51e18c9cbffb49e714c15b47babda100af038001eca10001ffffffff05c09ee60500000000302ea22c802092392e766d63f73dd7c68ff9eaf9f009f13b17c4167472e8aebb00d96be66aa68103120c008203000401cc1027000000000000302ea22c80200648c12e7e058c98f0a5cc288ac271ad08bd493e1fb7de83edeea69789338fc58103120c008203000401cc40420f0000000000232103810d28146f60a42090991b044fe630d1664f3f8f46286c61e7420523318047b5acd7bb49a204000000232103810d28146f60a42090991b044fe630d1664f3f8f46286c61e7420523318047b5ac0000000000000000706a4c6dec4403921d76b33363fb05b0fe68e2cf179f73584517bbd4ab08ba8df044d8c4f70d75a5881417ab6700c089a6083d71abadc8cd74018bded0cfba423e027d513c8f2103810d28146f60a42090991b044fe630d1664f3f8f46286c61e7420523318047b50800000000ffffffff00000000
```

<CollapsibleSection expandedText="Hide Response" collapsedText="Show Response">
  ```bash
  9530bdf82744ac57a5ffe0855595f5510c339341cdc3c8728ee547d3f3153433
  ```
</CollapsibleSection>

You can find your `rpcuser`, `rpcpassword`, and `rpcport` in the coin's .conf file.

Command:

```bash
curl --user $rpcuser:$rpcpassword --data-binary '{"jsonrpc": "1.0", "id":"curltest", "method":"sendrawtransaction", "params":["010000000359db76b9b8e9cfaa4514dcc198c375f910b9fb7367d1c9d556cd5eb43b5f4d2d02000000484730440220645b49d6d85454b1015d82a53ec51685fc3b8bf1d092696c3c253b88cab3033a02207023511219897a374ad94951dd2af70b14d99eccbb404eaf783120f3170bd5e301ffffffff75a5881417ab6700c089a6083d71abadc8cd74018bded0cfba423e027d513c8f010000007b4c79a276a072a26ba067a5658021035933ab0bd2e2ceb712e7cab393a8c9096ba4be2e3a76f5aaeab72bce4aa61857814047697a246e4442888a3b6ffc4a8c5ae940eec7d19f72053a07b6d8a2968a260626c8001c9138e9fd0e3cfabb811ae71bd8c1c555ca8c8410cb9121ce25860507a100af038001eca10001ffffffff59db76b9b8e9cfaa4514dcc198c375f910b9fb7367d1c9d556cd5eb43b5f4d2d000000007b4c79a276a072a26ba067a565802103810d28146f60a42090991b044fe630d1664f3f8f46286c61e7420523318047b581404fa0de32bbb96b2e2f61fe823cdba4c3b9fef786ea8c65196f97653a942656812e675e91643ff0ec33853fd2481d40fc48fa51e18c9cbffb49e714c15b47babda100af038001eca10001ffffffff05c09ee60500000000302ea22c802092392e766d63f73dd7c68ff9eaf9f009f13b17c4167472e8aebb00d96be66aa68103120c008203000401cc1027000000000000302ea22c80200648c12e7e058c98f0a5cc288ac271ad08bd493e1fb7de83edeea69789338fc58103120c008203000401cc40420f0000000000232103810d28146f60a42090991b044fe630d1664f3f8f46286c61e7420523318047b5acd7bb49a204000000232103810d28146f60a42090991b044fe630d1664f3f8f46286c61e7420523318047b5ac0000000000000000706a4c6dec4403921d76b33363fb05b0fe68e2cf179f73584517bbd4ab08ba8df044d8c4f70d75a5881417ab6700c089a6083d71abadc8cd74018bded0cfba423e027d513c8f2103810d28146f60a42090991b044fe630d1664f3f8f46286c61e7420523318047b50800000000ffffffff00000000"]}' -H 'content-type: text/plain;' http://127.0.0.1:$rpcport/
```

<CollapsibleSection expandedText="Hide Response" collapsedText="Show Response">
  ```json
  {
    "result": "9530bdf82744ac57a5ffe0855595f5510c339341cdc3c8728ee547d3f3153433",
    "error": null,
    "id": "curltest"
  }
  ```
</CollapsibleSection>

Step 3: Decode raw transaction (optional to check if the values are sane)

```bash
./komodo-cli -ac_name=HELLOWORLD decoderawtransaction 010000000359db76b9b8e9cfaa4514dcc198c375f910b9fb7367d1c9d556cd5eb43b5f4d2d02000000484730440220645b49d6d85454b1015d82a53ec51685fc3b8bf1d092696c3c253b88cab3033a02207023511219897a374ad94951dd2af70b14d99eccbb404eaf783120f3170bd5e301ffffffff75a5881417ab6700c089a6083d71abadc8cd74018bded0cfba423e027d513c8f010000007b4c79a276a072a26ba067a5658021035933ab0bd2e2ceb712e7cab393a8c9096ba4be2e3a76f5aaeab72bce4aa61857814047697a246e4442888a3b6ffc4a8c5ae940eec7d19f72053a07b6d8a2968a260626c8001c9138e9fd0e3cfabb811ae71bd8c1c555ca8c8410cb9121ce25860507a100af038001eca10001ffffffff59db76b9b8e9cfaa4514dcc198c375f910b9fb7367d1c9d556cd5eb43b5f4d2d000000007b4c79a276a072a26ba067a565802103810d28146f60a42090991b044fe630d1664f3f8f46286c61e7420523318047b581404fa0de32bbb96b2e2f61fe823cdba4c3b9fef786ea8c65196f97653a942656812e675e91643ff0ec33853fd2481d40fc48fa51e18c9cbffb49e714c15b47babda100af038001eca10001ffffffff05c09ee60500000000302ea22c802092392e766d63f73dd7c68ff9eaf9f009f13b17c4167472e8aebb00d96be66aa68103120c008203000401cc1027000000000000302ea22c80200648c12e7e058c98f0a5cc288ac271ad08bd493e1fb7de83edeea69789338fc58103120c008203000401cc40420f0000000000232103810d28146f60a42090991b044fe630d1664f3f8f46286c61e7420523318047b5acd7bb49a204000000232103810d28146f60a42090991b044fe630d1664f3f8f46286c61e7420523318047b5ac0000000000000000706a4c6dec4403921d76b33363fb05b0fe68e2cf179f73584517bbd4ab08ba8df044d8c4f70d75a5881417ab6700c089a6083d71abadc8cd74018bded0cfba423e027d513c8f2103810d28146f60a42090991b044fe630d1664f3f8f46286c61e7420523318047b50800000000ffffffff00000000
```

<CollapsibleSection expandedText="Hide Response" collapsedText="Show Response">
  ```json
  {
      "txid": "9530bdf82744ac57a5ffe0855595f5510c339341cdc3c8728ee547d3f3153433",
      "size": 774,
      "version": 1,
      "locktime": 0,
      "vin": [
          {
              "txid": "2d4d5f3bb45ecd56d5c9d16773fbb910f975c398c1dc1445aacfe9b8b976db59",
              "vout": 2,
              "scriptSig": {
                  "asm": "30440220645b49d6d85454b1015d82a53ec51685fc3b8bf1d092696c3c253b88cab3033a02207023511219897a374ad94951dd2af70b14d99eccbb404eaf783120f3170bd5e301",
                  "hex": "4730440220645b49d6d85454b1015d82a53ec51685fc3b8bf1d092696c3c253b88cab3033a02207023511219897a374ad94951dd2af70b14d99eccbb404eaf783120f3170bd5e301"
              },
              "sequence": 4294967295
          },
          {
              "txid": "8f3c517d023e42bacfd0de8b0174cdc8adab713d08a689c00067ab171488a575",
              "vout": 1,
              "scriptSig": {
                  "asm": "a276a072a26ba067a5658021035933ab0bd2e2ceb712e7cab393a8c9096ba4be2e3a76f5aaeab72bce4aa61857814047697a246e4442888a3b6ffc4a8c5ae940eec7d19f72053a07b6d8a2968a2606
  26c8001c9138e9fd0e3cfabb811ae71bd8c1c555ca8c8410cb9121ce25860507a100af038001eca10001",
      "hex": "4c79a276a072a26ba067a5658021035933ab0bd2e2ceb712e7cab393a8c9096ba4be2e3a76f5aaeab72bce4aa61857814047697a246e4442888a3b6ffc4a8c5ae940eec7d19f72053a07b6d8a2968a
  260626c8001c9138e9fd0e3cfabb811ae71bd8c1c555ca8c8410cb9121ce25860507a100af038001eca10001"
              },
              "sequence": 4294967295
          },
          {
              "txid": "2d4d5f3bb45ecd56d5c9d16773fbb910f975c398c1dc1445aacfe9b8b976db59",
              "vout": 0,
              "scriptSig": {
                  "asm": "a276a072a26ba067a565802103810d28146f60a42090991b044fe630d1664f3f8f46286c61e7420523318047b581404fa0de32bbb96b2e2f61fe823cdba4c3b9fef786ea8c65196f97653a94265681
  2e675e91643ff0ec33853fd2481d40fc48fa51e18c9cbffb49e714c15b47babda100af038001eca10001",
      "hex": "4c79a276a072a26ba067a565802103810d28146f60a42090991b044fe630d1664f3f8f46286c61e7420523318047b581404fa0de32bbb96b2e2f61fe823cdba4c3b9fef786ea8c65196f97653a9426
  56812e675e91643ff0ec33853fd2481d40fc48fa51e18c9cbffb49e714c15b47babda100af038001eca10001"
              },
              "sequence": 4294967295
          }
      ],
      "vout": [
          {
              "value": 0.99000000,
              "valueSat": 99000000,
              "n": 0,
              "scriptPubKey": {
                  "asm": "a22c802092392e766d63f73dd7c68ff9eaf9f009f13b17c4167472e8aebb00d96be66aa68103120c008203000401 OP_CHECKCRYPTOCONDITION",
                  "hex": "2ea22c802092392e766d63f73dd7c68ff9eaf9f009f13b17c4167472e8aebb00d96be66aa68103120c008203000401cc",
                  "reqSigs": 1,
                  "type": "cryptocondition",
                  "addresses": [
                      "RTk2Tgp1iAcxxSeuXYDREmtfydMvNkCmq8"
                  ]
              }
          },
          {
              "value": 0.00010000,
              "valueSat": 10000,
              "n": 1,
              "scriptPubKey": {
                  "asm": "a22c80200648c12e7e058c98f0a5cc288ac271ad08bd493e1fb7de83edeea69789338fc58103120c008203000401 OP_CHECKCRYPTOCONDITION",
                  "hex": "2ea22c80200648c12e7e058c98f0a5cc288ac271ad08bd493e1fb7de83edeea69789338fc58103120c008203000401cc",
                  "reqSigs": 1,
                  "type": "cryptocondition",
                  "addresses": [
                      "RWg43P8s8RtJatAGNa2kV8N2abhQqH93w9"
                  ]
              }
          },
          {
              "value": 0.01000000,
              "valueSat": 1000000,
              "n": 2,
              "scriptPubKey": {
                  "asm": "03810d28146f60a42090991b044fe630d1664f3f8f46286c61e7420523318047b5 OP_CHECKSIG",
                  "hex": "2103810d28146f60a42090991b044fe630d1664f3f8f46286c61e7420523318047b5ac",
                  "reqSigs": 1,
                  "type": "pubkey",
                  "addresses": [
                      "RVXhz5UCJfSRoTfa4zvBFBrpDBbqMM21He"
                  ]
              }
          },
          {
              "value": 199.02610391,
              "valueSat": 19902610391,
              "n": 3,
              "scriptPubKey": {
                  "asm": "03810d28146f60a42090991b044fe630d1664f3f8f46286c61e7420523318047b5 OP_CHECKSIG",
                  "hex": "2103810d28146f60a42090991b044fe630d1664f3f8f46286c61e7420523318047b5ac",
                  "reqSigs": 1,
                  "type": "pubkey",
                  "addresses": [
                      "RVXhz5UCJfSRoTfa4zvBFBrpDBbqMM21He"
                  ]
              }
          },
          {
              "value": 0.00000000,
              "valueSat": 0,
              "n": 4,
              "scriptPubKey": {
                  "asm": "OP_RETURN ec4403921d76b33363fb05b0fe68e2cf179f73584517bbd4ab08ba8df044d8c4f70d75a5881417ab6700c089a6083d71abadc8cd74018bded0cfba423e027d513c8f2103810d28146f60a42090991b044fe630d1664f3f8f46286c61e7420523318047b50800000000ffffffff",
                  "hex": "6a4c6dec4403921d76b33363fb05b0fe68e2cf179f73584517bbd4ab08ba8df044d8c4f70d75a5881417ab6700c089a6083d71abadc8cd74018bded0cfba423e027d513c8f2103810d28146f60a42090991b044fe630d1664f3f8f46286c61e7420523318047b50800000000ffffffff",
                  "type": "nulldata"
              }
          }
      ],
      "vjoinsplit": []
  }
  ```
</CollapsibleSection>

You can find your `rpcuser`, `rpcpassword`, and `rpcport` in the coin's .conf file.

Command:

```bash
curl --user $rpcuser:$rpcpassword --data-binary '{"jsonrpc": "1.0", "id":"curltest", "method":"decoderawtransaction", "params":["010000000359db76b9b8e9cfaa4514dcc198c375f910b9fb7367d1c9d556cd5eb43b5f4d2d02000000484730440220645b49d6d85454b1015d82a53ec51685fc3b8bf1d092696c3c253b88cab3033a02207023511219897a374ad94951dd2af70b14d99eccbb404eaf783120f3170bd5e301ffffffff75a5881417ab6700c089a6083d71abadc8cd74018bded0cfba423e027d513c8f010000007b4c79a276a072a26ba067a5658021035933ab0bd2e2ceb712e7cab393a8c9096ba4be2e3a76f5aaeab72bce4aa61857814047697a246e4442888a3b6ffc4a8c5ae940eec7d19f72053a07b6d8a2968a260626c8001c9138e9fd0e3cfabb811ae71bd8c1c555ca8c8410cb9121ce25860507a100af038001eca10001ffffffff59db76b9b8e9cfaa4514dcc198c375f910b9fb7367d1c9d556cd5eb43b5f4d2d000000007b4c79a276a072a26ba067a565802103810d28146f60a42090991b044fe630d1664f3f8f46286c61e7420523318047b581404fa0de32bbb96b2e2f61fe823cdba4c3b9fef786ea8c65196f97653a942656812e675e91643ff0ec33853fd2481d40fc48fa51e18c9cbffb49e714c15b47babda100af038001eca10001ffffffff05c09ee60500000000302ea22c802092392e766d63f73dd7c68ff9eaf9f009f13b17c4167472e8aebb00d96be66aa68103120c008203000401cc1027000000000000302ea22c80200648c12e7e058c98f0a5cc288ac271ad08bd493e1fb7de83edeea69789338fc58103120c008203000401cc40420f0000000000232103810d28146f60a42090991b044fe630d1664f3f8f46286c61e7420523318047b5acd7bb49a204000000232103810d28146f60a42090991b044fe630d1664f3f8f46286c61e7420523318047b5ac0000000000000000706a4c6dec4403921d76b33363fb05b0fe68e2cf179f73584517bbd4ab08ba8df044d8c4f70d75a5881417ab6700c089a6083d71abadc8cd74018bded0cfba423e027d513c8f2103810d28146f60a42090991b044fe630d1664f3f8f46286c61e7420523318047b50800000000ffffffff00000000"]}' -H 'content-type: text/plain;' http://127.0.0.1:$rpcport/
```

<CollapsibleSection expandedText="Hide Response" collapsedText="Show Response">
  ```json
  {
    "result": {
      "txid": "9530bdf82744ac57a5ffe0855595f5510c339341cdc3c8728ee547d3f3153433",
      "overwintered": false,
      "version": 1,
      "locktime": 0,
      "vin": [
        {
          "txid": "2d4d5f3bb45ecd56d5c9d16773fbb910f975c398c1dc1445aacfe9b8b976db59",
          "vout": 2,
          "scriptSig": {
            "asm": "30440220645b49d6d85454b1015d82a53ec51685fc3b8bf1d092696c3c253b88cab3033a02207023511219897a374ad94951dd2af70b14d99eccbb404eaf783120f3170bd5e3[ALL]",
            "hex": "4730440220645b49d6d85454b1015d82a53ec51685fc3b8bf1d092696c3c253b88cab3033a02207023511219897a374ad94951dd2af70b14d99eccbb404eaf783120f3170bd5e301"
          },
          "sequence": 4294967295
        },
        {
          "txid": "8f3c517d023e42bacfd0de8b0174cdc8adab713d08a689c00067ab171488a575",
          "vout": 1,
          "scriptSig": {
            "asm": "a276a072a26ba067a5658021035933ab0bd2e2ceb712e7cab393a8c9096ba4be2e3a76f5aaeab72bce4aa61857814047697a246e4442888a3b6ffc4a8c5ae940eec7d19f72053a07b6d8a2968a260626c8001c9138e9fd0e3cfabb811ae71bd8c1c555ca8c8410cb9121ce25860507a100af038001eca10001",
            "hex": "4c79a276a072a26ba067a5658021035933ab0bd2e2ceb712e7cab393a8c9096ba4be2e3a76f5aaeab72bce4aa61857814047697a246e4442888a3b6ffc4a8c5ae940eec7d19f72053a07b6d8a2968a260626c8001c9138e9fd0e3cfabb811ae71bd8c1c555ca8c8410cb9121ce25860507a100af038001eca10001"
          },
          "sequence": 4294967295
        },
        {
          "txid": "2d4d5f3bb45ecd56d5c9d16773fbb910f975c398c1dc1445aacfe9b8b976db59",
          "vout": 0,
          "scriptSig": {
            "asm": "a276a072a26ba067a565802103810d28146f60a42090991b044fe630d1664f3f8f46286c61e7420523318047b581404fa0de32bbb96b2e2f61fe823cdba4c3b9fef786ea8c65196f97653a942656812e675e91643ff0ec33853fd2481d40fc48fa51e18c9cbffb49e714c15b47babda100af038001eca10001",
            "hex": "4c79a276a072a26ba067a565802103810d28146f60a42090991b044fe630d1664f3f8f46286c61e7420523318047b581404fa0de32bbb96b2e2f61fe823cdba4c3b9fef786ea8c65196f97653a942656812e675e91643ff0ec33853fd2481d40fc48fa51e18c9cbffb49e714c15b47babda100af038001eca10001"
          },
          "sequence": 4294967295
        }
      ],
      "vout": [
        {
          "value": 0.99,
          "valueZat": 99000000,
          "n": 0,
          "scriptPubKey": {
            "asm": "a22c802092392e766d63f73dd7c68ff9eaf9f009f13b17c4167472e8aebb00d96be66aa68103120c008203000401 OP_CHECKCRYPTOCONDITION",
            "hex": "2ea22c802092392e766d63f73dd7c68ff9eaf9f009f13b17c4167472e8aebb00d96be66aa68103120c008203000401cc",
            "reqSigs": 1,
            "type": "cryptocondition",
            "addresses": ["RTk2Tgp1iAcxxSeuXYDREmtfydMvNkCmq8"]
          }
        },
        {
          "value": 0.0001,
          "valueZat": 10000,
          "n": 1,
          "scriptPubKey": {
            "asm": "a22c80200648c12e7e058c98f0a5cc288ac271ad08bd493e1fb7de83edeea69789338fc58103120c008203000401 OP_CHECKCRYPTOCONDITION",
            "hex": "2ea22c80200648c12e7e058c98f0a5cc288ac271ad08bd493e1fb7de83edeea69789338fc58103120c008203000401cc",
            "reqSigs": 1,
            "type": "cryptocondition",
            "addresses": ["RWg43P8s8RtJatAGNa2kV8N2abhQqH93w9"]
          }
        },
        {
          "value": 0.01,
          "valueZat": 1000000,
          "n": 2,
          "scriptPubKey": {
            "asm": "03810d28146f60a42090991b044fe630d1664f3f8f46286c61e7420523318047b5 OP_CHECKSIG",
            "hex": "2103810d28146f60a42090991b044fe630d1664f3f8f46286c61e7420523318047b5ac",
            "reqSigs": 1,
            "type": "pubkey",
            "addresses": ["RVXhz5UCJfSRoTfa4zvBFBrpDBbqMM21He"]
          }
        },
        {
          "value": 199.02610391,
          "valueZat": 19902610391,
          "n": 3,
          "scriptPubKey": {
            "asm": "03810d28146f60a42090991b044fe630d1664f3f8f46286c61e7420523318047b5 OP_CHECKSIG",
            "hex": "2103810d28146f60a42090991b044fe630d1664f3f8f46286c61e7420523318047b5ac",
            "reqSigs": 1,
            "type": "pubkey",
            "addresses": ["RVXhz5UCJfSRoTfa4zvBFBrpDBbqMM21He"]
          }
        },
        {
          "value": 0.0,
          "valueZat": 0,
          "n": 4,
          "scriptPubKey": {
            "asm": "OP_RETURN ec4403921d76b33363fb05b0fe68e2cf179f73584517bbd4ab08ba8df044d8c4f70d75a5881417ab6700c089a6083d71abadc8cd74018bded0cfba423e027d513c8f2103810d28146f60a42090991b044fe630d1664f3f8f46286c61e7420523318047b50800000000ffffffff",
            "hex": "6a4c6dec4403921d76b33363fb05b0fe68e2cf179f73584517bbd4ab08ba8df044d8c4f70d75a5881417ab6700c089a6083d71abadc8cd74018bded0cfba423e027d513c8f2103810d28146f60a42090991b044fe630d1664f3f8f46286c61e7420523318047b50800000000ffffffff",
            "type": "nulldata"
          }
        }
      ],
      "vjoinsplit": []
    },
    "error": null,
    "id": "curltest"
  }
  ```
</CollapsibleSection>

## oraclesfund

**oraclesfund oracletxid**

The `oraclesfund` method allows a user to register as a publisher on an oracle.

This method must be executed before the user attempts to use the <b>oraclesregister</b> method.

### Arguments

| Structure  | Type     | Description                                         |
| ---------- | -------- | --------------------------------------------------- |
| oracletxid | (string) | the unique identifying transaction id of the oracle |

#### 📌 Examples

Step 1: Create a customized oracle contract and get the hex value

```bash
./komodo-cli -ac_name=HELLOWORLD oraclesfund 7b6e7745058ffded423546eecc61dcc05069279b90776384c52692765246b64c
```

Response from Step 1:

<CollapsibleSection expandedText="Hide Response" collapsedText="Show Response">
  ```json
  {
    "result": "success",
    "hex": "0400008085202f890124839445f1cdca84c42563fa87742a562824815729625184117c80dc2a06510e0000000049483045022100c4442ff211289ebc5967da35843f1d210c4a8985d5797a11c42e245aafdf6985022031e7dfb40e3778033f1fb92c0f1175cb4a658bb32749469d69379968fcf92be701ffffffff031027000000000000302ea22c802083071e46d28313148751bdd5e4ffd0509c4234f4770c4c0550cc48b6d45215188103120c008203000401cce0950b5402000000232102c59cc849a87ef401942abb5b5fe81c1a468454fd68c94c849c20b13f5ebd91a5ac00000000000000004f6a4c4cec464cb64652769226c5846377909b276950c0dc61ccee463542edfd8f0545776e7b2102c59cc849a87ef401942abb5b5fe81c1a468454fd68c94c849c20b13f5ebd91a5102700000000000000000000b60700000000000000000000000000"
  }
  ```
</CollapsibleSection>

You can find your `rpcuser`, `rpcpassword`, and `rpcport` in the coin's .conf file.

Command:

```bash
curl --user $rpcuser:$rpcpassword --data-binary '{"jsonrpc": "1.0", "id":"curltest", "method":"oraclesfund", "params":["7b6e7745058ffded423546eecc61dcc05069279b90776384c52692765246b64c"]}' -H 'content-type: text/plain;' http://127.0.0.1:$rpcport/
```

<CollapsibleSection expandedText="Hide Response" collapsedText="Show Response">
  ```json
  {
    "result": {
      "result": "success",
      "hex": "0400008085202f890124839445f1cdca84c42563fa87742a562824815729625184117c80dc2a06510e0000000049483045022100c4442ff211289ebc5967da35843f1d210c4a8985d5797a11c42e245aafdf6985022031e7dfb40e3778033f1fb92c0f1175cb4a658bb32749469d69379968fcf92be701ffffffff031027000000000000302ea22c802083071e46d28313148751bdd5e4ffd0509c4234f4770c4c0550cc48b6d45215188103120c008203000401cce0950b5402000000232102c59cc849a87ef401942abb5b5fe81c1a468454fd68c94c849c20b13f5ebd91a5ac00000000000000004f6a4c4cec464cb64652769226c5846377909b276950c0dc61ccee463542edfd8f0545776e7b2102c59cc849a87ef401942abb5b5fe81c1a468454fd68c94c849c20b13f5ebd91a5102700000000000000000000b60700000000000000000000000000"
    },
    "error": null,
    "id": "curltest"
  }
  ```
</CollapsibleSection>

Step 2: Send raw transaction / broadcast the hex value

```bash
./komodo-cli -ac_name=HELLOWORLD sendrawtransaction 0400008085202f890124839445f1cdca84c42563fa87742a562824815729625184117c80dc2a06510e0000000049483045022100c4442ff211289ebc5967da35843f1d210c4a8985d5797a11c42e245aafdf6985022031e7dfb40e3778033f1fb92c0f1175cb4a658bb32749469d69379968fcf92be701ffffffff031027000000000000302ea22c802083071e46d28313148751bdd5e4ffd0509c4234f4770c4c0550cc48b6d45215188103120c008203000401cce0950b5402000000232102c59cc849a87ef401942abb5b5fe81c1a468454fd68c94c849c20b13f5ebd91a5ac00000000000000004f6a4c4cec464cb64652769226c5846377909b276950c0dc61ccee463542edfd8f0545776e7b2102c59cc849a87ef401942abb5b5fe81c1a468454fd68c94c849c20b13f5ebd91a5102700000000000000000000b60700000000000000000000000000

# This will output a unique txid which will be refered as oracletxid or transaction ID of the oracle.
```

Response from Step 2:

<CollapsibleSection expandedText="Hide Response" collapsedText="Show Response">
  ```bash
  ab038ff4369974d0596f13be1e69105ed97b5374f694afe7b96b664a9fe07192
  ```
</CollapsibleSection>

You can find your `rpcuser`, `rpcpassword`, and `rpcport` in the coin's .conf file.

Command:

```bash
curl --user $rpcuser:$rpcpassword --data-binary '{"jsonrpc": "1.0", "id":"curltest", "method":"sendrawtransaction", "params":["0400008085202f890124839445f1cdca84c42563fa87742a562824815729625184117c80dc2a06510e0000000049483045022100c4442ff211289ebc5967da35843f1d210c4a8985d5797a11c42e245aafdf6985022031e7dfb40e3778033f1fb92c0f1175cb4a658bb32749469d69379968fcf92be701ffffffff031027000000000000302ea22c802083071e46d28313148751bdd5e4ffd0509c4234f4770c4c0550cc48b6d45215188103120c008203000401cce0950b5402000000232102c59cc849a87ef401942abb5b5fe81c1a468454fd68c94c849c20b13f5ebd91a5ac00000000000000004f6a4c4cec464cb64652769226c5846377909b276950c0dc61ccee463542edfd8f0545776e7b2102c59cc849a87ef401942abb5b5fe81c1a468454fd68c94c849c20b13f5ebd91a5102700000000000000000000b60700000000000000000000000000"]}' -H 'content-type: text/plain;' http://127.0.0.1:$rpcport/
```

<CollapsibleSection expandedText="Hide Response" collapsedText="Show Response">
  ```json
  {
    "result": "ab038ff4369974d0596f13be1e69105ed97b5374f694afe7b96b664a9fe07192",
    "error": null,
    "id": "curltest"
  }
  ```
</CollapsibleSection>

(Use `./komodo-cli -ac_name=HELLOWORLD getrawmempool` to ensure that the transaction receives confirmation.)

Step 3: Decode raw transaction (optional to check if the values are sane)

```bash
./komodo-cli -ac_name=HELLOWORLD decoderawtransaction 0400008085202f890124839445f1cdca84c42563fa87742a562824815729625184117c80dc2a06510e0000000049483045022100c4442ff211289ebc5967da35843f1d210c4a8985d5797a11c42e245aafdf6985022031e7dfb40e3778033f1fb92c0f1175cb4a658bb32749469d69379968fcf92be701ffffffff031027000000000000302ea22c802083071e46d28313148751bdd5e4ffd0509c4234f4770c4c0550cc48b6d45215188103120c008203000401cce0950b5402000000232102c59cc849a87ef401942abb5b5fe81c1a468454fd68c94c849c20b13f5ebd91a5ac00000000000000004f6a4c4cec464cb64652769226c5846377909b276950c0dc61ccee463542edfd8f0545776e7b2102c59cc849a87ef401942abb5b5fe81c1a468454fd68c94c849c20b13f5ebd91a5102700000000000000000000b60700000000000000000000000000
```

Response from Step 3:

<CollapsibleSection expandedText="Hide Response" collapsedText="Show Response">
  ```json
  {
    "txid": "ab038ff4369974d0596f13be1e69105ed97b5374f694afe7b96b664a9fe07192",
    "overwintered": true,
    "version": 4,
    "versiongroupid": "892f2085",
    "locktime": 0,
    "expiryheight": 1974,
    "vin": [
      {
        "txid": "0e51062adc807c118451622957812428562a7487fa6325c484cacdf145948324",
        "vout": 0,
        "scriptSig": {
          "asm": "3045022100c4442ff211289ebc5967da35843f1d210c4a8985d5797a11c42e245aafdf6985022031e7dfb40e3778033f1fb92c0f1175cb4a658bb32749469d69379968fcf92be7[ALL]",
          "hex": "483045022100c4442ff211289ebc5967da35843f1d210c4a8985d5797a11c42e245aafdf6985022031e7dfb40e3778033f1fb92c0f1175cb4a658bb32749469d69379968fcf92be701"
        },
        "sequence": 4294967295
      }
    ],
    "vout": [
      {
        "value": 0.0001,
        "valueZat": 10000,
        "n": 0,
        "scriptPubKey": {
          "asm": "a22c802083071e46d28313148751bdd5e4ffd0509c4234f4770c4c0550cc48b6d45215188103120c008203000401 OP_CHECKCRYPTOCONDITION",
          "hex": "2ea22c802083071e46d28313148751bdd5e4ffd0509c4234f4770c4c0550cc48b6d45215188103120c008203000401cc",
          "reqSigs": 1,
          "type": "cryptocondition",
          "addresses": ["RUeZzWCuwGxJTtSDGfRFWL87oyrLWZav6Z"]
        }
      },
      {
        "value": 99.9998,
        "valueZat": 9999980000,
        "n": 1,
        "scriptPubKey": {
          "asm": "02c59cc849a87ef401942abb5b5fe81c1a468454fd68c94c849c20b13f5ebd91a5 OP_CHECKSIG",
          "hex": "2102c59cc849a87ef401942abb5b5fe81c1a468454fd68c94c849c20b13f5ebd91a5ac",
          "reqSigs": 1,
          "type": "pubkey",
          "addresses": ["RFkogpvKojbChm9hMDdv2KUBasUmFNraqg"]
        }
      },
      {
        "value": 0.0,
        "valueZat": 0,
        "n": 2,
        "scriptPubKey": {
          "asm": "OP_RETURN ec464cb64652769226c5846377909b276950c0dc61ccee463542edfd8f0545776e7b2102c59cc849a87ef401942abb5b5fe81c1a468454fd68c94c849c20b13f5ebd91a51027000000000000",
          "hex": "6a4c4cec464cb64652769226c5846377909b276950c0dc61ccee463542edfd8f0545776e7b2102c59cc849a87ef401942abb5b5fe81c1a468454fd68c94c849c20b13f5ebd91a51027000000000000",
          "type": "nulldata"
        }
      }
    ],
    "vjoinsplit": [],
    "valueBalance": 0.0,
    "vShieldedSpend": [],
    "vShieldedOutput": []
  }
  ```
</CollapsibleSection>

You can find your `rpcuser`, `rpcpassword`, and `rpcport` in the coin's .conf file.

Command:

```bash
curl --user $rpcuser:$rpcpassword --data-binary '{"jsonrpc": "1.0", "id":"curltest", "method":"decoderawtransaction", "params":["0400008085202f890124839445f1cdca84c42563fa87742a562824815729625184117c80dc2a06510e0000000049483045022100c4442ff211289ebc5967da35843f1d210c4a8985d5797a11c42e245aafdf6985022031e7dfb40e3778033f1fb92c0f1175cb4a658bb32749469d69379968fcf92be701ffffffff031027000000000000302ea22c802083071e46d28313148751bdd5e4ffd0509c4234f4770c4c0550cc48b6d45215188103120c008203000401cce0950b5402000000232102c59cc849a87ef401942abb5b5fe81c1a468454fd68c94c849c20b13f5ebd91a5ac00000000000000004f6a4c4cec464cb64652769226c5846377909b276950c0dc61ccee463542edfd8f0545776e7b2102c59cc849a87ef401942abb5b5fe81c1a468454fd68c94c849c20b13f5ebd91a5102700000000000000000000b60700000000000000000000000000"]}' -H 'content-type: text/plain;' http://127.0.0.1:$rpcport/
```

<CollapsibleSection expandedText="Hide Response" collapsedText="Show Response">
  ```json
  {
    "result": {
      "txid": "ab038ff4369974d0596f13be1e69105ed97b5374f694afe7b96b664a9fe07192",
      "overwintered": true,
      "version": 4,
      "versiongroupid": "892f2085",
      "locktime": 0,
      "expiryheight": 1974,
      "vin": [
        {
          "txid": "0e51062adc807c118451622957812428562a7487fa6325c484cacdf145948324",
          "vout": 0,
          "scriptSig": {
            "asm": "3045022100c4442ff211289ebc5967da35843f1d210c4a8985d5797a11c42e245aafdf6985022031e7dfb40e3778033f1fb92c0f1175cb4a658bb32749469d69379968fcf92be7[ALL]",
            "hex": "483045022100c4442ff211289ebc5967da35843f1d210c4a8985d5797a11c42e245aafdf6985022031e7dfb40e3778033f1fb92c0f1175cb4a658bb32749469d69379968fcf92be701"
          },
          "sequence": 4294967295
        }
      ],
      "vout": [
        {
          "value": 0.0001,
          "valueZat": 10000,
          "n": 0,
          "scriptPubKey": {
            "asm": "a22c802083071e46d28313148751bdd5e4ffd0509c4234f4770c4c0550cc48b6d45215188103120c008203000401 OP_CHECKCRYPTOCONDITION",
            "hex": "2ea22c802083071e46d28313148751bdd5e4ffd0509c4234f4770c4c0550cc48b6d45215188103120c008203000401cc",
            "reqSigs": 1,
            "type": "cryptocondition",
            "addresses": ["RUeZzWCuwGxJTtSDGfRFWL87oyrLWZav6Z"]
          }
        },
        {
          "value": 99.9998,
          "valueZat": 9999980000,
          "n": 1,
          "scriptPubKey": {
            "asm": "02c59cc849a87ef401942abb5b5fe81c1a468454fd68c94c849c20b13f5ebd91a5 OP_CHECKSIG",
            "hex": "2102c59cc849a87ef401942abb5b5fe81c1a468454fd68c94c849c20b13f5ebd91a5ac",
            "reqSigs": 1,
            "type": "pubkey",
            "addresses": ["RFkogpvKojbChm9hMDdv2KUBasUmFNraqg"]
          }
        },
        {
          "value": 0.0,
          "valueZat": 0,
          "n": 2,
          "scriptPubKey": {
            "asm": "OP_RETURN ec464cb64652769226c5846377909b276950c0dc61ccee463542edfd8f0545776e7b2102c59cc849a87ef401942abb5b5fe81c1a468454fd68c94c849c20b13f5ebd91a51027000000000000",
            "hex": "6a4c4cec464cb64652769226c5846377909b276950c0dc61ccee463542edfd8f0545776e7b2102c59cc849a87ef401942abb5b5fe81c1a468454fd68c94c849c20b13f5ebd91a51027000000000000",
            "type": "nulldata"
          }
        }
      ],
      "vjoinsplit": [],
      "valueBalance": 0.0,
      "vShieldedSpend": [],
      "vShieldedOutput": []
    },
    "error": null,
    "id": "curltest"
  }
  ```
</CollapsibleSection>

## oraclesinfo

**oraclesinfo oracletxid**

The `oraclesinfo` method displays information about a specific oracle using `oracletxid`.

For a list of all `oracletxid`'s available on the Smart Chain, see the [oracleslist](/antara/api/oracles/#oracleslist) method.

### Arguments

| Name       | Type     | Description                                         |
| ---------- | -------- | --------------------------------------------------- |
| oracletxid | (string) | the unique identifying transaction id of the oracle |

### Response

| Name        | Type     | Description                                                                                                                                    |
| ----------- | -------- | ---------------------------------------------------------------------------------------------------------------------------------------------- |
| result      | (string) | whether the command executed successfully                                                                                                      |
| txid        | (string) | the unique txid, or oracletxid, that identifies the oracle                                                                                     |
| name        | (string) | the name of the oracle contract                                                                                                                |
| description | (string) | the description of the oracle contract                                                                                                         |
| format      | (string) | a string that identifies the data type accepted for the oracle contract (see [oraclescreate](/antara/api/oracles/#oraclescreate))              |
| marker      | (string) | the unmodified public address generated from the oracle contract's privkey                                                                     |
| registered: | (array)  |                                                                                                                                                |
| publisher   | (string) | the unique identifier for the publisher (see [oraclesregister](/antara/api/oracles/#oraclesregister))                                          |
| baton       | (string) | the baton address of the publisher, which is an Antara address (based on the pubkey of the publisher and the EVAL code of the oracle contract) |
| batontxid   | (string) | the most recent baton utxo sent to the baton address; this is the tip of the linked list that connects all data samples for the publisher      |
| lifetime    | (number) | the length of time since publisher's inception                                                                                                 |
| funds       | (number) | the funds committed by subscribers to the publisher's account, and which are used for payouts                                                  |
| datafee     | (number) | the amount a subscriber pays for each data upload                                                                                              |

#### 📌 Examples

Command:

```bash
./komodo-cli -ac_name=HELLOWORLD oraclesinfo 0df7c4d844f08dba08abd4bb174558739f17cfe268feb005fb6333b3761d9203
```

<CollapsibleSection expandedText="Hide Response" collapsedText="Show Response">
  ```json
  {
    "result": "success",
    "txid": "0df7c4d844f08dba08abd4bb174558739f17cfe268feb005fb6333b3761d9203",
    "name": "NYWTHR",
    "description": "Weather in NYC",
    "format": "L",
    "marker": "RGEug5JPPkERBpqsGSgw6GQPYTB9v9i4Fj",
    "registered": [
      {
        "publisher": "03810d28146f60a42090991b044fe630d1664f3f8f46286c61e7420523318047b5",
        "baton": "RWg43P8s8RtJatAGNa2kV8N2abhQqH93w9",
        "batontxid": "8f3c517d023e42bacfd0de8b0174cdc8adab713d08a689c00067ab171488a575",
        "lifetime": "0.00000000",
        "funds": "0.00000000",
        "datafee": "0.01000000"
      }
    ]
  }
  ```
</CollapsibleSection>

You can find your `rpcuser`, `rpcpassword`, and `rpcport` in the coin's .conf file.

Command:

```bash
curl --user $rpcuser:$rpcpassword --data-binary '{"jsonrpc": "1.0", "id":"curltest", "method":"oraclesinfo", "params":["0df7c4d844f08dba08abd4bb174558739f17cfe268feb005fb6333b3761d9203"]}' -H 'content-type: text/plain;' http://127.0.0.1:$rpcport/
```

<CollapsibleSection expandedText="Hide Response" collapsedText="Show Response">
  ```json
  {
    "result": {
      "result": "success",
      "txid": "0df7c4d844f08dba08abd4bb174558739f17cfe268feb005fb6333b3761d9203",
      "name": "NYWTHR",
      "description": "Weather in NYC",
      "format": "L",
      "marker": "RGEug5JPPkERBpqsGSgw6GQPYTB9v9i4Fj",
      "registered": [
        {
          "publisher": "03810d28146f60a42090991b044fe630d1664f3f8f46286c61e7420523318047b5",
          "baton": "RWg43P8s8RtJatAGNa2kV8N2abhQqH93w9",
          "batontxid": "8f3c517d023e42bacfd0de8b0174cdc8adab713d08a689c00067ab171488a575",
          "lifetime": "0.00000000",
          "funds": "0.00000000",
          "datafee": "0.01000000"
        }
      ]
    },
    "error": null,
    "id": "curltest"
  }
  ```
</CollapsibleSection>

## oracleslist

**oracleslist**

The `oracleslist` method lists all available oracle contracts on the Smart Chain.

### Arguments

| Name   | Type | Description |
| ------ | ---- | ----------- |
| (none) |      |             |

### Response

| Name       | Type               | Description                          |
| ---------- | ------------------ | ------------------------------------ |
| oracletxid | (array of strings) | the unique identifying oracletxid(s) |

#### 📌 Examples

Command:

```bash
./komodo-cli -ac_name=HELLOWORLD oracleslist
```

<CollapsibleSection expandedText="Hide Response" collapsedText="Show Response">
  ```bash
  [
      "66fa795f43534e4d6b038c172172a7c46a3cf37b1628e075e38e94a20cfeae5a",
      "79d02351968e6616f3044cb14523d8d2cbdbd1a8b7b75bd14b1aa80ad41a5845",
      "665b893bdb801f77fd6620969371f8fc391df568150f0a671c1c23e67a0cf039",
      "0fa3c6e12ee4be636f44ce4b2af3b0f213d0403dc46cd42add07816526dd46b2",
      "b24a00e2a895baad4c0246ba5b3d36790b43cc0fb5a4c4ea98161299165a8c96"
  ]
  ```
</CollapsibleSection>

You can find your `rpcuser`, `rpcpassword`, and `rpcport` in the coin's .conf file.

Command:

```bash
curl --user $rpcuser:$rpcpassword --data-binary '{"jsonrpc": "1.0", "id":"curltest", "method":"oracleslist", "params":[]}' -H 'content-type: text/plain;' http://127.0.0.1:$rpcport/
```

<CollapsibleSection expandedText="Hide Response" collapsedText="Show Response">
  ```json
  {
    "result": [
      "66fa795f43534e4d6b038c172172a7c46a3cf37b1628e075e38e94a20cfeae5a",
      "79d02351968e6616f3044cb14523d8d2cbdbd1a8b7b75bd14b1aa80ad41a5845",
      "665b893bdb801f77fd6620969371f8fc391df568150f0a671c1c23e67a0cf039",
      "0fa3c6e12ee4be636f44ce4b2af3b0f213d0403dc46cd42add07816526dd46b2",
      "b24a00e2a895baad4c0246ba5b3d36790b43cc0fb5a4c4ea98161299165a8c96"
    ],
    "error": null,
    "id": "curltest"
  }
  ```
</CollapsibleSection>

## oraclesregister

**oraclesregister oracletxid datafee**

A user executes the `oraclesregister` method to register as a data publisher for an existing oracle contract.

The `datafee` property is set in satoshis, and should be `>=` the chain's default transaction fee.

The method returns a hex value which must then be broadcast using the [sendrawtransaction](/smart-chains/api/rawtransactions/#sendrawtransaction) method.

<Note>
  Use `./komodo-cli -ac_name=YOURNAME getrawmempool` to verify the transaction
  is confirmed.
</Note>

<Note>
  After the transaction confirms, use `oraclesinfo` to output registration
  information about your oracles plan
</Note>

### Arguments

| Name       | Type      | Description                                                                                 |
| ---------- | --------- | ------------------------------------------------------------------------------------------- |
| oracletxid | (string)  | the unique identifying transaction id of the oracle                                         |
| datafee    | (numbers) | the fee required of a subscriber for each data point the publisher publishes in this oracle |

### Response

| Name    | Type     | Description                                                                                          |
| ------- | -------- | ---------------------------------------------------------------------------------------------------- |
| result: | (string) | whether the command succeeded                                                                        |
| hex:    | (string) | a raw transaction in hex-encoded format; you must broadcast this transaction to complete the command |

#### 📌 Examples

Step 1: Set your parameters to create a raw transaction and get the hex value

```bash
./komodo-cli -ac_name=HELLOWORLD oraclesregister 0df7c4d844f08dba08abd4bb174558739f17cfe268feb005fb6333b3761d9203 1000000
```

<CollapsibleSection expandedText="Hide Response" collapsedText="Show Response">
  ```json
  {
    "result": "success",
    "hex": "010000000103921d76b33363fb05b0fe68e2cf179f73584517bbd4ab08ba8df044d8c4f70d010000004847304402207241f313ef2fb65d9eb1f870068ceba436f14996ce79d16ff85f2937c75357ee022025f0b888e742546469ad0b7fae9b85cf7c89cddf307170bbcf794e5e90ae28b101ffffffff04102700000000000023210203921d76b33363fb05b0fe68e2cf179f73584517bbd4ab08ba8df044d8c4f70dac1027000000000000302ea22c80200648c12e7e058c98f0a5cc288ac271ad08bd493e1fb7de83edeea69789338fc58103120c008203000401cc071240a804000000232103810d28146f60a42090991b044fe630d1664f3f8f46286c61e7420523318047b5ac00000000000000004f6a4c4cec5203921d76b33363fb05b0fe68e2cf179f73584517bbd4ab08ba8df044d8c4f70d2103810d28146f60a42090991b044fe630d1664f3f8f46286c61e7420523318047b540420f000000000000000000"
  }
  ```
</CollapsibleSection>

You can find your `rpcuser`, `rpcpassword`, and `rpcport` in the coin's .conf file.

Command:

```bash
curl --user $rpcuser:$rpcpassword --data-binary '{"jsonrpc": "1.0", "id":"curltest", "method":"oraclesregister", "params":["0df7c4d844f08dba08abd4bb174558739f17cfe268feb005fb6333b3761d9203" ,"1000000"]}' -H 'content-type: text/plain;' http://127.0.0.1:$rpcport/
```

<CollapsibleSection expandedText="Hide Response" collapsedText="Show Response">
  ```json
  {
    "result": {
      "result": "success",
      "hex": "010000000103921d76b33363fb05b0fe68e2cf179f73584517bbd4ab08ba8df044d8c4f70d010000004847304402207241f313ef2fb65d9eb1f870068ceba436f14996ce79d16ff85f2937c75357ee022025f0b888e742546469ad0b7fae9b85cf7c89cddf307170bbcf794e5e90ae28b101ffffffff04102700000000000023210203921d76b33363fb05b0fe68e2cf179f73584517bbd4ab08ba8df044d8c4f70dac1027000000000000302ea22c80200648c12e7e058c98f0a5cc288ac271ad08bd493e1fb7de83edeea69789338fc58103120c008203000401cc071240a804000000232103810d28146f60a42090991b044fe630d1664f3f8f46286c61e7420523318047b5ac00000000000000004f6a4c4cec5203921d76b33363fb05b0fe68e2cf179f73584517bbd4ab08ba8df044d8c4f70d2103810d28146f60a42090991b044fe630d1664f3f8f46286c61e7420523318047b540420f000000000000000000"
    },
    "error": null,
    "id": "curltest"
  }
  ```
</CollapsibleSection>

Step 2: Send/broadcast the raw transaction hex

```bash
./komodo-cli -ac_name=HELLOWORLD sendrawtransaction 010000000103921d76b33363fb05b0fe68e2cf179f73584517bbd4ab08ba8df044d8c4f70d010000004847304402207241f313ef2fb65d9eb1f870068ceba436f14996ce79d16ff85f2937c75357ee022025f0b888e742546469ad0b7fae9b85cf7c89cddf307170bbcf794e5e90ae28b101ffffffff04102700000000000023210203921d76b33363fb05b0fe68e2cf179f73584517bbd4ab08ba8df044d8c4f70dac1027000000000000302ea22c80200648c12e7e058c98f0a5cc288ac271ad08bd493e1fb7de83edeea69789338fc58103120c008203000401cc071240a804000000232103810d28146f60a42090991b044fe630d1664f3f8f46286c61e7420523318047b5ac00000000000000004f6a4c4cec5203921d76b33363fb05b0fe68e2cf179f73584517bbd4ab08ba8df044d8c4f70d2103810d28146f60a42090991b044fe630d1664f3f8f46286c61e7420523318047b540420f000000000000000000
```

<CollapsibleSection expandedText="Hide Response" collapsedText="Show Response">
  ```bash
  8f3c517d023e42bacfd0de8b0174cdc8adab713d08a689c00067ab171488a575
  ```
</CollapsibleSection>

You can find your `rpcuser`, `rpcpassword`, and `rpcport` in the coin's .conf file.

Command:

```bash
curl --user $rpcuser:$rpcpassword --data-binary '{"jsonrpc": "1.0", "id":"curltest", "method":"sendrawtransaction", "params":["010000000103921d76b33363fb05b0fe68e2cf179f73584517bbd4ab08ba8df044d8c4f70d010000004847304402207241f313ef2fb65d9eb1f870068ceba436f14996ce79d16ff85f2937c75357ee022025f0b888e742546469ad0b7fae9b85cf7c89cddf307170bbcf794e5e90ae28b101ffffffff04102700000000000023210203921d76b33363fb05b0fe68e2cf179f73584517bbd4ab08ba8df044d8c4f70dac1027000000000000302ea22c80200648c12e7e058c98f0a5cc288ac271ad08bd493e1fb7de83edeea69789338fc58103120c008203000401cc071240a804000000232103810d28146f60a42090991b044fe630d1664f3f8f46286c61e7420523318047b5ac00000000000000004f6a4c4cec5203921d76b33363fb05b0fe68e2cf179f73584517bbd4ab08ba8df044d8c4f70d2103810d28146f60a42090991b044fe630d1664f3f8f46286c61e7420523318047b540420f000000000000000000"]}' -H 'content-type: text/plain;' http://127.0.0.1:$rpcport/
```

<CollapsibleSection expandedText="Hide Response" collapsedText="Show Response">
  ```json
  {
    "result": "8f3c517d023e42bacfd0de8b0174cdc8adab713d08a689c00067ab171488a575",
    "error": null,
    "id": "curltest"
  }
  ```
</CollapsibleSection>

Step 3: Decode raw transaction (optional to check if the values are sane)

```bash
./komodo-cli -ac_name=HELLOWORLD decoderawtransaction 010000000103921d76b33363fb05b0fe68e2cf179f73584517bbd4ab08ba8df044d8c4f70d010000004847304402207241f313ef2fb65d9eb1f870068ceba436f14996ce79d16ff85f2937c75357ee022025f0b888e742546469ad0b7fae9b85cf7c89cddf307170bbcf794e5e90ae28b101ffffffff04102700000000000023210203921d76b33363fb05b0fe68e2cf179f73584517bbd4ab08ba8df044d8c4f70dac1027000000000000302ea22c80200648c12e7e058c98f0a5cc288ac271ad08bd493e1fb7de83edeea69789338fc58103120c008203000401cc071240a804000000232103810d28146f60a42090991b044fe630d1664f3f8f46286c61e7420523318047b5ac00000000000000004f6a4c4cec5203921d76b33363fb05b0fe68e2cf179f73584517bbd4ab08ba8df044d8c4f70d2103810d28146f60a42090991b044fe630d1664f3f8f46286c61e7420523318047b540420f000000000000000000
```

<CollapsibleSection expandedText="Hide Response" collapsedText="Show Response">
  ```json
  {
    "txid": "8f3c517d023e42bacfd0de8b0174cdc8adab713d08a689c00067ab171488a575",
    "size": 356,
    "version": 1,
    "locktime": 0,
    "vin": [
      {
        "txid": "0df7c4d844f08dba08abd4bb174558739f17cfe268feb005fb6333b3761d9203",
        "vout": 1,
        "scriptSig": {
          "asm": "304402207241f313ef2fb65d9eb1f870068ceba436f14996ce79d16ff85f2937c75357ee022025f0b888e742546469ad0b7fae9b85cf7c89cddf307170bbcf794e5e90ae28b101",
          "hex": "47304402207241f313ef2fb65d9eb1f870068ceba436f14996ce79d16ff85f2937c75357ee022025f0b888e742546469ad0b7fae9b85cf7c89cddf307170bbcf794e5e90ae28b101"
        },
        "sequence": 4294967295
      }
    ],
    "vout": [
      {
        "value": 0.0001,
        "valueSat": 10000,
        "n": 0,
        "scriptPubKey": {
          "asm": "0203921d76b33363fb05b0fe68e2cf179f73584517bbd4ab08ba8df044d8c4f70d OP_CHECKSIG",
          "hex": "210203921d76b33363fb05b0fe68e2cf179f73584517bbd4ab08ba8df044d8c4f70dac",
          "reqSigs": 1,
          "type": "pubkey",
          "addresses": ["RGEug5JPPkERBpqsGSgw6GQPYTB9v9i4Fj"]
        }
      },
      {
        "value": 0.0001,
        "valueSat": 10000,
        "n": 1,
        "scriptPubKey": {
          "asm": "a22c80200648c12e7e058c98f0a5cc288ac271ad08bd493e1fb7de83edeea69789338fc58103120c008203000401 OP_CHECKCRYPTOCONDITION",
          "hex": "2ea22c80200648c12e7e058c98f0a5cc288ac271ad08bd493e1fb7de83edeea69789338fc58103120c008203000401cc",
          "reqSigs": 1,
          "type": "cryptocondition",
          "addresses": ["RWg43P8s8RtJatAGNa2kV8N2abhQqH93w9"]
        }
      },
      {
        "value": 200.02640391,
        "valueSat": 20002640391,
        "n": 2,
        "scriptPubKey": {
          "asm": "03810d28146f60a42090991b044fe630d1664f3f8f46286c61e7420523318047b5 OP_CHECKSIG",
          "hex": "2103810d28146f60a42090991b044fe630d1664f3f8f46286c61e7420523318047b5ac",
          "reqSigs": 1,
          "type": "pubkey",
          "addresses": ["RVXhz5UCJfSRoTfa4zvBFBrpDBbqMM21He"]
        }
      },
      {
        "value": 0.0,
        "valueSat": 0,
        "n": 3,
        "scriptPubKey": {
          "asm": "OP_RETURN ec5203921d76b33363fb05b0fe68e2cf179f73584517bbd4ab08ba8df044d8c4f70d2103810d28146f60a42090991b044fe630d1664f3f8f46286c61e7420523318047b540420f00000$0000",
          "hex": "6a4c4cec5203921d76b33363fb05b0fe68e2cf179f73584517bbd4ab08ba8df044d8c4f70d2103810d28146f60a42090991b044fe630d1664f3f8f46286c61e7420523318047b540420f000000000$",
          "type": "nulldata"
        }
      }
    ],
    "vjoinsplit": []
  }
  ```
</CollapsibleSection>

You can find your `rpcuser`, `rpcpassword`, and `rpcport` in the coin's .conf file.

Command:

```bash
curl --user $rpcuser:$rpcpassword --data-binary '{"jsonrpc": "1.0", "id":"curltest", "method":"decoderawtransaction", "params":["010000000103921d76b33363fb05b0fe68e2cf179f73584517bbd4ab08ba8df044d8c4f70d010000004847304402207241f313ef2fb65d9eb1f870068ceba436f14996ce79d16ff85f2937c75357ee022025f0b888e742546469ad0b7fae9b85cf7c89cddf307170bbcf794e5e90ae28b101ffffffff04102700000000000023210203921d76b33363fb05b0fe68e2cf179f73584517bbd4ab08ba8df044d8c4f70dac1027000000000000302ea22c80200648c12e7e058c98f0a5cc288ac271ad08bd493e1fb7de83edeea69789338fc58103120c008203000401cc071240a804000000232103810d28146f60a42090991b044fe630d1664f3f8f46286c61e7420523318047b5ac00000000000000004f6a4c4cec5203921d76b33363fb05b0fe68e2cf179f73584517bbd4ab08ba8df044d8c4f70d2103810d28146f60a42090991b044fe630d1664f3f8f46286c61e7420523318047b540420f000000000000000000"]}' -H 'content-type: text/plain;' http://127.0.0.1:$rpcport/
```

<CollapsibleSection expandedText="Hide Response" collapsedText="Show Response">
  ```json
  {
    "result": {
      "txid": "8f3c517d023e42bacfd0de8b0174cdc8adab713d08a689c00067ab171488a575",
      "overwintered": false,
      "version": 1,
      "locktime": 0,
      "vin": [
        {
          "txid": "0df7c4d844f08dba08abd4bb174558739f17cfe268feb005fb6333b3761d9203",
          "vout": 1,
          "scriptSig": {
            "asm": "304402207241f313ef2fb65d9eb1f870068ceba436f14996ce79d16ff85f2937c75357ee022025f0b888e742546469ad0b7fae9b85cf7c89cddf307170bbcf794e5e90ae28b1[ALL]",
            "hex": "47304402207241f313ef2fb65d9eb1f870068ceba436f14996ce79d16ff85f2937c75357ee022025f0b888e742546469ad0b7fae9b85cf7c89cddf307170bbcf794e5e90ae28b101"
          },
          "sequence": 4294967295
        }
      ],
      "vout": [
        {
          "value": 0.0001,
          "valueZat": 10000,
          "n": 0,
          "scriptPubKey": {
            "asm": "0203921d76b33363fb05b0fe68e2cf179f73584517bbd4ab08ba8df044d8c4f70d OP_CHECKSIG",
            "hex": "210203921d76b33363fb05b0fe68e2cf179f73584517bbd4ab08ba8df044d8c4f70dac",
            "reqSigs": 1,
            "type": "pubkey",
            "addresses": ["RGEug5JPPkERBpqsGSgw6GQPYTB9v9i4Fj"]
          }
        },
        {
          "value": 0.0001,
          "valueZat": 10000,
          "n": 1,
          "scriptPubKey": {
            "asm": "a22c80200648c12e7e058c98f0a5cc288ac271ad08bd493e1fb7de83edeea69789338fc58103120c008203000401 OP_CHECKCRYPTOCONDITION",
            "hex": "2ea22c80200648c12e7e058c98f0a5cc288ac271ad08bd493e1fb7de83edeea69789338fc58103120c008203000401cc",
            "reqSigs": 1,
            "type": "cryptocondition",
            "addresses": ["RWg43P8s8RtJatAGNa2kV8N2abhQqH93w9"]
          }
        },
        {
          "value": 200.02640391,
          "valueZat": 20002640391,
          "n": 2,
          "scriptPubKey": {
            "asm": "03810d28146f60a42090991b044fe630d1664f3f8f46286c61e7420523318047b5 OP_CHECKSIG",
            "hex": "2103810d28146f60a42090991b044fe630d1664f3f8f46286c61e7420523318047b5ac",
            "reqSigs": 1,
            "type": "pubkey",
            "addresses": ["RVXhz5UCJfSRoTfa4zvBFBrpDBbqMM21He"]
          }
        },
        {
          "value": 0.0,
          "valueZat": 0,
          "n": 3,
          "scriptPubKey": {
            "asm": "OP_RETURN ec5203921d76b33363fb05b0fe68e2cf179f73584517bbd4ab08ba8df044d8c4f70d2103810d28146f60a42090991b044fe630d1664f3f8f46286c61e7420523318047b540420f0000000000",
            "hex": "6a4c4cec5203921d76b33363fb05b0fe68e2cf179f73584517bbd4ab08ba8df044d8c4f70d2103810d28146f60a42090991b044fe630d1664f3f8f46286c61e7420523318047b540420f0000000000",
            "type": "nulldata"
          }
        }
      ],
      "vjoinsplit": []
    },
    "error": null,
    "id": "curltest"
  }
  ```
</CollapsibleSection>

## oraclessamples

**oraclessamples oracletxid baton num**

The `oraclessample` method fetches data samples from a publisher.

The user indicates the desired publisher by inserting the `batonutxo` by the publisher. Use [oraclesinfo](/antara/api/oracles/#oraclesinfo) to find a list of publishers and their current batonutxo's.

### Arguments

| Name         | Type     | Description                                                        |
| ------------ | -------- | ------------------------------------------------------------------ |
| oracletxid   | (string) | the unique identifying transaction id of the oracle contract       |
| batonaddress | (string) | the baton address, which can be found using the oraclesinfo method |
| num          | (number) | the number of sample data points required                          |

### Response

| Name          | Type               | Description                               |
| ------------- | ------------------ | ----------------------------------------- |
| result        | (string)           | whether the command executed successfully |
| samples:      | (array of strings) |                                           |
| "XXXXXXXXXXX" | (string)           | a sample data point                       |

#### 📌 Examples

Command:

```bash
./komodo-cli -ac_name=HELLOWORLD oraclessamples 7b6e7745058ffded423546eecc61dcc05069279b90776384c52692765246b64c RVerJvoYsXp3avQ3xxe54EhajZgn5xidKB 1
```

<CollapsibleSection expandedText="Hide Response" collapsedText="Show Response">
  ```json
  {
    "result": "success",
    "samples": [
      {
        "txid": "bbe51ad50a1a49e0275631c2b8e698ea3514b05bb60b944ee891bdbbd5ce0c17",
        "data": ["This here is some data stored on an oracle"]
      }
    ]
  }
  ```
</CollapsibleSection>

You can find your `rpcuser`, `rpcpassword`, and `rpcport` in the coin's .conf file.

Command:

```bash
curl --user $rpcuser:$rpcpassword --data-binary '{"jsonrpc": "1.0", "id":"curltest", "method":"oraclessamples", "params":["7b6e7745058ffded423546eecc61dcc05069279b90776384c52692765246b64c" ,"RVerJvoYsXp3avQ3xxe54EhajZgn5xidKB" ,"1"]}' -H 'content-type: text/plain;' http://127.0.0.1:$rpcport/
```

<CollapsibleSection expandedText="Hide Response" collapsedText="Show Response">
  ```json
  {
    "result": {
      "result": "success",
      "samples": [
        {
          "txid": "bbe51ad50a1a49e0275631c2b8e698ea3514b05bb60b944ee891bdbbd5ce0c17",
          "data": ["This here is some data stored on an oracle"]
        }
      ]
    },
    "error": null,
    "id": "curltest"
  }
  ```
</CollapsibleSection>

## oraclessubscribe

**oraclessubscribe oracletxid publisher amount**

The user executes `oraclessubscribe` to subscribe to a publisher of an oracle plan.

Every publisher must have at least one subscriber before the [oraclesdata](/antara/api/oracles/#oraclesdata) can successfully execute.

The method returns a hex value which must then be broadcast using the [sendrawtransaction](/smart-chains/api/rawtransactions/#sendrawtransaction) method.

The `sendrawtransaction` method then returns a unique txid, also called the `oraclesubscriptiontxid`, or the id of the oracle subscription transaction. This can be used for further development purposes.

<Note>
  If the **datafee** is 10 COINS and the `amount` submitted is 1000 COINS, the
  publisher can publish data 100 times based on this amount.
</Note>

### Arguments

| Name       | Type     | Description                                                                                                                                           |
| ---------- | -------- | ----------------------------------------------------------------------------------------------------------------------------------------------------- |
| oracletxid | (string) | the unique identifying transaction id of the oracle                                                                                                   |
| publisher  | (string) | the unique publisher id, which can be found using the oraclesinfo method                                                                              |
| amount     | (number) | the total amount of funds the subscriber commits to pay for data upload by the publisher; this amount is immediately withdrawn from the user's wallet |

### Response

| Name   | Type     | Description                                                                                          |
| ------ | -------- | ---------------------------------------------------------------------------------------------------- |
| result | (string) | whether the command succeeded                                                                        |
| hex    | (string) | a raw transaction in hex-encoded format; you must broadcast this transaction to complete the command |

#### 📌 Examples

Step 1: Subscribe to an oracle plan and get the hex value:

```bash
./komodo-cli -ac_name=HELLOWORLD oraclessubscribe 0df7c4d844f08dba08abd4bb174558739f17cfe268feb005fb6333b3761d9203 03810d28146f60a42090991b044fe630d1664f3f8f46286c61e7420523318047b5 1
```

<CollapsibleSection expandedText="Hide Response" collapsedText="Show Response">
  ```json
  {
    "result": "success",
    "hex": "010000000175a5881417ab6700c089a6083d71abadc8cd74018bded0cfba423e027d513c8f0200000048473044022006449e2f324ba8c262ca73eea4642f77ccf906fee5bab4fdc85bcc8c350ce81b022047d76840076f6e02aebe77ffb59b052974badb8747c7b435fd77351fcfbee95e01ffffffff0400e1f50500000000302ea22c802092392e766d63f73dd7c68ff9eaf9f009f13b17c4167472e8aebb00d96be66aa68103120c008203000401cc102700000000000023210203921d76b33363fb05b0fe68e2cf179f73584517bbd4ab08ba8df044d8c4f70dace7e249a204000000232103810d28146f60a42090991b044fe630d1664f3f8f46286c61e7420523318047b5ac00000000000000004f6a4c4cec5303921d76b33363fb05b0fe68e2cf179f73584517bbd4ab08ba8df044d8c4f70d2103810d28146f60a42090991b044fe630d1664f3f8f46286c61e7420523318047b500e1f5050000000000000000"
  }
  ```
</CollapsibleSection>

You can find your `rpcuser`, `rpcpassword`, and `rpcport` in the coin's .conf file.

Command:

```bash
curl --user $rpcuser:$rpcpassword --data-binary '{"jsonrpc": "1.0", "id":"curltest", "method":"oraclessubscribe", "params":["0df7c4d844f08dba08abd4bb174558739f17cfe268feb005fb6333b3761d9203" ,"03810d28146f60a42090991b044fe630d1664f3f8f46286c61e7420523318047b5" ,"1"]}' -H 'content-type: text/plain;' http://127.0.0.1:$rpcport/
```

<CollapsibleSection expandedText="Hide Response" collapsedText="Show Response">
  ```json
  {
    "result": {
      "result": "success",
      "hex": "010000000175a5881417ab6700c089a6083d71abadc8cd74018bded0cfba423e027d513c8f0200000048473044022006449e2f324ba8c262ca73eea4642f77ccf906fee5bab4fdc85bcc8c350ce81b022047d76840076f6e02aebe77ffb59b052974badb8747c7b435fd77351fcfbee95e01ffffffff0400e1f50500000000302ea22c802092392e766d63f73dd7c68ff9eaf9f009f13b17c4167472e8aebb00d96be66aa68103120c008203000401cc102700000000000023210203921d76b33363fb05b0fe68e2cf179f73584517bbd4ab08ba8df044d8c4f70dace7e249a204000000232103810d28146f60a42090991b044fe630d1664f3f8f46286c61e7420523318047b5ac00000000000000004f6a4c4cec5303921d76b33363fb05b0fe68e2cf179f73584517bbd4ab08ba8df044d8c4f70d2103810d28146f60a42090991b044fe630d1664f3f8f46286c61e7420523318047b500e1f5050000000000000000"
    },
    "error": null,
    "id": "curltest"
  }
  ```
</CollapsibleSection>

Step 2: Send raw transaction / broadcast the hex value

```bash
./komodo-cli -ac_name=HELLOWORLD sendrawtransaction 010000000175a5881417ab6700c089a6083d71abadc8cd74018bded0cfba423e027d513c8f0200000048473044022006449e2f324ba8c262ca73eea4642f77ccf906fee5bab4fdc85bcc8c350ce81b022047d76840076f6e02aebe77ffb59b052974badb8747c7b435fd77351fcfbee95e01ffffffff0400e1f50500000000302ea22c802092392e766d63f73dd7c68ff9eaf9f009f13b17c4167472e8aebb00d96be66aa68103120c008203000401cc102700000000000023210203921d76b33363fb05b0fe68e2cf179f73584517bbd4ab08ba8df044d8c4f70dace7e249a204000000232103810d28146f60a42090991b044fe630d1664f3f8f46286c61e7420523318047b5ac00000000000000004f6a4c4cec5303921d76b33363fb05b0fe68e2cf179f73584517bbd4ab08ba8df044d8c4f70d2103810d28146f60a42090991b044fe630d1664f3f8f46286c61e7420523318047b500e1f5050000000000000000
```

<CollapsibleSection expandedText="Hide Response" collapsedText="Show Response">
  ```bash
  2d4d5f3bb45ecd56d5c9d16773fbb910f975c398c1dc1445aacfe9b8b976db59
  ```
</CollapsibleSection>

You can find your `rpcuser`, `rpcpassword`, and `rpcport` in the coin's .conf file.

Command:

```bash
curl --user $rpcuser:$rpcpassword --data-binary '{"jsonrpc": "1.0", "id":"curltest", "method":"sendrawtransaction", "params":["010000000175a5881417ab6700c089a6083d71abadc8cd74018bded0cfba423e027d513c8f0200000048473044022006449e2f324ba8c262ca73eea4642f77ccf906fee5bab4fdc85bcc8c350ce81b022047d76840076f6e02aebe77ffb59b052974badb8747c7b435fd77351fcfbee95e01ffffffff0400e1f50500000000302ea22c802092392e766d63f73dd7c68ff9eaf9f009f13b17c4167472e8aebb00d96be66aa68103120c008203000401cc102700000000000023210203921d76b33363fb05b0fe68e2cf179f73584517bbd4ab08ba8df044d8c4f70dace7e249a204000000232103810d28146f60a42090991b044fe630d1664f3f8f46286c61e7420523318047b5ac00000000000000004f6a4c4cec5303921d76b33363fb05b0fe68e2cf179f73584517bbd4ab08ba8df044d8c4f70d2103810d28146f60a42090991b044fe630d1664f3f8f46286c61e7420523318047b500e1f5050000000000000000"]}' -H 'content-type: text/plain;' http://127.0.0.1:$rpcport/
```

<CollapsibleSection expandedText="Hide Response" collapsedText="Show Response">
  ```json
  {
    "result": "2d4d5f3bb45ecd56d5c9d16773fbb910f975c398c1dc1445aacfe9b8b976db59",
    "error": null,
    "id": "curltest"
  }
  ```
</CollapsibleSection>

Step 3: Decode raw transaction (optional to check if the values are sane)

```bash
./komodo-cli -ac_name=HELLOWORLD decoderawtransaction 010000000175a5881417ab6700c089a6083d71abadc8cd74018bded0cfba423e027d513c8f0200000048473044022006449e2f324ba8c262ca73eea4642f77ccf906fee5bab4fdc85bcc8c350ce81b022047d76840076f6e02aebe77ffb59b052974badb8747c7b435fd77351fcfbee95e01ffffffff0400e1f50500000000302ea22c802092392e766d63f73dd7c68ff9eaf9f009f13b17c4167472e8aebb00d96be66aa68103120c008203000401cc102700000000000023210203921d76b33363fb05b0fe68e2cf179f73584517bbd4ab08ba8df044d8c4f70dace7e249a204000000232103810d28146f60a42090991b044fe630d1664f3f8f46286c61e7420523318047b5ac00000000000000004f6a4c4cec5303921d76b33363fb05b0fe68e2cf179f73584517bbd4ab08ba8df044d8c4f70d2103810d28146f60a42090991b044fe630d1664f3f8f46286c61e7420523318047b500e1f5050000000000000000
```

<CollapsibleSection expandedText="Hide Response" collapsedText="Show Response">
  ```json
  {
    "txid": "2d4d5f3bb45ecd56d5c9d16773fbb910f975c398c1dc1445aacfe9b8b976db59",
    "size": 356,
    "version": 1,
    "locktime": 0,
    "vin": [
      {
        "txid": "8f3c517d023e42bacfd0de8b0174cdc8adab713d08a689c00067ab171488a575",
        "vout": 2,
        "scriptSig": {
          "asm": "3044022006449e2f324ba8c262ca73eea4642f77ccf906fee5bab4fdc85bcc8c350ce81b022047d76840076f6e02aebe77ffb59b052974badb8747c7b435fd77351fcfbee95e01",
          "hex": "473044022006449e2f324ba8c262ca73eea4642f77ccf906fee5bab4fdc85bcc8c350ce81b022047d76840076f6e02aebe77ffb59b052974badb8747c7b435fd77351fcfbee95e01"
        },
        "sequence": 4294967295
      }
    ],
    "vout": [
      {
        "value": 1.0,
        "valueSat": 100000000,
        "n": 0,
        "scriptPubKey": {
          "asm": "a22c802092392e766d63f73dd7c68ff9eaf9f009f13b17c4167472e8aebb00d96be66aa68103120c008203000401 OP_CHECKCRYPTOCONDITION",
          "hex": "2ea22c802092392e766d63f73dd7c68ff9eaf9f009f13b17c4167472e8aebb00d96be66aa68103120c008203000401cc",
          "reqSigs": 1,
          "type": "cryptocondition",
          "addresses": ["RTk2Tgp1iAcxxSeuXYDREmtfydMvNkCmq8"]
        }
      },
      {
        "value": 0.0001,
        "valueSat": 10000,
        "n": 1,
        "scriptPubKey": {
          "asm": "0203921d76b33363fb05b0fe68e2cf179f73584517bbd4ab08ba8df044d8c4f70d OP_CHECKSIG",
          "hex": "210203921d76b33363fb05b0fe68e2cf179f73584517bbd4ab08ba8df044d8c4f70dac",
          "reqSigs": 1,
          "type": "pubkey",
          "addresses": ["RGEug5JPPkERBpqsGSgw6GQPYTB9v9i4Fj"]
        }
      },
      {
        "value": 199.02620391,
        "valueSat": 19902620391,
        "n": 2,
        "scriptPubKey": {
          "asm": "03810d28146f60a42090991b044fe630d1664f3f8f46286c61e7420523318047b5 OP_CHECKSIG",
          "hex": "2103810d28146f60a42090991b044fe630d1664f3f8f46286c61e7420523318047b5ac",
          "reqSigs": 1,
          "type": "pubkey",
          "addresses": ["RVXhz5UCJfSRoTfa4zvBFBrpDBbqMM21He"]
        }
      },
      {
        "value": 0.0,
        "valueSat": 0,
        "n": 3,
        "scriptPubKey": {
          "asm": "OP_RETURN ec5303921d76b33363fb05b0fe68e2cf179f73584517bbd4ab08ba8df044d8c4f70d2103810d28146f60a42090991b044fe630d1664f3f8f46286c61e7420523318047b500e1f50500000000",
          "hex": "6a4c4cec5303921d76b33363fb05b0fe68e2cf179f73584517bbd4ab08ba8df044d8c4f70d2103810d28146f60a42090991b044fe630d1664f3f8f46286c61e7420523318047b500e1f50500000000",
          "type": "nulldata"
        }
      }
    ],
    "vjoinsplit": []
  }
  ```
</CollapsibleSection>

You can find your `rpcuser`, `rpcpassword`, and `rpcport` in the coin's .conf file.

Command:

```bash
curl --user $rpcuser:$rpcpassword --data-binary '{"jsonrpc": "1.0", "id":"curltest", "method":"decoderawtransaction", "params":["010000000175a5881417ab6700c089a6083d71abadc8cd74018bded0cfba423e027d513c8f0200000048473044022006449e2f324ba8c262ca73eea4642f77ccf906fee5bab4fdc85bcc8c350ce81b022047d76840076f6e02aebe77ffb59b052974badb8747c7b435fd77351fcfbee95e01ffffffff0400e1f50500000000302ea22c802092392e766d63f73dd7c68ff9eaf9f009f13b17c4167472e8aebb00d96be66aa68103120c008203000401cc102700000000000023210203921d76b33363fb05b0fe68e2cf179f73584517bbd4ab08ba8df044d8c4f70dace7e249a204000000232103810d28146f60a42090991b044fe630d1664f3f8f46286c61e7420523318047b5ac00000000000000004f6a4c4cec5303921d76b33363fb05b0fe68e2cf179f73584517bbd4ab08ba8df044d8c4f70d2103810d28146f60a42090991b044fe630d1664f3f8f46286c61e7420523318047b500e1f5050000000000000000"]}' -H 'content-type: text/plain;' http://127.0.0.1:$rpcport/
```

<CollapsibleSection expandedText="Hide Response" collapsedText="Show Response">
  ```json
  {
    "result": {
      "txid": "2d4d5f3bb45ecd56d5c9d16773fbb910f975c398c1dc1445aacfe9b8b976db59",
      "overwintered": false,
      "version": 1,
      "locktime": 0,
      "vin": [
        {
          "txid": "8f3c517d023e42bacfd0de8b0174cdc8adab713d08a689c00067ab171488a575",
          "vout": 2,
          "scriptSig": {
            "asm": "3044022006449e2f324ba8c262ca73eea4642f77ccf906fee5bab4fdc85bcc8c350ce81b022047d76840076f6e02aebe77ffb59b052974badb8747c7b435fd77351fcfbee95e[ALL]",
            "hex": "473044022006449e2f324ba8c262ca73eea4642f77ccf906fee5bab4fdc85bcc8c350ce81b022047d76840076f6e02aebe77ffb59b052974badb8747c7b435fd77351fcfbee95e01"
          },
          "sequence": 4294967295
        }
      ],
      "vout": [
        {
          "value": 1.0,
          "valueZat": 100000000,
          "n": 0,
          "scriptPubKey": {
            "asm": "a22c802092392e766d63f73dd7c68ff9eaf9f009f13b17c4167472e8aebb00d96be66aa68103120c008203000401 OP_CHECKCRYPTOCONDITION",
            "hex": "2ea22c802092392e766d63f73dd7c68ff9eaf9f009f13b17c4167472e8aebb00d96be66aa68103120c008203000401cc",
            "reqSigs": 1,
            "type": "cryptocondition",
            "addresses": ["RTk2Tgp1iAcxxSeuXYDREmtfydMvNkCmq8"]
          }
        },
        {
          "value": 0.0001,
          "valueZat": 10000,
          "n": 1,
          "scriptPubKey": {
            "asm": "0203921d76b33363fb05b0fe68e2cf179f73584517bbd4ab08ba8df044d8c4f70d OP_CHECKSIG",
            "hex": "210203921d76b33363fb05b0fe68e2cf179f73584517bbd4ab08ba8df044d8c4f70dac",
            "reqSigs": 1,
            "type": "pubkey",
            "addresses": ["RGEug5JPPkERBpqsGSgw6GQPYTB9v9i4Fj"]
          }
        },
        {
          "value": 199.02620391,
          "valueZat": 19902620391,
          "n": 2,
          "scriptPubKey": {
            "asm": "03810d28146f60a42090991b044fe630d1664f3f8f46286c61e7420523318047b5 OP_CHECKSIG",
            "hex": "2103810d28146f60a42090991b044fe630d1664f3f8f46286c61e7420523318047b5ac",
            "reqSigs": 1,
            "type": "pubkey",
            "addresses": ["RVXhz5UCJfSRoTfa4zvBFBrpDBbqMM21He"]
          }
        },
        {
          "value": 0.0,
          "valueZat": 0,
          "n": 3,
          "scriptPubKey": {
            "asm": "OP_RETURN ec5303921d76b33363fb05b0fe68e2cf179f73584517bbd4ab08ba8df044d8c4f70d2103810d28146f60a42090991b044fe630d1664f3f8f46286c61e7420523318047b500e1f50500000000",
            "hex": "6a4c4cec5303921d76b33363fb05b0fe68e2cf179f73584517bbd4ab08ba8df044d8c4f70d2103810d28146f60a42090991b044fe630d1664f3f8f46286c61e7420523318047b500e1f50500000000",
            "type": "nulldata"
          }
        }
      ],
      "vjoinsplit": []
    },
    "error": null,
    "id": "curltest"
  }
  ```
</CollapsibleSection><|MERGE_RESOLUTION|>--- conflicted
+++ resolved
@@ -14,11 +14,7 @@
 *   Create an Oracle using [oraclescreate](/antara/api/oracles/#oraclescreate)
 *   Register as a data publisher for the oracle using the [oraclesregister](/antara/api/oracles/#oraclesregister) method; at this stage, the publisher indicates the fee for their data updates
     *   Anyone can register as a publisher for any oracle; users subscribe only to the publishers they desire
-<<<<<<< HEAD
-*   The [oracleslist](/antara/api/oracles/#oracleslist), [oraclesinfo](/antara/api/oracles/#oraclesinfo), and [oraclessamples](/antara/api/oracles#oraclessamples) methods allow the user to find oracles and publishers, find more information about a specific oracle and publisher, and discover samples of an existing publisher, respectively
-=======
 *   The [oracleslist](/antara/api/oracles/#oracleslist), [oraclesinfo](/antara/api/oracles/#oraclesinfo), and [oraclessamples](/antara/api/oracles/#oraclessamples) methods allow the user to find oracles and publishers, find more information about a specific oracle and publisher, and discover samples of an existing publisher, respectively
->>>>>>> 56784185
 *   Anyone can subscribe to any specific publisher of any oracle using the [oraclessubscribe](/antara/api/oracles/#oraclessubscribe) method
 *   A publisher can publish data using [oraclesdata](/antara/api/oracles/#oraclesdata), and thereby collect their fee from their subscribers
 
