export const title = "Advanced Tutorial: Part-6";
export const description = "Developing Antara modules? Learn advanced patterns, tips, and troubleshooting techniques.";

# Advanced Series — Miscellaneous

This last tutorial in the Advanced Series provides miscellaneous information that our development team considered to be useful for prospective developers.

Congratulations on finishing the Advanced Series. Make sure to reach out to the Komodo team to see if there are any bounties that you can fill with your new ability to create Antara Modules. And we welcome you to the Komodo ecosystem as a prepared developer. We look forward to seeing what you create.

## Terminology

| Term                   | Definition                                                                                                                                                                                                                                                                                                                                                                                                                                                             |
| ---------------------- | ---------------------------------------------------------------------------------------------------------------------------------------------------------------------------------------------------------------------------------------------------------------------------------------------------------------------------------------------------------------------------------------------------------------------------------------------------------------------- |
| CryptoCondition, or CC | An encoded expression, coupled with a supporting C library, that allows the Smart Chain's consensus mechanism to check several types of logical conditions based on electronic signatures and hashes                                                                                                                                                                                                                                                                   |
| Antara module          | A collection of customized code that a developer adds into the default daemon to add unique functionality, including customized consensus rules and more                                                                                                                                                                                                                                                                                                               |
| CC input               | A transaction input, CC encoded. Typically spends value from a CC output                                                                                                                                                                                                                                                                                                                                                                                               |
| CC output              | A transaction output, CC encoded                                                                                                                                                                                                                                                                                                                                                                                                                                       |
| funding plan           | The txid of an Antara Module's initial transaction, it is the identifier for all of the Antara module's CC transactions, related to this funding plan                                                                                                                                                                                                                                                                                                                  |
| normal inputs          | Inputs spending value from normal transaction outputs (not CC outputs)                                                                                                                                                                                                                                                                                                                                                                                                 |
| normal outputs         | Not CC outputs, but normal transaction outputs (pubkey, pubkey hash, etc.)                                                                                                                                                                                                                                                                                                                                                                                             |
| OP\_RETURN, opreturn   | A special output in a transaction that holds user and module data. The output is prepended by an OP\_RETURN script opcode and therefore spending from this output is impossible                                                                                                                                                                                                                                                                                        |
| tx, txn                | Short for "transaction"                                                                                                                                                                                                                                                                                                                                                                                                                                                |
| txid                   | Transaction id; a hash of a transaction                                                                                                                                                                                                                                                                                                                                                                                                                                |
| unspendable address    | The global cc contract address, for which its public and private key are commonly known. This address is used for conditionally sharing funds between contract users. As the address's private key is not a secret, by default anyone can spend value from this address. However, CC validation code often applies business logic conditions and checks to ensure that only transactions that meet the given criteria are actually able to spend funds in this address |
| vin                    | An input, or an array of inputs, in a transaction structure (tx.vin)                                                                                                                                                                                                                                                                                                                                                                                                   |
| vout                   | An output, or an array of outputs, in a transaction structure (tx.vout)                                                                                                                                                                                                                                                                                                                                                                                                |

## CC contract patterns

The following are useful patterns during Antara module development.

### Baton Pattern

The baton pattern allows the developer to organize a single-linked list in a Smart Chain. This list is formed by transactions that spend the baton from previous transactions.

To traverse a linked list using the baton method, start with the first transaction in any plan instance and iterate through the other transactions to collect properties in their opreturns.

Example:

Add a baton to a transaction by sending a small fixed fee to a predefined output:

```cpp
mtx.vout.push_back(MakeCC1vout(cp->evalcode, 10000, Mypubkey()));  // BATON_VOUT
```

We use the baton on the pubkey provided by the user in the `-pubkey` daemon parameter.

Iterate through the transactions marked with the baton:

```cpp
int64_t EnumerateBatons(uint256 initialtxid)
{
    int64_t total = 0LL;
    int32_t vini;
    int32_t height;
    int32_t retcode;

    uint256 batontxid;
    uint256 sourcetxid = initialtxid;

    // iterate through the tx spending the baton, adding up amount from the tx opreturn

    while ((retcode = CCgetspenttxid(batontxid, vini, height, sourcetxid, BATON_VOUT)) == 0)  // find a tx which spent the baton vout
    {
        CTransaction txBaton;
        uint256 hashBlock;
        uint8_t funcId;
        int64_t amount;

        if (GetTransaction(batontxid, txBaton, hashBlock, true) &&  // load the transaction which spent the baton
            !hashBlock.IsNull() &&                           // tx not in mempool
            txBaton.vout.size() > BATON_VOUT &&
            txBaton.vout[BATON_VOUT].nValue == 10000 &&     // check baton fee
            (funcId = DecodeOpReturn(txBaton.vout.back().scriptPubKey, amount)) != 0) // decode opreturn
        {
             total += amount;
        }
        else
        {

            // some error:

            return -1;
        }
        sourcetxid = batontxid;
    }
    return total;
}
```

### Marker Pattern

The marker pattern is used to place a mark on all similar transactions. This is accomplished by sending a small value to a common fixed address. Typically, we use the global CC address.

You can also create either a normal marker or a CC marker for the purpose of finding transactions related to your module.

When using normal markers, there is a small problem that is easily solved. The global CC address allows any user to spend its funds, and therefore anyone can spend your marker transaction. To overcome this, use the CC SDK function, `Settxids()`, to retrieve all transactions with markers in the CC contract list function.

Another method is to create an unspendable CC marker. In this method, send a small value to a CC output with a well-known address. To retrieve the list of CC-marker transactions, use the CC SDK function, `SetCCunspents()`. This returns a list of transactions with unspent outputs for that known address.

When using the unspendable CC marker method, in the validation code you should disable spending from this address. This prevents a scenario where spending from the address causes you to lose markers. (For example, if you were to allow for spending from this address using a burn transaction, the burn transactions would take the burned markers into a hidden state, thus removing the markers from the list of initial transactions.)

In all cases, the CC module validation code should disable unauthorized attempts to spend any markers.

Concerning the method that relies on the CC marker, if the global CC address is used for storing not only the marker value, but also other funds, you need to ensure that marker values are not spent.

A code example for finding transactions marked with a normal marker:

```cpp
    std::vector<std::pair<CAddressIndexKey, CAmount> > addressIndex;
    struct CCcontract_info *cp, C;
    cp = CCinit(&C, <some eval code>);
    SetCCtxids(addressIndex, cp->normaladdr, false);
    for (std::vector<std::pair<CAddressIndexKey, CAmount> >::const_iterator it = addressIndex.begin(); it != addressIndex.end(); it++) 	{
        CTransaction vintx;
        uint256 blockHash;
        if( GetTransaction(it->first.txhash, vintx, blockHash, false) ) {
            // check tx and add its txid to a list
        }
    }
```

Many other Antara modules contain examples for finding marked transactions in any CC module standard list function.

<Note>
  The <b>SetCCtxids()</b> function requires that the Smart Chain [<b>txindex</b>](/smart-chains/setup/common-runtime-parameters/#txindex) launch parameter NOT be adjusted beyond the default and automatic settings.
</Note>

A code example for finding transactions marked with an unspendable CC marker:

```cpp
    std::vector<std::pair<CAddressIndexKey, CAmount> > addressIndex;
    struct CCcontract_info *cp, C;
    cp = CCinit(&C, <some eval code>);
    SetCCunspents(addressIndexCCMarker, cp->unspendableCCaddr, true);
    for (std::vector<std::pair<CAddressUnspentKey, CAddressUnspentValue> >::const_iterator it = addressIndexCCMarker.begin(); it != addressIndexCCMarker.end(); it++) {
        CTransaction vintx;
        uint256 blockHash;
        if( GetTransaction(it->first.txhash, vintx, hashBlock, false) ) {
            // check tx and add its txid to a list
        }
    }
```

<Note>
  The <b>CCunspents()</b> function requires the Smart Chain [<b>addressindex</b>](/smart-chains/setup/common-runtime-parameters/#addressindex) and [<b>spentindex</b>](/smart-chains/setup/common-runtime-parameters/#spentindex) launch parameters to be set to `1`.
</Note>

### Txidaddress Pattern

You can use the txidaddress pattern to send value to an address from which the value should never again be spent.

The function `CCtxidaddr` is available for creating an address that is not associated with any known private key. This function creates a public key with no private key from a transaction id.

<<<<<<< HEAD
For example, the [Payments](/antara/api/payments) Antara Module uses `CCtxidaddr` to create a non-spendable txidpk from the `createtxid`. Furthermore, the module also uses the `GetCCaddress1of2` function to create a `1of2` address from both the Payments module global pubkey and the txid-pubkey.
=======
For example, the [<b>Payments</b>](/antara/api/payments/) Antara Module uses `CCtxidaddr` to create a non-spendable txidpk from the `createtxid`. Furthermore, the module also uses the `GetCCaddress1of2` function to create a `1of2` address from both the Payments module global pubkey and the txid-pubkey.
>>>>>>> 56784185

This allows the module to collect funds on a special CC address that is intended only for a particular type of creation transaction. Funds are sent to this address via the `MakeCC1of2vout` function. Only the Payments module global pubkey and txid-pubkey can successfully create transactions that can be sent to this special address.

###### Create an unspendable public key for a transaction id

```cpp
// use Antara SDK function to create a public key from some transaction id:
CPubKey txidpk = CCtxidaddr(txidaddr, createtxid);
```

###### Create a cc vout with 1 of 2 pubkeys, one of which is txid pubkey

```cpp
// create a cc vout with 1 of 2 pubkeys, one of which is txid pubkey
mtx.vout.push_back(MakeCC1of2vout(EVAL_PAYMENTS, inputsum-PAYMENTS_TXFEE, Paymentspk, txidpk));
```

###### Spend 1 of 2 pubkey outputs with a txid pubkey in a previous transaction

```cpp

// function AddPaymentsInputs adds inputs from the address of 1of2 pubkeys (global and txid pk) outputs to the mtx object (the function parameters are not important for now):

if ( (inputsum= AddPaymentsInputs(true,0,cp,mtx,txidpk,newamount+2*PAYMENTS_TXFEE,CC_MAXVINS/2,createtxid,lockedblocks,minrelease,blocksleft)) >= newamount+2*PAYMENTS_TXFEE )
{

    // Get the address for 1 of 2 pubkeys cc output (into `destaddress` variable):

    GetCCaddress1of2(cp, destaddr, Paymentspk, txidpk);

    // Set the pubkeys, address and global private key for spending the 1 of 2 pubkeys address (which also consists of the global and txid pk) in the previous transaction:

    CCaddr1of2set(cp, Paymentspk, txidpk, cp->CCpriv, destaddr);

    // Sign the transaction in the mtx variable:

    std::string rawtx = FinalizeCCTx(0, cp, mtx, mypk, PAYMENTS_TXFEE, CScript());

    // return `rawtx` to the user...
}
```

### Application Data in a CryptoCondition vout ("cc opret")

With the latest changes to the Antara SDK a developer can now add application data to a CryptoCondition output, also called a "cc opret."

This allows more flexibility in the creation of Antara Module transactions. As cc-output content is hashed and not directly readable, cc opret creates the possibility to add identification data to a cc output. This allows the developer to distinguish this vout from other vouts.

The SDK also now opens up the possibility to place any application data in cc vouts, instead of the last vout alone (as was the case previously). This allows a single transaction to have outputs of two or more Antara modules. For example, this can be useful when making swaps of values between modules.

An example of cc-opret usage can be found in the [Payments Module.](/antara/api/payments/) In this module, the `vData` optional parameter in the `MakeCC1of2vout` function is used to append the opreturn data directly to the `ccvout` itself. This contrasts with the old method of adding the data to an actual opreturn that is the last `vout` in a transaction.

```cpp
std::vector<unsigned char>> opret = EncodePaymentsMergeOpRet(createtxid);  // create Antara module opreturn data

// create a public key from a transaction id as it was made in 'Txidaddress pattern':

CPubKey txidpk = CCtxidaddr(txidaddr, createtxid);

// create vData object that will be added to cc vout:

std::vector<std::vector<unsigned char>> vData = std::vector<std::vector<unsigned char>>();

// Put the opreturn into vData object:

if ( makeCCopret(opret, vData) )  {

    // pass vData object as the last parameter in MakeCC1of2vout:

    mtx.vout.push_back(MakeCC1of2vout(EVAL_PAYMENTS, inputsum-PAYMENTS_TXFEE, Paymentspk, txidpk, &vData));
}

// some other stuff to prepare the parameters for signing the transaction:
GetCCaddress1of2(cp, destaddr, Paymentspk, txidpk);
CCaddr1of2set(cp, Paymentspk, txidpk, cp->CCpriv, destaddr);

// sign the transaction:

rawtx = FinalizeCCTx(0, cp, mtx, mypk, PAYMENTS_TXFEE, CScript());  // use the empty last vout opreturn, we don't need it any more
```

The following content provides an example of using cc opret data for the identification of Antara module cc outputs. (Recall that a cc output's content is hashed, and therefore identifying a cc vout is challenging.)

Using a modification to the `IsPaymentsvout` function, we spend a `ccvout` in the <b>Payments</b> module back to its own address, without needing a `markervout` or an opreturn.

```cpp
// function used to check if this is a Payments module vout

int64_t IsPaymentsvout(struct CCcontract_info *cp, const CTransaction& tx, int32_t v, char *cmpaddr, CScript &ccopret)
{
    char destaddr[64];

    // use getCCopret instead of the former usage of IsPayToCryptoCondition() function
// retrieve the application data from cc vout script pubkey and return it in the `ccopret` reference variable:

    if ( getCCopret(tx.vout[v].scriptPubKey, ccopret) )
    {
        if ( Getscriptaddress(destaddr, tx.vout[v].scriptPubKey) && (cmpaddr[0] == 0 || strcmp(destaddr, cmpaddr) == 0) )
            return(tx.vout[v].nValue);
    }
    return(0);
}
```

Note, that if you need to further differentiate the cc outputs in a transaction (for example, from another Antara module vouts) you may also analyze the ccopret content, specifically the eval code stored in it.

In place of the `IsPayToCryptoCondition()` function we can use the `getCCopret()` function. This latter function is a lower level of the former call, and will return any `vData` appended to the `ccvout` along with a `true`/`false` value that would otherwise be returned by the `IsPayToCryptoCondition()` function.

In validation, we now have a totally different transaction type than the types that are normally available. This new type allows us to have different validation paths for different `ccvouts`, and it allows for multiple `ccvouts` of different types per transaction.

```cpp
if ( tx.vout.size() == 1 )
{

    // IsPaymentsvout returns application data in the `ccopret` variable, the returned data is checked immediately:

    if ( IsPaymentsvout(cp, tx, 0, coinaddr, ccopret) != 0 && ccopret.size() > 2 && DecodePaymentsMergeOpRet(ccopret, createtxid) == 'M' )
    {
        fIsMerge = true;
    } else return(eval->Invalid("not enough vouts"));
}
```

## Various Tips and Tricks in Antara Module Development

#### Test Chain Mining Issue

On a test chain consisting of two nodes, we do not recommend that you set both nodes to mine. When there are only two nodes, a blockchain struggles more to achieve consensus, and the chain can quickly stop syncing properly. Instead, have only one node mine for the two-node test chain.

#### Limits on AddNormalInputs() Function Calls per Transaction

Keep the number of `AddNormalInputs()` function calls to one for each block of code that creates a transaction.

As an example of why we should not exceed more than one call, we can look at the `FillSell()` function. This function calls `AddNormalInputs()` two times at once. The first time the `AddNormalInputs()` function must add a txfee and the second time it adds coins to pay for tokens.

Let us suppose we have only two utxos in our wallet, one for `9,000,000` satoshis and another for `10,000` satoshis. In this case, when we execute the `FillSell()` function our large uxto is added during the first call and then we receive an error in the second call, `filltx not enough utxos`.

Instead, we recommend that the developer place only one I think it is always better to combine these calls into a single call.

#### Troubleshooting Node Syncing on Test CC Chain

Sometimes, a developer may find after developing a new CC module that a node cannot sync with other nodes in their test network. Executing the [<b>getpeerinfo</b>](/smart-chains/api/network/#getpeerinfo) shows fewer synced blocks than synced heads. The developer may also see errors in the console log on the malfunctioning node.

When this happens, the cause is most commonly rooted in the CC module's validation code. For example, the developer may have changed validation rules, and in so doing may have rendered old transactions invalid in the node's state.

A quick remedy in this situation is to [manually delete the blockchain data on the malfunctioning node and resync the network.](/smart-chains/setup/smart-chain-maintenance/#manually-deleting-blockchain-data) Old transactions should pass validation, assuming the new validation code takes their situation into account.

When resyncing the node is not a viable solution, another option is to use code logging and the gdb debug software to investigate the cause of failure.

Yet another solution, if necessary, is to setup the validation code to only be effective after a certain block height. See the following example.

```cpp
if (strcmp(ASSETCHAINS_SYMBOL, "YOURCHAIN") == 0 && chainActive.Height() <= 501)
    return true;
```

You may also use the hidden `reconsiderblock` komodo-cli command to restart the malfunctioning node's syncing process at a desired block height.

#### Deadlocks in Validation Code

If komodod hangs while executing Antara module validation code, consider that some blockchain functions use locks. The combination of your validation code and the locks could be causing deadlocks in the consensus mechanism. If this is the case, use functions that are non-locking instead.

For example, the `GetTransaction()` function is a locking function. Instead, use `myGetTransaction()` or `eval->GetConfirmed()`.<|MERGE_RESOLUTION|>--- conflicted
+++ resolved
@@ -152,11 +152,7 @@
 
 The function `CCtxidaddr` is available for creating an address that is not associated with any known private key. This function creates a public key with no private key from a transaction id.
 
-<<<<<<< HEAD
 For example, the [Payments](/antara/api/payments) Antara Module uses `CCtxidaddr` to create a non-spendable txidpk from the `createtxid`. Furthermore, the module also uses the `GetCCaddress1of2` function to create a `1of2` address from both the Payments module global pubkey and the txid-pubkey.
-=======
-For example, the [<b>Payments</b>](/antara/api/payments/) Antara Module uses `CCtxidaddr` to create a non-spendable txidpk from the `createtxid`. Furthermore, the module also uses the `GetCCaddress1of2` function to create a `1of2` address from both the Payments module global pubkey and the txid-pubkey.
->>>>>>> 56784185
 
 This allows the module to collect funds on a special CC address that is intended only for a particular type of creation transaction. Funds are sent to this address via the `MakeCC1of2vout` function. Only the Payments module global pubkey and txid-pubkey can successfully create transactions that can be sent to this special address.
 
