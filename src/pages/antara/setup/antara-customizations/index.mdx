--- conflicted
+++ resolved
@@ -1068,15 +1068,9 @@
 
 ##### Payments Module Functionality
 
-<<<<<<< HEAD
-The `ac_snapshot` parameter is required by the `paymentsairdrop` method of the Payments Antara Module.
-
-The user first executes the `paymentsairdrop` method to create a Payments plan that is designed to distribute airdrops to addresses on the chain.
-=======
 The `ac_snapshot` parameter is required by the [paymentsairdrop](/antara/api/payments/) method of the Payments Antara Module.
 
 The user first executes the [paymentsairdrop](/antara/api/payments/) method to create a Payments plan that is designed to distribute airdrops to addresses on the chain.
->>>>>>> 56784185
 
 The user then executes the `paymentsrelease` method to release payments based on the amounts in the addresses in the most recent snapshot, as recorded by the `ac_snapshot` customization.
 
