export const title = "Introduction to AtomicDEX";
export const description =
  "Explore the technical documentation for AtomicDEX, the decentralized exchange powered by atomic swaps, and learn about the AtomicDEX API.";

# Introduction to AtomicDEX

Welcome to the AtomicDEX technical documentation.

#### About the AtomicDEX Section

This documentation is intended for developers utilizing the AtomicDEX API.

#### Conceptual Overview

A brief conceptual overview of AtomicDEX can be found in the <b>Start Here</b> > <b>Product Introductions</b> > <b>AtomicDEX </b> section.

[<b>Link to "AtomicDEX" Introduction</b>](/start-here/about-komodo-platform/product-introductions#AtomicDEX)

The [<b>AtomicDEX Tutorials</b>](/atomicdex/tutorials/) section contains a more thorough conceptual explanation of AtomicDEX.

Please consult our [Learning Path Outlines](/start-here/learning-launchpad/#introduction) section for more details on approaches to learning AtomicDEX from both a conceptual and technical perspective.

#### About AtomicDEX Setup

The AtomicDEX Setup section contains basic information about setting up and using an AtomicDEX-enabled environment.

#### About AtomicDEX Tutorials

The AtomicDEX Tutorials section contains various tutorials that provide instruction for AtomicDEX usage and creation.

For a walkthrough covering multiple tutorials in a targeted fashion, please see the [Learning Launchpad](/start-here/learning-launchpad/#introduction) section.

#### About AtomicDEX API

The AtomicDEX API section contains all available API commands.

<<<<<<< HEAD
These API commands can also be called Remote Procedure Calls, or RPCs.

<TocForIndex />
=======
These API commands can also be called Remote Procedure Calls (or RPCs) and are used to interact with the AtomicDEX daemon using a variety of languages.
Recently, a `komodefi-cli` binary has been introduced to simplify the process of [interacting with the AtomicDEX daemon from the command line](/atomicdex/tutorials/using-komodefi-cli-in-console/).
>>>>>>> 7b6c6461
<|MERGE_RESOLUTION|>--- conflicted
+++ resolved
@@ -34,11 +34,10 @@
 
 The AtomicDEX API section contains all available API commands.
 
-<<<<<<< HEAD
-These API commands can also be called Remote Procedure Calls, or RPCs.
+These API commands can also be called Remote Procedure Calls (or RPCs) and are used to interact with the AtomicDEX daemon using a variety of languages.
+
+Recently, a `komodefi-cli` binary has been introduced to simplify the process of [interacting with the AtomicDEX daemon from the command line](/atomicdex/tutorials/using-komodefi-cli-in-console/).
+
+ToC for this section:
 
 <TocForIndex />
-=======
-These API commands can also be called Remote Procedure Calls (or RPCs) and are used to interact with the AtomicDEX daemon using a variety of languages.
-Recently, a `komodefi-cli` binary has been introduced to simplify the process of [interacting with the AtomicDEX daemon from the command line](/atomicdex/tutorials/using-komodefi-cli-in-console/).
->>>>>>> 7b6c6461
