--- conflicted
+++ resolved
@@ -104,7 +104,6 @@
 
 ## Common Komodo DeFi SDK Request / Response Objects
 
-<<<<<<< HEAD
 The folowing objects are used in the request or response of multiple Komodo DeFi SDK methods.
 
 ### ActivationParams
@@ -953,11 +952,12 @@
   "id": null
 }
 ```
-=======
-There are some common objects that are used in the Komodo DeFi SDK RPC protocol. These standard objects have been collected and grouped into the following sections:
-
-*   [Activation](/atomicdex/api/common_structures/activation)
-*   [Swaps](/atomicdex/api/common_structures/swaps/)
-*   [Lightning Network](/atomicdex/api/common_structures/lightning/)
-*   [Non-fungible Tokens](/atomicdex/api/common_structures/nfts/)
->>>>>>> 1b393ad0
+
+<DevComment>
+  {/* There are some common objects that are used in the Komodo DeFi SDK RPC protocol. These standard objects have been collected and grouped into the following sections:
+
+  *   [Activation](/atomicdex/api/common_structures/activation)
+  *   [Swaps](/atomicdex/api/common_structures/swaps/)
+  *   [Lightning Network](/atomicdex/api/common_structures/lightning/)
+  *   [Non-fungible Tokens](/atomicdex/api/common_structures/nfts/) */}
+</DevComment>