export const title = "Komodo DeFi SDK RPC Protocol v2.0";
export const description = "Starting with version beta-2.1.3434, the Komodo DeFi SDK supports the standardized protocol format called mmrpc 2.0.";

# Komodo DeFi SDK RPC Protocol v2.0

Starting with version [beta-2.1.3434](https://github.com/KomodoPlatform/komodo-defi-framework/releases/tag/beta-2.1.3434), the Komodo DeFi SDK supports the standardized protocol format called `mmrpc 2.0`.

It includes a uniform request, successful and error response formats. At the moment, only a few RPC methods support the `mmrpc 2.0` protocol.

## Request

| Structure | Type              | Description                                                                                                                                                       |
| --------- | ----------------- | ----------------------------------------------------------------------------------------------------------------------------------------------------------------- |
| mmrpc     | string            | the string specifying the version of the Komodo DeFi SDK RPC protocol. Must be exactly "2.0"                                                                      |
| userpass  | string (optional) | your password for protected RPC methods. Skip this field if the specified `method` is public                                                                      |
| method    | string            | the name of the method to be invoked                                                                                                                              |
| params    | object (optional) | a structured value that holds the parameter values to be used during the invocation of the method. This field may be omitted if the method doesn't take arguments |
| id        | number (optional) | the identifier is established by the client. Komodo DeFi SDK will reply with the same value in the Response object if the `id` field is included and not `NULL`   |

### Response (Success)

| Structure | Type              | Description                                                                                 |
| --------- | ----------------- | ------------------------------------------------------------------------------------------- |
| mmrpc     | string            | the string specifying the version of the Komodo DeFi SDK RPC protocol                       |
| result    | object            | the value of this field is determined by the method invoked on Komodo DeFi SDK              |
| id        | number (optional) | the identifier established by the client. The same value as in the Request if it was passed |

### Response (Error)

| Structure    | Type              | Description                                                                                 |
| ------------ | ----------------- | ------------------------------------------------------------------------------------------- |
| mmrpc        | string            | the string specifying the version of the Komodo DeFi API RPC protocol                       |
| error        | string            | the common error description                                                                |
| error\_path  | string            | the error path consisting of file names separated by a dot similar to JSON path notation    |
| error\_trace | string            | the error path consisting of file and line number pairs separated by ']'                    |
| error\_type  | string            | the string error identifier used to determine the cause of the error                        |
| error\_data  | object            | an object containing the error data of the corresponding `error_type`                       |
| id           | number (optional) | the identifier established by the client. The same value as in the Request if it was passed |

### 📌 Examples

<CodeGroup title="" tag="POST" label="withdraw" mm2MethodDecorate="true">
  ```json
  {
    "mmrpc": "2.0",
    "userpass": "testpsw",
    "method": "withdraw",
    "params": {
      "coin": "KMD",
      "to": "RJTYiYeJ8eVvJ53n2YbrVmxWNNMVZjDGLh",
      "amount": "10"
    },
    "id": 0
  }
  ```
</CodeGroup>

<CollapsibleSection expandedText="Hide Response" collapsedText="Show Response">
  #### Response (success)

  ```json
  {
    "mmrpc": "2.0",
    "result": {
      "tx_hex": "0400008085202f8901ef25b1b7417fe7693097918ff90e90bba1351fff1f3a24cb51a9b45c5636e57e010000006b483045022100b05c870fcd149513d07b156e150a22e3e47fab4bb4776b5c2c1b9fc034a80b8f022038b1bf5b6dad923e4fb1c96e2c7345765ff09984de12bbb40b999b88b628c0f9012102031d4256c4bc9f99ac88bf3dba21773132281f65f9bf23a59928bce08961e2f3ffffffff0200e1f505000000001976a91405aab5342166f8594baf17a7d9bef5d56744332788ac8cbaae5f010000001976a91405aab5342166f8594baf17a7d9bef5d56744332788ace87a5e5d000000000000000000000000000000",
      "tx_hash": "1ab3bc9308695960bc728fa427ac00d1812c4ae89aaa714c7618cb96d111be58",
      "from": ["R9o9xTocqr6CeEDGDH6mEYpwLoMz6jNjMW"],
      "to": ["R9o9xTocqr6CeEDGDH6mEYpwLoMz6jNjMW"],
      "total_amount": "60.10253836",
      "spent_by_me": "60.10253836",
      "received_by_me": "60.00253836",
      "my_balance_change": "-0.1",
      "block_height": 0,
      "timestamp": 1566472936,
      "fee_details": {
        "type": "Utxo",
        "amount": "0.1"
      },
      "coin": "DOC",
      "internal_id": ""
    },
    "id": 0
  }
  ```
</CollapsibleSection>

<CollapsibleSection expandedText="Hide Error Response" collapsedText="Show Error Response">
  #### Response (error)

  ```json
  {
    "mmrpc": "2.0",
    "error": "The amount 0.000005 is too small",
    "error_path": "utxo_common",
    "error_trace": "utxo_common:1379] utxo_common:301]",
    "error_type": "AmountIsTooSmall",
    "error_data": {
      "amount": "0.000005"
    },
    "id": 0
  }
  ```
</CollapsibleSection>

## Common Komodo DeFi SDK Request / Response Objects

The folowing objects are used in the request or response of multiple Komodo DeFi SDK methods.

### ActivationParams

The `ActivationParams` object defines additional parameters used for activation. These params may vary depending on the coin type.

<<<<<<< HEAD
| Parameter               | Type    | Description                                                                                                                                                                                                                          |
| ----------------------- | ------- | ------------------------------------------------------------------------------------------------------------------------------------------------------------------------------------------------------------------------------------ |
| required\_confirmations | integer | Optional. Confirmations to wait for steps in swap. Defaults to value in the coins file if not set.                                                                                                                                   |
| requires\_notarization  | boolean | Optional, defaults to `false`. For [dPoW](https://komodoplatform.com/en/blog/dpow-demystified/) protected coins, a `true` value will wait for transactions to be notarised when doing swaps. Overrides value if set in `coins` file. |
| mode                    | object  | QTUM, UTXO & ZHTLC coins only. A standard [ActivationMode](/atomicdex/api/v20/#activation-mode) object.                                                                                                                              |

\| zcash\_params\_path         | string    | ZHTLC coins only. Path to folder containing [Zcash parameters](https://z.cash/technology/paramgen/). Optional, defaults to standard location as defined in [this guide](https://forum.komodoplatform.com/t/installing-zcash-params/603)                |
\| scan\_blocks\_per\_iteration | integer   | ZHTLC coins only. Sets the number of scanned blocks per iteration during `BuildingWalletDb` state. Optional, default value is 1000.                |
\| scan\_interval\_ms          | integer   | ZHTLC coins only. Sets the interval in milliseconds between iterations of `BuildingWalletDb` state. Optional, default value is 0.                  |

\| tx\_history                | boolean   | Optional. Enable transaction history scanning. When active, the KomoDefi API will collect transaction history data for local storage, and allow use of the [my\_tx\_history (v2)](/atomicdex/api/v20/my_tx_history/) method.     |
\| min\_addresses\_number      | integer   | Optional, HD wallets only. Number of addresses to generate. If not specified, addresses will be generated up to `path_to_address::address_index`   |
\| scan\_policy               | string    | Optional, HD wallets only. Whether or not to scan for new addresses. Select from `do_not_scan`, `scan_if_new_wallet` or `scan`. Defaults to `scan_if_new_wallet`. Note that `scan` will result in multple requests to the Komodo DeFi API and may take some time to complete. |
\| gap\_limit                 | integer   | Optional, HD wallets only. The max number of empty addresses in a row. Transactions sent to an address outside the `gap_limit`, will not be identified when scanning. Defaults to `20`. |
\| path\_to\_address           | object    | Optional, HD wallets only. A standard [AddressDerivationPath](/atomicdex/api/v20/#address-derivation-path) object.                                  |
\| get\_balances             | boolean   | Optional, defaults to `true`. If `false`, coin and token balances will not be returned in the response, and the response will be returned more quickly. |

<DevComment>
  Is priv\_key\_policy still a thing?
  Defaults to `ContextPrivkey`. Set as `Trezor` to activate in Trezor mode.
</DevComment>
=======
| Parameter                    | Type    | Description                                                                                                                                                                                                                          |
| ---------------------------- | ------- | ------------------------------------------------------------------------------------------------------------------------------------------------------------------------------------------------------------------------------------ |
| required\_confirmations      | integer | Optional. Confirmations to wait for steps in swap. Defaults to value in the coins file if not set.                                                                                                                                   |
| requires\_notarization       | boolean | Optional, defaults to `false`. For [dPoW](https://komodoplatform.com/en/blog/dpow-demystified/) protected coins, a `true` value will wait for transactions to be notarised when doing swaps. Overrides value if set in `coins` file. |
| priv\_key\_policy            | string  | Defaults to `ContextPrivkey`. Set as `Trezor` to activate in Trezor mode.                                                                                                                                                            |
| min\_addresses\_number       | integer | HD wallets only. How many additional addreesses to generate at a minimum.                                                                                                                                                            |
| scan\_policy                 | string  | HD wallets only. Whether or not to scan for new addresses. Select from `do_not_scan`, `scan_if_new_wallet` or `scan`. Note that `scan` will result in multple requests to the Komodo DeFi SDK.                                       |
| gap\_limit                   | integer | HD wallets only. The max number of empty addresses in a row. If transactions were sent to an address outside the `gap_limit`, they will not be identified when scanning.                                                             |
| zcash\_params\_path          | string  | ZHTLC coins only. Path to folder containing Zcash parameters. Optional, defaults to standard location as defined in [this guide](https://forum.komodoplatform.com/t/installing-zcash-params/603)                                     |
| scan\_blocks\_per\_iteration | integer | ZHTLC coins only. Sets the number of scanned blocks per iteration during `BuildingWalletDb` state. Optional, default value is 1000.                                                                                                  |
| scan\_interval\_ms           | integer | ZHTLC coins only. Sets the interval in milliseconds between iterations of `BuildingWalletDb` state. Optional, default value is 0.                                                                                                    |
| mode                         | object  | QTUM, UTXO & ZHTLC coins only. A standard [ActivationMode](/atomicdex/api/v20/#activation-mode) object.                                                                                                                              |
>>>>>>> 75ae872f

<Note>
  For ZHTLC coins, older wallets need to set the `sync_params` field to a date before its
  first transaction to see all balance and history. This may take a long time on the first
  activation, but subsequent activations will be much faster.
  Using a smaller `scan_blocks_per_iteration` and larger `scan_interval_ms`,
  will reduce the average CPU load during ZHTLC coin activation (at the cost of a
  longer activation time). These optional fields are recommended when developing
  for iOS, where a high CPU load may kill the activation process. Android &
  desktop operating systems do not appear to have any problems with high CPU
  load during ZHTLC coin activation.
</Note>

### ActivationMode

Defines the activation mode for QTUM, BCH, UTXO & ZHTLC coins.

| Parameter | Type   | Description                                                                                                      |
| --------- | ------ | ---------------------------------------------------------------------------------------------------------------- |
| rpc       | string | `Native` if running a native blockchain node, `Electrum` if using electrum servers or `Light` for ZHTLC coins.   |
| rpc\_data | object | `Electrum` or `Light` mode only. A standard [ActivationRpcData](/atomicdex/api/v20/#activation-rpc-data) object. |

<CollapsibleSection expandedText="Hide Example" collapsedText="Show Example">
  ```json
  {
      "mode": {
          "rpc": "Electrum",
          "rpc_data": {
              "servers": [
                  {
                      "url": "electrum1.cipig.net:10020"
                  },
                  {
                      "url": "electrum2.cipig.net:10020"
                  }
              ]
          }
      },
  }
  ```
</CollapsibleSection>

### ActivationRpcData

Contains information about electrum & lightwallet\_d servers for coins being used in `Electrum` or `Light` mode.

| Parameter                 | Type              | Description                                                                                                                                                                                                                                                     |
| ------------------------- | ----------------- | --------------------------------------------------------------------------------------------------------------------------------------------------------------------------------------------------------------------------------------------------------------- |
| light\_wallet\_d\_servers | list              | ZHTLC only. A list of urls which are hosting lightwallet\_d servers for a coin.                                                                                                                                                                                 |
| electrum\_servers         | list of objects   | ZHTLC only. A list of standard [ActivationServers](/atomicdex/api/v20/#activation-servers) objects.                                                                                                                                                             |
| electrum                  | list of objects   | QTUM, BCH & UTXO coins only. A list of standard [ActivationServers](/atomicdex/api/v20/#activation-servers) objects.                                                                                                                                            |
| sync\_params              | integer or string | ZHTLC coins only. Optional, defaults to two days ago. Defines where to start scanning blockchain data upon initial activation. Options: `"earliest"` (the coin's sapling\_activation\_height), `height` (a specific block height) or `date` (a unix timestamp). |

### ActivationServers

Contains information electrum servers for coins being used in `Electrum` or `Light` mode.

| Parameter                   | Type    | Description                                                                                                                                                       |
| --------------------------- | ------- | ----------------------------------------------------------------------------------------------------------------------------------------------------------------- |
| url                         | string  | The URL and port for an electrum server.                                                                                                                          |
| ws\_url                     | string  | Optional, for WSS only. The URL and port for an electrum server's WSS port.                                                                                       |
| protocol                    | string  | Optional, defaults to `TCP`. Transport protocol used to connect to the server. Options: `TCP` or `SSL`                                                            |
| disable\_cert\_verification | boolean | Optional, defaults to `false`. If `true`, this disables server SSL/TLS certificate verification (e.g. for self-signed certificates). <b>Use at your own risk!</b> |

<CollapsibleSection expandedText="Hide Examples" collapsedText="Show Examples">
  #### ZHTLC Example

  ```json
  {
    "activation_params": {
      "mode": {
        "rpc": "Light",
        "rpc_data": {
          "electrum_servers": [
            {
              "url":"zombie.dragonhound.info:10033"
            }
          ],
          "light_wallet_d_servers": [
            "http://zombie.dragonhound.info:443"
          ]
        },
        "sync_params": { 
            "height":  2528700
        }
      },
      "zcash_params_path": "/home/username/path_to/.zcash-params",
      "scan_blocks_per_iteration": 100,
      "scan_interval_ms": 200
    }
  }
  ```

  #### HD UTXO Activation (v2)

  ```json
  {
  "activation_params": {
      "mode": {
          "rpc": "Electrum",
          "rpc_data": {
              "servers": [
                  {
                      "url": "electrum2.cipig.net:10001"
                  },
                  {
                      "url": "electrum3.cipig.net:20001",
                      "ws_url": "electrum3.cipig.net:30001",
                      "protocol": "SSL"
                  }
              ]
          }
      },
      "scan_policy": "scan_if_new_wallet",
      "priv_key_policy": "Trezor",
      "min_addresses_number": 3,
      "gap_limit": 20
  }
  }
  ```

  #### HD UTXO Activation (v2)

  ```json
  {
      "activation_params": {
          "mode": {
              "rpc": "Electrum",
              "rpc_data": {
                  "servers": [
                      {
                          "url": "electrum2.cipig.net:10001"
                      },
                      {
                          "url": "electrum3.cipig.net:20001",
                          "ws_url": "electrum3.cipig.net:30001",
                          "protocol": "SSL"
                      }
                  ]
              }
          },
          "scan_policy": "scan_if_new_wallet",
          "min_addresses_number": 3,
          "gap_limit": 20
      }
  }
  ```
</CollapsibleSection>

### AddressDerivationPath

The `AddressDerivationPath` object defines the account / change / address\_index of the [derivation path](https://medium.com/mycrypto/wtf-is-a-derivation-path-c3493ca2eb52) used for your wallet. Using different values for `account_id` or `address_id` parameters will result in a different address and private key for each combination. The `chain` parameter is used to specify if the change from a transaction. Set to `External` for addresses that are intended to be visible outside of the wallet (e.g. for receiving payments). `Internal` is used for addresses which are not meant to be visible outside of the wallet and is used to return the leftover change from a transaction.

| Parameter   | Type    | Description                                                                              |
| ----------- | ------- | ---------------------------------------------------------------------------------------- |
| account\_id | integer | Optional, defaults to `0`. Used as a layer of separation or hierarchy.                   |
| chain       | string  | Optional. Accepted values are `External` (0) and `Internal` (1). Defaults to `External`. |
| address\_id | integer | Optional, defaults to `0`. Used as a layer of separation or hierarchy.                   |

<CollapsibleSection expandedText="Hide Example" collapsedText="Show Example">
  ```json
  {
      "path_to_address": {
          "account_id": 0,
          "chain": "External",
          "address_id": 1
      }
  }
  ```
</CollapsibleSection>

### AddressInfos

The `addressInfos` object includes the following items for a given address:

| Parameter          | Type   | Description                                                                                                                  |
| ------------------ | ------ | ---------------------------------------------------------------------------------------------------------------------------- |
| balances           | object | A standard [BalanceInfo](/atomicdex/api/v20/#balance-info) object. Not included in responses where `get_balances` is `false` |
| derivation\_method | object | A standard [DerivationMethod](/atomicdex/api/v20/#derivation-method) object                                                  |
| pubkey             | string | The public key associated with the seed used to launch Komodo DeFi                                                           |
| tickers            | array  | A list of tokens which were successfully activated. Only included in responses where `get_balances` is `false`               |

<CollapsibleSection expandedText="Hide Examples" collapsedText="Show Examples">
  #### Example with balances

  ```json
  "bitcoincash:qrf5vpn78s7rjexrjhlwyzzeg7gw98k7t5qx64fztj": {
      "derivation_method": {
          "type": "Iguana"
      },
      "pubkey": "036879df230663db4cd083c8eeb0f293f46abc460ad3c299b0089b72e6d472202c",
      "balances": {
          "spendable": "0.11398301",
          "unspendable": "0.00001"
      }
  }
  ```

  #### Example without balances

  ```json
  "bitcoincash:qrf5vpn78s7rjexrjhlwyzzeg7gw98k7t5qx64fztj": {
      "derivation_method": {
          "type": "Iguana"
      },
      "pubkey": "036879df230663db4cd083c8eeb0f293f46abc460ad3c299b0089b72e6d472202c",
      "tickers": ["ASLP-SLP"]
  }
  ```
</CollapsibleSection>

### BalanceInfo

The `balanceInfo` object includes the following items for a given coin or token:

| Parameter   | Type             | Description                                                                                                              |
| ----------- | ---------------- | ------------------------------------------------------------------------------------------------------------------------ |
| spendable   | string (numeric) | The available amount of a coin or token which is ready to be traded or withdrawn.                                        |
| unspendable | string (numeric) | The amount of a coin or token which is awaiting confirmation on the block chain for an incoming or outgoing transaction. |

<CollapsibleSection expandedText="Hide Example" collapsedText="Show Example">
  ```json
  {
      "spendable": "12.11398301",
      "unspendable": "0.53"
  }
  ```
</CollapsibleSection>

### DerivationMethod

The `DerivationMethod` object includes the following items for a given coin or token:

| Parameter | Type   | Description                                                                     |
| --------- | ------ | ------------------------------------------------------------------------------- |
| type      | string | Defines how keypairs will be generated. Possible values: `Iguana` or `HDWallet` |

<Note>
  Using the same seed or private key to generate keypairs using different derivation methods will result in a different address and private key for each method.
</Note>

Where the value indicates:

*   `Iguana`: The coin or token is was activated using Iguana derivation (default).
*   `HDWallet`: The coin or token is was activated using a Hierarchical Deterministic (HD) Wallet derivation path.

<CollapsibleSection expandedText="Hide Example" collapsedText="Show Example">
  ```json
  {
      "type": "Iguana"
  }
  ```
</CollapsibleSection>

### EvmNode

The `EvmNode` object includes the following items for a given coin or token:

| Parameter | Type    | Description                                                                                                         |
| --------- | ------- | ------------------------------------------------------------------------------------------------------------------- |
| url       | string  | URL of an RPC node                                                                                                  |
| gui\_auth | boolean | Optional, defaults to `false`. Must be set to `true` to access RPC nodes run officially by the Komodo Platform team |

<CollapsibleSection expandedText="Hide Example" collapsedText="Show Example">
  ```json
  {
      "url": "http://eth1.cipig.net:8555",
      "gui_auth": false
  }
  ```
</CollapsibleSection>

### CoinProtocol

| Parameter      | Type    | Description                                                                   |
| -------------- | ------- | ----------------------------------------------------------------------------- |
| type           | integer | One of the supported \[coin types]\(link TBA)                                 |
| protocol\_data | object  | A standard [CoinProtocolData](/atomicdex/api/v20/#coin-protocol-data) object. |

### CoinProtocolData

| Parameter             | Type   | Description                                                                                      |
| --------------------- | ------ | ------------------------------------------------------------------------------------------------ |
| platform              | string | Indicates the platform parent coin for EMV-like protocols, or the coin used for lightning nodes. |
| network               | string | Either `mainnet` or \`testnet                                                                    |
| confirmation\_targets | object | A standard [ConfirmationTargets](/atomicdex/api/v20/#confirmation-targets) object.               |

### ConfirmationTargets

This object represents the number of blocks required for an on-chain lightning-related transaction to be confirmed.
It is used for estimating the transaction fee rate (`feerate`) for different transaction types in the context of permissionless transactions performed by the node. Different target types are `background`, `normal`, and `high_priority`.

| Parameter      | Type    | Description                                                                                                                                                                                                                                                                                                                                                              |
| -------------- | ------- | ------------------------------------------------------------------------------------------------------------------------------------------------------------------------------------------------------------------------------------------------------------------------------------------------------------------------------------------------------------------------ |
| background     | integer | Used for transactions that can tolerate slower confirmation times when the transaction fee rate decreases. These transactions are not time-sensitive and can afford to wait longer for confirmation. The recommended range is `12` to `144` blocks to ensure a low `feerate`.                                                                                            |
| normal         | integer | Used for transactions that we want to confirm promptly, without significant delay (e.g, transactions for opening payment channels). These transactions are important but not critical. Suggested value is `6` blocks to ensure a moderate `feerate`.                                                                                                                     |
| high\_priority | integer | Used for transactions that require quick confirmation to prevent potential loss of funds (e.g. redeeming a Hashed Time Lock Contract (HTLC) on the blockchain before it times out). These transactions are time-critical and must be confirmed promptly to ensure the security of funds. Recommended value for `high_priority` is 1-2 blocks to ensure a high `feerate`. |

<Note>
  Using the recommended values in the above table with a coin that has a block time of 10 minutes, the equivalent time in minutes is:

  *   `background`: 120 minutes to 1440 minutes (2 hours to 1 day).
  *   `normal`: 60 minutes (one hour).
  *   `high_priority`: 10 to 20 minutes.
</Note>

### CounterpartyChannelConfig

| Parameter                               | Type    | Description                                                                                                                                                                                                                                                                                                                                                                                          |
| --------------------------------------- | ------- | ---------------------------------------------------------------------------------------------------------------------------------------------------------------------------------------------------------------------------------------------------------------------------------------------------------------------------------------------------------------------------------------------------- |
| allow\_outbound\_0conf                  | boolean | Optional, defaults to `true`. When setting an outbound channel, it can be used straight away [without waiting](https://docs.rs/lightning/latest/lightning/util/config/struct.ChannelHandshakeLimits.html#structfield.trust_own_funding_0conf) for any on-chain confirmations.                                                                                                                        |
| force\_announced\_channel\_preference   | boolean | Optional, defaults to `true`. Set to force an incoming channel to match our announced channel preference in ChannelOptions announced\_channel.                                                                                                                                                                                                                                                       |
| outbound\_channels\_confirmations       | integer | Optional, defaults to `144`. Confirmations we will wait for before considering an inbound channel locked in.                                                                                                                                                                                                                                                                                         |
| our\_locktime\_limit                    | boolean | Optional, defaults to `2016`. Set to the amount of blocks we're willing to wait to claim money back to us.                                                                                                                                                                                                                                                                                           |
| min\_funding\_sats                      | boolean | Optional, defaults to `0`. Minimum allowed satoshis when an inbound channel is funded.                                                                                                                                                                                                                                                                                                               |
| max\_funding\_sats                      | boolean | Optional, defaults to `16777215`. Maximum allowed satoshis when an inbound channel is funded.                                                                                                                                                                                                                                                                                                        |
| max\_htlc\_minimum\_msat                | boolean | Optional, defaults to `18446744073709551615`. The remote node sets a limit on the minimum size of HTLCs we can send to them. This allows us to limit the maximum minimum-size they can require.                                                                                                                                                                                                      |
| min\_max\_htlc\_value\_in\_flight\_msat | boolean | Optional, defaults to `0`. The remote node sets a limit on the maximum value of pending HTLCs to them at any given time to limit their funds exposure to [HTLCs](https://academy.binance.com/en/glossary/hashed-timelock-contract). This allows us to set a minimum such value.                                                                                                                      |
| max\_channel\_reserve\_sats             | boolean | Optional, defaults to `18446744073709551615`. The remote node will require us to keep a certain amount in direct payment to ourselves at all time, ensuring that we are able to be punished if we broadcast an old state. This allows us to limit the amount which we will have to keep to ourselves (and cannot use for [HTLCs](https://academy.binance.com/en/glossary/hashed-timelock-contract)). |
| min\_max\_accepted\_htlcs               | boolean | Optional, defaults to `0`. The remote node sets a limit on the maximum number of pending HTLCs to them at any given time. This allows us to set a minimum such value.                                                                                                                                                                                                                                |

### FeeInfo

The `FeeInfo` response object includes the following items for [withdraw (v2)](/atomicdex/api/v20/withdraw/) requests:

| Parameter  | Type             | Description                                                                                                                               |
| ---------- | ---------------- | ----------------------------------------------------------------------------------------------------------------------------------------- |
| type       | string           | Type of transaction fee; possible values: `UtxoFixed`, `UtxoPerKbyte`, `EthGas`                                                           |
| amount     | string (numeric) | Fee amount in coin units, used only when type is `UtxoFixed` (fixed amount not depending on tx size) or `UtxoPerKbyte` (amount per Kbyte) |
| gas\_price | string (numeric) | Used only when fee type is EthGas; sets the gas price in `gwei` units                                                                     |
| gas        | number (integer) | Used only when fee type is EthGas; sets the gas limit for transaction                                                                     |

### LightningActivationParams

| Parameter        | Type    | Description                                                                                                                                                                                                                                   |
| ---------------- | ------- | --------------------------------------------------------------------------------------------------------------------------------------------------------------------------------------------------------------------------------------------- |
| name             | string  | The name of the node that will be used in [lightning explorers](https://mempool.space/testnet/lightning/node/024e2a940e0cbeda84a0d5e00fa8e83b3f4e7f98382eedb488d058e0f5636dd164/r/n)                                                          |
| listening port   | integer | Optional, defaults to `9735`. The port that this node listens for incoming connections on.                                                                                                                                                    |
| color            | string  | Optional, defaults to `2b6680`. A hexidecimal color string which will be used in network graphs on [lightning explorers](https://mempool.space/testnet/lightning/node/024e2a940e0cbeda84a0d5e00fa8e83b3f4e7f98382eedb488d058e0f5636dd164/r/n) |
| payment\_retries | integer | Optional, defaults to `5`. Number of times a payment will be retried if it fails.                                                                                                                                                             |
| backup\_path     | string  | Optional. The backup path for channel backups, preferably on an external drive.                                                                                                                                                               |

### LightningChannelAmount

| Parameter | Type   | Description                                                                            |
| --------- | ------ | -------------------------------------------------------------------------------------- |
| type      | string | `Exact` for a specific amount or `Max` for whole balance.                              |
| value     | object | Only required if type is `Exact`. The amount in BTC you want to open the channel with. |

### LightningChannelConfig

<Note>
  The values in this object are only used if the channel is being opened by the user. If the channel is being opened by the counterparty, the values in this object are ignored.
  If not specified when using the [open\_channel](/atomicdex/api/v20-dev/lightning/channels/#open-channel) or [update\_channel](/atomicdex/api/v20-dev/lightning/channels/#update-channel) methods, the values in this object will default to the values set in the `coins` configuration file.
</Note>

| Parameter                               | Type    | Description                                                                                                                                                                                                                                                                                                                                                                                                                                                                                            |
| --------------------------------------- | ------- | ------------------------------------------------------------------------------------------------------------------------------------------------------------------------------------------------------------------------------------------------------------------------------------------------------------------------------------------------------------------------------------------------------------------------------------------------------------------------------------------------------ |
| inbound\_channels\_confirmations        | string  | Optional, defaults to `6`. Should be set in coins file, and applies to all channels. Confirmations we will wait for before considering an inbound channel locked in.                                                                                                                                                                                                                                                                                                                                   |
| max\_inbound\_in\_flight\_htlc\_percent | integer | Optional, defaults to `10`. Should be set in coins file, and applies to all channels. Sets the percentage of the channel value we will cap the total value of outstanding inbound HTLCs to.                                                                                                                                                                                                                                                                                                            |
| our\_htlc\_minimum\_msat                | integer | Optional, defaults to `1`. The smallest value HTLC we will accept to process. The channel gets closed any time our counterparty misbehaves by sending us an HTLC with a value smaller than this.                                                                                                                                                                                                                                                                                                       |
| announced\_channel                      | boolean | Optional, defaults to `false`. Set to announce the channel publicly and notify all nodes that they can route via this channel. GUIs and wallet apps should be set to `false`.                                                                                                                                                                                                                                                                                                                          |
| commit\_upfront\_shutdown\_pubkey       | boolean | Optional, defaults to `true`. When `true` (and the counterparty agrees), the user must use the same key for cooperative closing. This prevents a user from changing the destination address in a cooperative close, which slightly increases security (however, this option is not required if the counterparty does not support it and a channel can be accepted regardless). **Note that the key for forced closing is always fixed when opening a channel and is different from shutdown\_pubkey.** |
| counterparty\_locktime                  | integer | Optional, defaults to `144`. The number of blocks we require our counterparty to wait to claim their money on chainif they broadcast a revoked transaction. We have to be online at least once during this time to punish our counterparty for broadcasting a revoked transaction. We have to account also for the time to broadcast and confirm our transaction, possibly with time in between to [RBF (Replace-By-Fee)](https://bitcoinops.org/en/topics/replace-by-fee/) the spending transaction.  |
| negotiate\_scid\_privacy                | integer | Optional, defaults to `false`. If `true`, we attempt to negotiate the `scid_privacy` (referred to as `scid_alias` in the [BOLTs](https://github.com/lightning/bolts)) option for outbound private channels. This provides better privacy by not including our real on-chain channel UTXO in each invoice and requiring that our counterparty only relay HTLCs to us using the channel's SCID alias.                                                                                                    |
| their\_channel\_reserve\_sats           | boolean | Optional, defaults to `10000` or 1% of channel value. The minimum balance that the other node has to maintain on their side, at all times. This ensures that if our counterparty broadcasts a revoked state, we can punish them by claiming at least this value on chain.                                                                                                                                                                                                                              |

<Note>
  For GUIs and wallet apps, it is recommended to set `announced_channel` to `false` (the default value), as the node is not expected to be reliably online.
</Note>

### LightningChannelOptions

| Parameter                               | Type    | Description                                                                                                                                                                                                        |
| --------------------------------------- | ------- | ------------------------------------------------------------------------------------------------------------------------------------------------------------------------------------------------------------------ |
| proportional\_fee\_in\_millionths\_sats | integer | Optional, defaults to `0`. Amount (in milli-satoshi) charged for payments forwarded outbound over the channel, in excess of proportional\_fee\_in\_millionths\_sats.                                               |
| base\_fee\_msat                         | integer | Optional, defaults to `1000`. Amount (in milli-satoshi) charged for payments forwarded outbound over the channel, in excess of proportional\_fee\_in\_millionths\_sats.                                            |
| cltv\_expiry\_delta                     | integer | Optional, defaults to `72`. Blocks until [CheckLockTimeVerify (CLTV)](https://academy.bit2me.com/en/que-es-cltv-bitcoin/) expiry.                                                                                  |
| max\_dust\_htlc\_exposure\_msat         | integer | Optional, defaults to `5000000`. Limit our total exposure to in-flight [HTLCs](https://academy.binance.com/en/glossary/hashed-timelock-contract) which are burned to fees as they are too small to claim on-chain. |
| force\_close\_avoidance\_max\_fee\_sats | integer | Optional, defaults to `1000`. The additional fee we're willing to pay to avoid waiting for the counterparty's locktime to reclaim funds.                                                                           |

### LightningClosedChannelsFilter

| Parameter              | Type    | Description                                                                                                                         |
| ---------------------- | ------- | ----------------------------------------------------------------------------------------------------------------------------------- |
| channel\_id            | string  | Optional. Unique string identifying a channel by its ID.                                                                            |
| counterparty\_node\_id | string  | Optional. A hexidecimal string identifying a counterparty node.                                                                     |
| funding\_tx            | string  | Optional. A transaction ID which added funds.                                                                                       |
| from\_funding\_value   | integer | Optional. The minimum value of channel funding in satoshis.                                                                         |
| to\_funding\_value     | integer | Optional. The maximum value of channel funding in satoshis.                                                                         |
| channel\_type          | string  | Optional. `Inbound` or `Outbound`.                                                                                                  |
| closing\_tx            | integer | Optional. A transaction ID which closed the channel.                                                                                |
| closure\_reason        | integer | Optional. The reason a channel was closed.                                                                                          |
| claiming\_tx           | integer | Optional. The ID of the transaction that returned the remaining outbound funds when the channel was closed to our on-chain address. |
| from\_claimed\_balance | integer | Optional. The minimum balance of channel funds claimed in satoshis.                                                                 |
| to\_claimed\_balance   | integer | Optional. The maximum balance of channel funds claimed in satoshis.                                                                 |
| channel\_visibility    | integer | Optional. `Public` or `Private`.                                                                                                    |

<DevComment>
  Response may change to be more consistent in future.
  [https://github.com/KomodoPlatform/komodo-docs-mdx/pull/31#discussion\\\_r1206446309](https://github.com/KomodoPlatform/komodo-docs-mdx/pull/31#discussion\\_r1206446309)
</DevComment>

### LightningOpenChannelsFilter

| Parameter                      | Type    | Description                                                                                                                                                          |
| ------------------------------ | ------- | -------------------------------------------------------------------------------------------------------------------------------------------------------------------- |
| channel\_id                    | string  | Optional. Unique string identifying a channel by its ID.                                                                                                             |
| counterparty\_node\_id         | string  | Optional. A hexidecimal string identifying a counterparty node.                                                                                                      |
| funding\_tx                    | string  | Optional. A transaction ID which added funds.                                                                                                                        |
| from\_funding\_value\_sats     | integer | Optional. The minimum value of channel funding in satoshis.                                                                                                          |
| to\_funding\_value\_sats       | integer | Optional. The maximum value of channel funding in satoshis.                                                                                                          |
| is\_outbound                   | boolean | Optional. If `true`, limits the response to outbound channels only.                                                                                                  |
| from\_balance\_msat            | integer | Optional. The minimum channel balance in millisatoshis.                                                                                                              |
| to\_balance\_msat              | integer | Optional. The maximum channel balance in millisatoshis.                                                                                                              |
| from\_outbound\_capacity\_msat | integer | Optional. The minimum outbound capacity of the channel balance in millisatoshis.                                                                                     |
| to\_outbound\_capacity\_msat   | integer | Optional. The maximum outbound capacity of the channel balance in millisatoshis.                                                                                     |
| from\_inbound\_capacity\_msat  | integer | Optional. The minimum inbound capacity of the channel balance in millisatoshis.                                                                                      |
| to\_inbound\_capacity\_msat    | integer | Optional. The maximum inbound capacity of the channel balance in millisatoshis.                                                                                      |
| confirmed                      | boolean | Optional. If `true`, only channels with channel opening transactions that passed the number of confirmations required for the channel to be usable will be returned. |
| is\_usable                     | boolean | Optional. If `true`, only channels that are confirmed and the counterparty is online, meaning that these channels can be used for payments will be returned.         |
| is\_public                     | boolean | Optional. If `true`, only channels that our node announces to the lightning network, these channels are visible on lightning explorers will be returned.             |

### LightningPayment

| Parameter        | Type   | Description                                                                                                                                                                                       |
| ---------------- | ------ | ------------------------------------------------------------------------------------------------------------------------------------------------------------------------------------------------- |
| type             | string | The payment type. Accepted values are `invoice` or [`keysend`](https://cdecker-lightning.readthedocs.io/lightning-keysend.7.html).                                                                |
| invoice          | string | Only used if `type` is `invoice`. An identifying string which represents the invoice.                                                                                                             |
| destination      | string | Only used if `type` is `keysend`. A `node_pubkey` (which is also the node address in lightning context). Not to be confused with an onchain address.                                              |
| amount\_in\_msat | string | Only used if `type` is `keysend`. Amount to be paid, in [millisatoshis](https://bitcoindata.science/bitcoin-units-converter.html) (A thousandth of a satoshi; the same as 0.00000000001 bitcoin). |
| expiry           | string | Only used if `type` is `keysend`. Optional, defaults to `3600`. Seconds until the payment expires.                                                                                                |

### LightningPaymentFilter

| Parameter             | Type    | Description                                                                                                         |
| --------------------- | ------- | ------------------------------------------------------------------------------------------------------------------- |
| payment\_type         | object  | A standard `LightningPaymentType` object.                                                                           |
| description           | string  | Optional. A note to indicate the purpose of the invoice.                                                            |
| status                | string  | Optional. Accepted values: `pending`, `succeeded`, `failed`.                                                        |
| from\_amount\_msat    | integer | Optional. Minimum amount sent in [millisatoshis](https://bitcoindata.science/bitcoin-units-converter.html)          |
| to\_amount\_msat      | integer | Optional. Maximum amount sent in [millisatoshis](https://bitcoindata.science/bitcoin-units-converter.html)          |
| from\_fee\_paid\_msat | integer | Optional. Minimum transaction fee paid in [millisatoshis](https://bitcoindata.science/bitcoin-units-converter.html) |
| to\_fee\_paid\_msat   | integer | Optional. Maximum transaction fee paid in [millisatoshis](https://bitcoindata.science/bitcoin-units-converter.html) |
| from\_timestamp       | string  | Optional. Minimum timestamp (in milliseconds) of payment results to return.                                         |
| to\_timestamp         | string  | Optional. Maximum timestamp (in milliseconds) of payment results to return.                                         |

### LightningPaymentType

| Parameter   | Type   | Description                                                                         |
| ----------- | ------ | ----------------------------------------------------------------------------------- |
| type        | object | Accepted values are `Outbound Payment` or `Inbound Payment`.                        |
| destination | string | Only used if `type` is `Outbound Payment`. A pubkey which will receive the payment. |

<DevComment>
  Response may change in future.
  See [https://github.com/KomodoPlatform/komodo-docs-mdx/pull/31#discussion\\\_r1206176530](https://github.com/KomodoPlatform/komodo-docs-mdx/pull/31#discussion\\_r1206176530)
</DevComment>

### Pagination

For requests which return many results, pagination offsets may be applied. \*\* Use either value, not both. \*\*

| Parameter  | Type    | Description                                             |
| ---------- | ------- | ------------------------------------------------------- |
| PageNumber | integer | Optional, defaults to `1`. Offset for paginated results |
| FromId     | integer | Optional. Ignores any results prior to this UUID        |

<CollapsibleSection expandedText="Hide Example" collapsedText="Show Example">
  #### Example

  ```json
  {
      "PageNumber": 1
  }
  ```

  ```json
  {
      "FromId": 4
  }
  ```
</CollapsibleSection>

### HistoryTarget

Used to specify a HD wallet `account_id` or `address_id` for \[my\_tx\_history (v2)] requests.

| Parameter   | Type    | Description                                                                                                                                                                                                                                                                                                              |
| ----------- | ------- | ------------------------------------------------------------------------------------------------------------------------------------------------------------------------------------------------------------------------------------------------------------------------------------------------------------------------ |
| type        | string  | Filters results by `account_id` or `address_id` part of the derivation path.                                                                                                                                                                                                                                             |
| account\_id | integer | `ACCOUNT_ID` child in the `m/44'/COIN'/ACCOUNT_ID'/CHAIN/ADDRESS_ID` BIP44 derivation path.                                                                                                                                                                                                                              |
| address\_id | integer | Only required when `type` is `address_id`. `ADDRESS_ID` child in the `m/44'/COIN'/ACCOUNT_ID'/CHAIN/ADDRESS_ID` BIP44 derivation path.                                                                                                                                                                                   |
| chain       | string  | Only required when `type` is `address_id`. `Internal`, or `External`. External is used for addresses that are meant to be visible outside of the wallet (e.g. for receiving payments). Internal is used for addresses which are not meant to be visible outside of the wallet and is used for return transaction change. |

<CollapsibleSection expandedText="Hide Example" collapsedText="Show Example">
  #### Example

  ```json
  {
    "type": "account_id",
    "account_id": 77
  }
  ```

  ```json
  {
    "type": "address_id",
    "account_id": 0,
    "chain": "External", // Accepted values: "External" and "Internal"
    "address_id": 1
  }
  ```
</CollapsibleSection>

### TokensRequest

The `TokensRequest` object includes the following items for a given coin or token:

| Parameter               | Type    | Description                                                                                                                    |
| ----------------------- | ------- | ------------------------------------------------------------------------------------------------------------------------------ |
| ticker                  | string  | Ticker of the token to be enabled                                                                                              |
| required\_confirmations | integer | How many confirmations to wait during the transaction steps of an atomic swap. Overwrites value in coins file; defaults to `3` |

<CollapsibleSection expandedText="Hide Example" collapsedText="Show Example">
  ```json
  {
      "ticker": "MINDS-ERC20",
      "required_confirmations": 4
  }
  ```
</CollapsibleSection>

### WalletBalanceInfo

The `WalletBalanceInfo` object includes the following items in the activation response for a coin in HD mode:

| Parameter    | Type   | Description                                                                                     |
| ------------ | ------ | ----------------------------------------------------------------------------------------------- |
| wallet\_type | string | In HD wallet mode, this will return `HD`. <DevComment> What are the other values? </DevComment> |
| accounts     | object | A standard [WalletAccountInfo](/atomicdex/api/v20/#wallet-account-info) object.                 |

```json
{
    "wallet_balance": {
        "wallet_type": "HD",
        "accounts": [
            ...
        ]
    }
}
```

### WithdrawFromInfo

The `WithdrawFromInfo` response object includes the following items for HD Wallet [withdraw (v2)](/atomicdex/api/v20/withdraw/) requests.
You can use either the `derivation_path` on its own, or the `account_id`, `chain` and `address_id` together.

| Parameter        | Type    | Description                                                                                                                                                                                                                                                                   |
| ---------------- | ------- | ----------------------------------------------------------------------------------------------------------------------------------------------------------------------------------------------------------------------------------------------------------------------------- |
| derivation\_path | string  | The [BIP44 derivation path](https://github.com/bitcoin/bips/blob/master/bip-0044.mediawiki) of the address.                                                                                                                                                                   |
| account\_id      | integer | `ACCOUNT_ID` child in the `m/44'/COIN'/ACCOUNT_ID'/CHAIN/ADDRESS_ID` BIP44 derivation path. **Please don't confuse with the global account.**                                                                                                                                 |
| address\_id      | integer | `ADDRESS_ID` child in the `m/44'/COIN'/ACCOUNT_ID'/CHAIN/ADDRESS_ID` BIP44 derivation path.                                                                                                                                                                                   |
| chain            | string  | `Internal`, or `External`. External is used for addresses that are meant to be visible outside of the wallet (e.g. for receiving payments). Internal is used for addresses which are not meant to be visible outside of the wallet and is used for return transaction change. |

### FeeInfo

The `FeeInfo` response object includes the following items for [withdraw (v2)](/atomicdex/api/v20/withdraw/) requests:

| Parameter  | Type             | Description                                                                                                                               |
| ---------- | ---------------- | ----------------------------------------------------------------------------------------------------------------------------------------- |
| type       | string           | Type of transaction fee; possible values: `UtxoFixed`, `UtxoPerKbyte`, `EthGas`                                                           |
| amount     | string (numeric) | Fee amount in coin units, used only when type is `UtxoFixed` (fixed amount not depending on tx size) or `UtxoPerKbyte` (amount per Kbyte) |
| gas\_price | string (numeric) | Used only when fee type is EthGas; sets the gas price in `gwei` units                                                                     |
| gas        | number (integer) | Used only when fee type is EthGas; sets the gas limit for transaction                                                                     |

### ScanAddressesInfo

The `ScanAddressesInfo` response object includes the following items for request in HD mode:

| Parameter        | Type    | Description                                                                                                                                   |
| ---------------- | ------- | --------------------------------------------------------------------------------------------------------------------------------------------- |
| account\_index   | integer | `ACCOUNT_ID` child in the `m/44'/COIN'/ACCOUNT_ID'/CHAIN/ADDRESS_ID` BIP44 derivation path. **Please don't confuse with the global account.** |
| derivation\_path | string  | The [BIP44 derivation path](https://github.com/bitcoin/bips/blob/master/bip-0044.mediawiki) of the account.                                   |
| new\_addresses   | list    | A list of standard [NewAddressInfo](/atomicdex/api/v20/#new-address-info) objects.                                                            |

<DevComment>
  Confirm `new_addresses` array has the structure of `NewAddressInfo`.
</DevComment>

### NewAddressInfo

The `NewAddressInfo` response object includes the following items for request in HD mode:

| Parameter        | Type   | Description                                                                                                                                                                                                                                                                   |
| ---------------- | ------ | ----------------------------------------------------------------------------------------------------------------------------------------------------------------------------------------------------------------------------------------------------------------------------- |
| address          | string | The account address for a specific derivation path under the `account_index`.                                                                                                                                                                                                 |
| derivation\_path | string | The [BIP44 derivation path](https://github.com/bitcoin/bips/blob/master/bip-0044.mediawiki) of the address. If there are no more addresses with balances within the gap limit, the address index will increment.                                                              |
| balance          | object | A standard [balanceInfo](/atomicdex/api/v20/#balance-info) object.                                                                                                                                                                                                            |
| chain            | string | `Internal`, or `External`. External is used for addresses that are meant to be visible outside of the wallet (e.g. for receiving payments). Internal is used for addresses which are not meant to be visible outside of the wallet and is used for return transaction change. |

### WalletAccountInfo

The `WalletAccountInfo` object includes the following items in the activation response for a coin in HD mode:

| Parameter        | Type    | Description                                                                                                                                   |
| ---------------- | ------- | --------------------------------------------------------------------------------------------------------------------------------------------- |
| account\_index   | integer | `ACCOUNT_ID` child in the `m/44'/COIN'/ACCOUNT_ID'/CHAIN/ADDRESS_ID` BIP44 derivation path. **Please don't confuse with the global account.** |
| derivation\_path | string  | Derivation path up to the `COIN` child. E.g. `"m/44'/141'/0'"`                                                                                |
| total\_balance   | object  | A standard [balanceInfo](/atomicdex/api/v20/#balance-info) object.                                                                            |
| addresses        | list    | A list of standard [AccountAddressInfo](/atomicdex/api/v20/#account-address-info) objects.                                                    |

```json
{
    "account_index": 0,
    "derivation_path": "m/44'/141'/0'",
    "total_balance": {
        "spendable": "23.08710255",
        "unspendable": "0"
    },
    "addresses": [
        ...
    ]
}
```

### AccountAddressInfo

The `AccountAddressInfo` object includes the following items for active addresses in the activation response for a coin in HD mode:

| Parameter        | Type   | Description                                                                                                 |
| ---------------- | ------ | ----------------------------------------------------------------------------------------------------------- |
| address          | string | The account address for a specific derivation path under the `account_index`.                               |
| derivation\_path | string | The [BIP44 derivation path](https://github.com/bitcoin/bips/blob/master/bip-0044.mediawiki) of the address. |
| chain            | string | `External` or `Internal`, as defined in the activation request.                                             |
| balance          | object | A standard [balanceInfo](/atomicdex/api/v20/#balance-info) object.                                          |

<CollapsibleSection expandedText="Hide Example" collapsedText="Show Example">
  ```json
  {
      "address": "RXNtAyDSsY3DS3VxTpJegzoHU9bUX54j56",
      "derivation_path": "m/44'/141'/0'/0/0",
      "chain": "External",
      "balance": {
          "spendable": "7.64018255",
          "unspendable": "0"
      }
  }
  ```
</CollapsibleSection>

## Error types

#### NotSufficientBalance

The `available` balance is not sufficient to transfer the specified amount.

| Structure | Type             | Description                                                                                                                                            |
| --------- | ---------------- | ------------------------------------------------------------------------------------------------------------------------------------------------------ |
| coin      | string           | the name of the coin which balance is not sufficient. This coin name may differ from the requested coin. For example, ERC20 fees are paid by ETH (gas) |
| available | string (numeric) | the balance available for transfer                                                                                                                     |
| required  | string (numeric) | the amount required to transfer the specified amount. This amount is necessary but may not be sufficient                                               |

#### Response (NotSufficientBalance error)

```json
{
  "mmrpc": "2.0",
  "error": "Not enough DOC to withdraw: available 69.75066225, required at least 1000.00001",
  "error_path": "utxo_common",
  "error_trace": "utxo_common:1379] utxo_common:449]",
  "error_type": "NotSufficientBalance",
  "error_data": {
    "coin": "DOC",
    "available": "69.75066225",
    "required": "1000.00001"
  },
  "id": 0
}
```

#### ZeroBalanceToWithdrawMax

The available balance is zero.

| Structure | Type | Description |
| --------- | ---- | ----------- |
| (none)    |      |             |

#### AmountTooLow

The specified amount is too low. Required at least `threshold`.

| Structure | Type             | Description                                          |
| --------- | ---------------- | ---------------------------------------------------- |
| amount    | string (numeric) | the amount the user was willing to transfer          |
| threshold | string (numeric) | the `amount` has not to be less than the `threshold` |

#### InvalidAddress

The specified `to` address is not valid.

| Structure | Type   | Description           |
| --------- | ------ | --------------------- |
| (none)    | string | the error description |

#### InvalidFeePolicy

The specified `fee` is not valid.

| Structure | Type   | Description           |
| --------- | ------ | --------------------- |
| (none)    | string | the error description |

#### Response (InvalidFeePolicy error - attempt to use EthGas for UTXO coin)

```json
{
  "mmrpc": "2.0",
  "error": "Invalid fee policy: Expected 'UtxoFixed' or 'UtxoPerKbyte' fee types, found EthGas",
  "error_path": "utxo_common",
  "error_trace": "utxo_common:1371]",
  "error_type": "InvalidFeePolicy",
  "error_data": "Expected 'UtxoFixed' or 'UtxoPerKbyte' fee types, found EthGas",
  "id": 0
}
```

#### Response (InvalidFeePolicy error - attempt to use UtxoFixed or UtxoPerKbyte for ETH coin)

```json
{
  "mmrpc": "2.0",
  "error": "Invalid fee policy: Expected 'EthGas' fee type, found UtxoFixed",
  "error_path": "eth",
  "error_trace": "eth:535]",
  "error_type": "InvalidFeePolicy",
  "error_data": "Expected 'EthGas' fee type, found UtxoFixed",
  "id": 0
}
```

#### NoSuchCoin

The specified coin was not found or is not activated yet.

| Structure | Type   | Description                                   |
| --------- | ------ | --------------------------------------------- |
| coin      | string | the not found `coin` specified in the Request |

#### Transport

The request was failed due to a network error.

| Structure | Type   | Description                     |
| --------- | ------ | ------------------------------- |
| (none)    | string | the transport error description |

#### InternalError

The request was failed due to an Komodo DeFi API internal error.

| Structure | Type   | Description                    |
| --------- | ------ | ------------------------------ |
| (none)    | string | the internal error description |

## Error cases

### Error - Coin not active

```json
{
  "mmrpc": "2.0",
  "error": "TTT-SLP",
  "error_path": "my_tx_history_v2.lp_coins",
  "error_trace": "my_tx_history_v2:389] lp_coins:2847]",
  "error_type": "CoinIsNotActive",
  "error_data": "TTT-SLP",
  "id": null
}
```

### Error - Coin not compatible

```json
{
  "mmrpc": "2.0",
  "error": "TTT-SLP",
  "error_path": "my_tx_history_v2",
  "error_trace": "my_tx_history_v2:336]",
  "error_type": "NotSupportedFor",
  "error_data": "TTT-SLP",
  "id": null
}
```

### Error - Coin enabled without tx\_history = true

```json
{
  "mmrpc": "2.0",
  "error": "Storage is not initialized for TTT-SLP",
  "error_path": "my_tx_history_v2",
  "error_trace": "my_tx_history_v2:343]",
  "error_type": "StorageIsNotInitialized",
  "error_data": "Storage is not initialized for TTT-SLP",
  "id": null
}
```

### Error - Local database failed

```json
{
  "mmrpc": "2.0",
  "error": "SqliteFailure(Error { code: Unknown, extended_code: 1 }, Some(\"no such column: block_height\"))",
  "error_path": "my_tx_history_v2.sql_tx_history_storage",
  "error_trace": "my_tx_history_v2:351] sql_tx_history_storage:472]",
  "error_type": "StorageError",
  "error_data": "SqliteFailure(Error { code: Unknown, extended_code: 1 }, Some(\"no such column: block_height\"))",
  "id": null
}
```<|MERGE_RESOLUTION|>--- conflicted
+++ resolved
@@ -110,42 +110,25 @@
 
 The `ActivationParams` object defines additional parameters used for activation. These params may vary depending on the coin type.
 
-<<<<<<< HEAD
 | Parameter               | Type    | Description                                                                                                                                                                                                                          |
 | ----------------------- | ------- | ------------------------------------------------------------------------------------------------------------------------------------------------------------------------------------------------------------------------------------ |
 | required\_confirmations | integer | Optional. Confirmations to wait for steps in swap. Defaults to value in the coins file if not set.                                                                                                                                   |
 | requires\_notarization  | boolean | Optional, defaults to `false`. For [dPoW](https://komodoplatform.com/en/blog/dpow-demystified/) protected coins, a `true` value will wait for transactions to be notarised when doing swaps. Overrides value if set in `coins` file. |
 | mode                    | object  | QTUM, UTXO & ZHTLC coins only. A standard [ActivationMode](/atomicdex/api/v20/#activation-mode) object.                                                                                                                              |
-
-\| zcash\_params\_path         | string    | ZHTLC coins only. Path to folder containing [Zcash parameters](https://z.cash/technology/paramgen/). Optional, defaults to standard location as defined in [this guide](https://forum.komodoplatform.com/t/installing-zcash-params/603)                |
-\| scan\_blocks\_per\_iteration | integer   | ZHTLC coins only. Sets the number of scanned blocks per iteration during `BuildingWalletDb` state. Optional, default value is 1000.                |
-\| scan\_interval\_ms          | integer   | ZHTLC coins only. Sets the interval in milliseconds between iterations of `BuildingWalletDb` state. Optional, default value is 0.                  |
-
-\| tx\_history                | boolean   | Optional. Enable transaction history scanning. When active, the KomoDefi API will collect transaction history data for local storage, and allow use of the [my\_tx\_history (v2)](/atomicdex/api/v20/my_tx_history/) method.     |
-\| min\_addresses\_number      | integer   | Optional, HD wallets only. Number of addresses to generate. If not specified, addresses will be generated up to `path_to_address::address_index`   |
-\| scan\_policy               | string    | Optional, HD wallets only. Whether or not to scan for new addresses. Select from `do_not_scan`, `scan_if_new_wallet` or `scan`. Defaults to `scan_if_new_wallet`. Note that `scan` will result in multple requests to the Komodo DeFi API and may take some time to complete. |
-\| gap\_limit                 | integer   | Optional, HD wallets only. The max number of empty addresses in a row. Transactions sent to an address outside the `gap_limit`, will not be identified when scanning. Defaults to `20`. |
-\| path\_to\_address           | object    | Optional, HD wallets only. A standard [AddressDerivationPath](/atomicdex/api/v20/#address-derivation-path) object.                                  |
-\| get\_balances             | boolean   | Optional, defaults to `true`. If `false`, coin and token balances will not be returned in the response, and the response will be returned more quickly. |
+| zcash\_params\_path          | string    | ZHTLC coins only. Path to folder containing [Zcash parameters](https://z.cash/technology/paramgen/). Optional, defaults to standard location as defined in [this guide](https://forum.komodoplatform.com/t/installing-zcash-params/603)                |
+| scan\_blocks\_per\_iteration | integer   | ZHTLC coins only. Sets the number of scanned blocks per iteration during `BuildingWalletDb` state. Optional, default value is 1000.                     |
+| scan\_interval\_ms           | integer   | ZHTLC coins only. Sets the interval in milliseconds between iterations of `BuildingWalletDb` state. Optional, default value is 0.                       |
+| tx\_history                  | boolean   | Optional. Enable transaction history scanning. When active, the KomoDefi API will collect transaction history data for local storage, and allow use of the [my\_tx\_history (v2)](/atomicdex/api/v20/my_tx_history/) method.     |
+| min\_addresses\_number       | integer   | Optional, HD wallets only. Number of addresses to generate. If not specified, addresses will be generated up to `path_to_address::address_index`.       |
+| scan\_policy                 | string    | Optional, HD wallets only. Whether or not to scan for new addresses. Select from `do_not_scan`, `scan_if_new_wallet` or `scan`. Defaults to `scan_if_new_wallet`. Note that `scan` will result in multple requests to the Komodo DeFi API and may take some time to complete. |
+| gap\_limit                   | integer   | Optional, HD wallets only. The max number of empty addresses in a row. Transactions sent to an address outside the `gap_limit`, will not be identified when scanning. Defaults to `20`. |
+| path\_to\_address            | object    | Optional, HD wallets only. A standard [AddressDerivationPath](/atomicdex/api/v20/#address-derivation-path) object.                                      |
+| get\_balances                | boolean   | Optional, defaults to `true`. If `false`, coin and token balances will not be returned in the response, and the response will be returned more quickly. |
 
 <DevComment>
   Is priv\_key\_policy still a thing?
   Defaults to `ContextPrivkey`. Set as `Trezor` to activate in Trezor mode.
 </DevComment>
-=======
-| Parameter                    | Type    | Description                                                                                                                                                                                                                          |
-| ---------------------------- | ------- | ------------------------------------------------------------------------------------------------------------------------------------------------------------------------------------------------------------------------------------ |
-| required\_confirmations      | integer | Optional. Confirmations to wait for steps in swap. Defaults to value in the coins file if not set.                                                                                                                                   |
-| requires\_notarization       | boolean | Optional, defaults to `false`. For [dPoW](https://komodoplatform.com/en/blog/dpow-demystified/) protected coins, a `true` value will wait for transactions to be notarised when doing swaps. Overrides value if set in `coins` file. |
-| priv\_key\_policy            | string  | Defaults to `ContextPrivkey`. Set as `Trezor` to activate in Trezor mode.                                                                                                                                                            |
-| min\_addresses\_number       | integer | HD wallets only. How many additional addreesses to generate at a minimum.                                                                                                                                                            |
-| scan\_policy                 | string  | HD wallets only. Whether or not to scan for new addresses. Select from `do_not_scan`, `scan_if_new_wallet` or `scan`. Note that `scan` will result in multple requests to the Komodo DeFi SDK.                                       |
-| gap\_limit                   | integer | HD wallets only. The max number of empty addresses in a row. If transactions were sent to an address outside the `gap_limit`, they will not be identified when scanning.                                                             |
-| zcash\_params\_path          | string  | ZHTLC coins only. Path to folder containing Zcash parameters. Optional, defaults to standard location as defined in [this guide](https://forum.komodoplatform.com/t/installing-zcash-params/603)                                     |
-| scan\_blocks\_per\_iteration | integer | ZHTLC coins only. Sets the number of scanned blocks per iteration during `BuildingWalletDb` state. Optional, default value is 1000.                                                                                                  |
-| scan\_interval\_ms           | integer | ZHTLC coins only. Sets the interval in milliseconds between iterations of `BuildingWalletDb` state. Optional, default value is 0.                                                                                                    |
-| mode                         | object  | QTUM, UTXO & ZHTLC coins only. A standard [ActivationMode](/atomicdex/api/v20/#activation-mode) object.                                                                                                                              |
->>>>>>> 75ae872f
 
 <Note>
   For ZHTLC coins, older wallets need to set the `sync_params` field to a date before its
