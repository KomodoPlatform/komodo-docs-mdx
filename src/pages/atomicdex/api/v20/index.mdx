--- conflicted
+++ resolved
@@ -27,18 +27,6 @@
 
 ### Response (Error)
 
-<<<<<<< HEAD
-| Structure   | Type              | Description                                                                                 |
-| ----------- | ----------------- | ------------------------------------------------------------------------------------------- |
-| mmrpc       | string            | the string specifying the version of the Komodo DeFi SDK RPC protocol                         |
-| error       | string            | the common error description                                                                |
-| error_path  | string            | the error path consisting of file names separated by a dot similar to JSON path notation    |
-| error_trace | string            | the error path consisting of file and line number pairs separated by ']'                    |
-| error_type  | string            | the string error identifier used to determine the cause of the error                        |
-| error_data  | object            | an object containing the error data of the corresponding `error_type`                       |
-| id          | number (optional) | the identifier established by the client. The same value as in the Request if it was passed |
-
-=======
 | Structure    | Type              | Description                                                                                 |
 | ------------ | ----------------- | ------------------------------------------------------------------------------------------- |
 | mmrpc        | string            | the string specifying the version of the AtomicDEX API RPC protocol                         |
@@ -48,7 +36,6 @@
 | error\_type  | string            | the string error identifier used to determine the cause of the error                        |
 | error\_data  | object            | an object containing the error data of the corresponding `error_type`                       |
 | id           | number (optional) | the identifier established by the client. The same value as in the Request if it was passed |
->>>>>>> 194fd325
 
 ### 📌 Examples
 
@@ -115,7 +102,6 @@
   ```
 </CollapsibleSection>
 
-<<<<<<< HEAD
 
 ## Common Komodo DeFi SDK Request / Response Objects
 
@@ -245,72 +231,10 @@
 </CollapsibleSection>
 
 
-
-
-
-
-
-
-
-
-
-
-
-
-
-
-
-
-
-
-
-
-=======
-## Common AtomicDEX-API Request / Response Objects
->>>>>>> 194fd325
-
-
 ### AddressInfos
 
 The `addressInfos` object includes the following items for a given address:
 
-<<<<<<< HEAD
-| Parameter              | Type      | Description                                                                                                                                      |
-| ---------------------- | --------- | ------------------------------------------------------------------------------------------------------------------------------------------------ |
-| balances               | object    | A standard [balanceInfos](/atomicdex/api/v20#balance-infos) object. Not included in responses where `get_balances` is `false`                    |
-| derivation_method      | object    | A standard [DerivationMethod](/atomicdex/api/v20#derivation-method) object                                                                       |
-| pubkey                 | string    | The public key associated with the seed used to launch the Komodo DeFi SDK                                                                                 |
-| tickers                | array     | A list of tokens which were successfully activated. Only included in responses where `get_balances` is `false`                                   |
-
-
-<CollapsibleSection expandedText='Hide Examples' collapsedText='Show Examples'>
-#### Example with balances
-
-```json
-"bitcoincash:qrf5vpn78s7rjexrjhlwyzzeg7gw98k7t5qx64fztj": {
-    "derivation_method": {
-        "type": "Iguana"
-    },
-    "pubkey": "036879df230663db4cd083c8eeb0f293f46abc460ad3c299b0089b72e6d472202c",
-    "balances": {
-        "spendable": "0.11398301",
-        "unspendable": "0.00001"
-    }
-}
-```
-
-#### Example without balances
-
-```json
-"bitcoincash:qrf5vpn78s7rjexrjhlwyzzeg7gw98k7t5qx64fztj": {
-    "derivation_method": {
-        "type": "Iguana"
-    },
-    "pubkey": "036879df230663db4cd083c8eeb0f293f46abc460ad3c299b0089b72e6d472202c",
-    "tickers": ["ASLP-SLP"]
-}
-```
-=======
 | Parameter          | Type   | Description                                                                                                                   |
 | ------------------ | ------ | ----------------------------------------------------------------------------------------------------------------------------- |
 | balances           | object | A standard [balanceInfos](/atomicdex/api/v20#balance-infos) object. Not included in responses where `get_balances` is `false` |
@@ -345,7 +269,6 @@
       "tickers": ["ASLP-SLP"]
   }
   ```
->>>>>>> 194fd325
 </CollapsibleSection>
 
 ### BalanceInfos
