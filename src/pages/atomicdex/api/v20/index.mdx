--- conflicted
+++ resolved
@@ -1,11 +1,5 @@
-<<<<<<< HEAD
-export const title = "AtomicDEX API RPC Protocol v2.0";
-export const description =
-  "Starting with version beta-2.1.3434, the AtomicDEX API supports the standardized protocol format called mmrpc 2.0.";
-=======
 export const title = "Komodo DeFi SDK RPC Protocol v2.0";
 export const description = "Starting with version beta-2.1.3434, the Komodo DeFi SDK supports the standardized protocol format called mmrpc 2.0.";
->>>>>>> 8ad1c58a
 
 # Komodo DeFi SDK RPC Protocol v2.0
 
@@ -402,18 +396,8 @@
 ### LightningChannelConfig
 
 <Note>
-<<<<<<< HEAD
-  The values in this object are only used if the channel is being opened by the
-  user. If the channel is being opened by the counterparty, the values in this
-  object are ignored. If not specified when using the
-  [open\_channel](/atomicdex/api/v20-dev/lightning/channels#open_channel) or
-  [update\_channel](/atomicdex/api/v20-dev/lightning/channels#update_channel)
-  methods, the values in this object will default to the values set in the
-  `coins` configuration file.
-=======
   The values in this object are only used if the channel is being opened by the user. If the channel is being opened by the counterparty, the values in this object are ignored.
   If not specified when using the [open\_channel](/atomicdex/api/v20-dev/lightning/channels/#open-channel) or [update\_channel](/atomicdex/api/v20-dev/lightning/channels/#update-channel) methods, the values in this object will default to the values set in the `coins` configuration file.
->>>>>>> 8ad1c58a
 </Note>
 
 | Parameter                               | Type    | Description                                                                                                                                                                                                                                                                                                                                                                                                                                                                                            |
