--- conflicted
+++ resolved
@@ -29,7 +29,7 @@
 
 | Structure    | Type              | Description                                                                                 |
 | ------------ | ----------------- | ------------------------------------------------------------------------------------------- |
-| mmrpc        | string            | the string specifying the version of the AtomicDEX API RPC protocol                         |
+| mmrpc        | string            | the string specifying the version of the Komodo DeFi API RPC protocol                         |
 | error        | string            | the common error description                                                                |
 | error\_path  | string            | the error path consisting of file names separated by a dot similar to JSON path notation    |
 | error\_trace | string            | the error path consisting of file and line number pairs separated by ']'                    |
@@ -110,7 +110,6 @@
 
 The `ActivationParams` object defines additional parameters used for activation. These params may vary depending on the coin type.
 
-<<<<<<< HEAD
 
 | Parameter                 | Type      | Description                                                                                                                                        |
 | ------------------------- | --------- | -------------------------------------------------------------------------------------------------------------------------------------------------- |
@@ -134,20 +133,6 @@
 | priv_key_policy           | string    | Defaults to `ContextPrivkey`. Set as `Trezor` to activate in Trezor mode.                                                                                                                                        |
 </DevComment>
 
-=======
-| Parameter                    | Type    | Description                                                                                                                                                                                                                             |
-| ---------------------------- | ------- | --------------------------------------------------------------------------------------------------------------------------------------------------------------------------------------------------------------------------------------- |
-| required\_confirmations      | integer | Optional. Confirmations to wait for steps in swap. Defaults to value in the coins file if not set.                                                                                                                                      |
-| requires\_notarization       | boolean | Optional, defaults to `false`. For [dPoW](https://komodoplatform.com/en/blog/dpow-demystified/) protected coins, a `true` value will wait for transactions to be notarised when doing swaps. Overrides value if set in `coins` file.    |
-| priv\_key\_policy            | string  | Defaults to `ContextPrivkey`. Set as `Trezor` to activate in Trezor mode.                                                                                                                                                               |
-| min\_addresses\_number       | integer | HD wallets only. How many additional addreesses to generate at a minimum.                                                                                                                                                               |
-| scan\_policy                 | string  | HD wallets only. Whether or not to scan for new addresses. Select from `do_not_scan`, `scan_if_new_wallet` or `scan`. Note that `scan` will result in multple requests to the Komodo DeFi SDK.                                          |
-| gap\_limit                   | integer | HD wallets only. The max number of empty addresses in a row. If transactions were sent to an address outside the `gap_limit`, they will not be identified when scanning.                                                                |
-| zcash\_params\_path          | string  | ZHTLC coins only. Path to folder containing [Zcash parameters](https://z.cash/technology/paramgen/). Optional, defaults to standard location as defined in [this guide](https://forum.komodoplatform.com/t/installing-zcash-params/603) |
-| scan\_blocks\_per\_iteration | integer | ZHTLC coins only. Sets the number of scanned blocks per iteration during `BuildingWalletDb` state. Optional, default value is 1000.                                                                                                     |
-| scan\_interval\_ms           | integer | ZHTLC coins only. Sets the interval in milliseconds between iterations of `BuildingWalletDb` state. Optional, default value is 0.                                                                                                       |
-| mode                         | object  | QTUM, UTXO & ZHTLC coins only. A standard [ActivationMode](/atomicdex/api/v20/#activation-mode) object.                                                                                                                                 |
->>>>>>> 56784185
 
 <Note>
   For ZHTLC coins, older wallets need to set the `sync_params` field to a date before its
@@ -166,7 +151,6 @@
 
 Defines the activation mode for QTUM, BCH, UTXO & ZHTLC coins.
 
-<<<<<<< HEAD
 | Parameter  | Type      | Description                                                                                                     |
 | ---------- | --------- | --------------------------------------------------------------------------------------------------------------- |
 | rpc        | string    | `Native` if running a native blockchain node, `Electrum` if using electrum servers or `Light` for ZHTLC coins.  |
@@ -196,23 +180,6 @@
 ### ActivationRpcData
 
 Contains information about electrum & lightwallet_d servers for coins being used in `Electrum` or `Light` mode.
-
-| Parameter               | Type              | Description                                                                              |
-| ----------------------- | ----------------- | ---------------------------------------------------------------------------------------- |
-| light_wallet_d_servers  | list              | ZHTLC only. A list of urls which are hosting lightwallet_d servers for a coin.           |
-| electrum_servers        | list of objects   | ZHTLC only. A list of standard [ActivationServers](/atomicdex/api/v20#activation-servers) objects.                  |
-| electrum                | list of objects   | QTUM, BCH & UTXO coins only. A list of standard [ActivationServers](/atomicdex/api/v20#activation-servers) objects. |
-| sync_params             | integer or string | ZHTLC coins only. Optional, defaults to two days ago. Defines where to start scanning blockchain data upon initial activation. Options: `"earliest"` (the coin's sapling_activation_height), `height` (a specific block height) or `date` (a unix timestamp).            |
-=======
-| Parameter | Type   | Description                                                                                                      |
-| --------- | ------ | ---------------------------------------------------------------------------------------------------------------- |
-| rpc       | string | `Native` if running a native blockchain node, `Electrum` if using electrum servers or `Light` for ZHTLC coins.   |
-| rpc\_data | object | `Electrum` or `Light` mode only. A standard [ActivationRpcData](/atomicdex/api/v20/#activation-rpc-data) object. |
-
-### ActivationRpcData
-
-Contains information about electrum & lightwallet\_d servers for coins being used in `Electrum` or `Light` mode.
->>>>>>> 56784185
 
 | Parameter                 | Type              | Description                                                                                                                                                                                                                                                     |
 | ------------------------- | ----------------- | --------------------------------------------------------------------------------------------------------------------------------------------------------------------------------------------------------------------------------------------------------------- |
@@ -286,7 +253,6 @@
       "min_addresses_number": 3,
       "gap_limit": 20
   }
-<<<<<<< HEAD
 }
 ```
 
@@ -343,31 +309,16 @@
 ```
 </CollapsibleSection>
 
-=======
-  }
-  ```
-</CollapsibleSection>
-
->>>>>>> 56784185
 ### AddressInfos
 
 The `addressInfos` object includes the following items for a given address:
 
-<<<<<<< HEAD
-| Parameter          | Type   | Description                                                                                                                   |
-| ------------------ | ------ | ----------------------------------------------------------------------------------------------------------------------------- |
-| balances           | object | A standard [balanceInfo](/atomicdex/api/v20#balance-info) object. Not included in responses where `get_balances` is `false` |
-| derivation\_method | object | A standard [DerivationMethod](/atomicdex/api/v20#derivation-method) object                                                    |
-| pubkey             | string | The public key associated with the seed used to launch AtomicDEX                                                              |
-| tickers            | array  | A list of tokens which were successfully activated. Only included in responses where `get_balances` is `false`                |
-=======
 | Parameter          | Type   | Description                                                                                                                    |
 | ------------------ | ------ | ------------------------------------------------------------------------------------------------------------------------------ |
 | balances           | object | A standard [balanceInfos](/atomicdex/api/v20/#balance-infos) object. Not included in responses where `get_balances` is `false` |
 | derivation\_method | object | A standard [DerivationMethod](/atomicdex/api/v20/#derivation-method) object                                                    |
-| pubkey             | string | The public key associated with the seed used to launch AtomicDEX                                                               |
+| pubkey             | string | The public key associated with the seed used to launch Komodo DeFi                                                               |
 | tickers            | array  | A list of tokens which were successfully activated. Only included in responses where `get_balances` is `false`                 |
->>>>>>> 56784185
 
 <CollapsibleSection expandedText="Hide Examples" collapsedText="Show Examples">
   #### Example with balances
@@ -955,7 +906,7 @@
 
 #### InternalError
 
-The request was failed due to an AtomicDEX API internal error.
+The request was failed due to an Komodo DeFi API internal error.
 
 | Structure | Type   | Description                    |
 | --------- | ------ | ------------------------------ |
