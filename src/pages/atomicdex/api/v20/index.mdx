--- conflicted
+++ resolved
@@ -114,12 +114,8 @@
 
 | Parameter              | Type      | Description                                                                                                                                      |
 | ---------------------- | --------- | ------------------------------------------------------------------------------------------------------------------------------------------------ |
-| balances               | object    | A standard [balanceInfos](/atomicdex/api/v20#balance-infos) object. Not included in responses where `get_balances` is `false`  |
-<<<<<<< HEAD
-| derivation_method      | object    | A standard [DerivationMethod](/atomicdex/api/v20#derivation-method) object                                                    |
-=======
-| derivation_method      | object    | A standard [DerivationMethod](/atomicdex/api/v20#derivation-method) object                                                     |
->>>>>>> 6352e3a1
+| balances               | object    | A standard [balanceInfos](/atomicdex/api/v20#balance-infos) object. Not included in responses where `get_balances` is `false`                    |
+| derivation_method      | object    | A standard [DerivationMethod](/atomicdex/api/v20#derivation-method) object                                                                       |
 | pubkey                 | string    | The public key associated with the seed used to launch AtomicDEX                                                                                 |
 | tickers                | array     | A list of tokens which were successfully activated. Only included in responses where `get_balances` is `false`                                   |
 
