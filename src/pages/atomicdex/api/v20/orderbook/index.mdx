export const title = "AtomicDEX Method: Orderbook v2";
export const description = "The orderbook method requests from the network the currently available orders for the specified trading pair.";

# orderbook

**orderbook base rel**

The v2 `orderbook` method requests from the network the currently available orders for the specified trading pair.

## Arguments

| Structure | Type   | Description                                          |
| --------- | ------ | ---------------------------------------------------- |
| base      | string | Base currency of a pair                              |
| rel       | string | Related currency, also known as the "quote currency" |

## Response

<<<<<<< HEAD
| Structure              | Type             | Description                                                            |
| ---------------------- | ---------------- | ---------------------------------------------------------------------- |
| base                   | string           | the name of the coin the user desires to receive                       |
| rel                    | string           | the name of the coin the user will trade                               |
| numasks                | integer          | the number of outstanding asks                                         |
| numbids                | integer          | the number of outstanding bids                                         |
| netid                  | integer          | the id of the network on which the request is made (default is `8762`) |
| asks                   | array of objects | an array of standard `Order` objects containing outstanding asks       |
| bids                   | array of objects | an array of standard `Order` objects containing outstanding bids       |
| timestamp              | integer          | the time the orderbook was requested                                   |
| total\_asks\_base\_vol | object           | A standard `OrderAmount` object.                                       |
| total\_asks\_rel\_vol  | object           | A standard `OrderAmount` object.                                       |
| total\_bids\_base\_vol | object           | A standard `OrderAmount` object.                                       |
| total\_bids\_rel\_vol  | object           | A standard `OrderAmount` object.                                       |

**`OrderAddress` object structure**

| Structure     | Type   | Description                                                          |
| ------------- | ------ | -------------------------------------------------------------------- |
| address\_type | string | Generally `Transparent`, but may be `Shielded` for supporting coins. |
| address\_data | string | The actual address text for sending and receiving funds.             |

**`OrderAmount` object structure**

| Structure | Type             | Description                                                              |
| --------- | ---------------- | ------------------------------------------------------------------------ |
| decimal   | string (decimal) | Decimal numeric representation of the volume                             |
| rational  | object           | Rational number representation of the volume (num-rational crate format) |
| fraction  | object           | A `FractionAmount` object, representing the volume                       |

**`FractionAmount` object structure**

| Structure | Type             | Description                     |
| --------- | ---------------- | ------------------------------- |
| numer     | string (decimal) | The numerator of the fraction   |
| denom     | object           | The denominator of the fraction |

**`Order` object structure**

| Structure               | Type   | Description                                                                                                                                                                                 |
| ----------------------- | ------ | ------------------------------------------------------------------------------------------------------------------------------------------------------------------------------------------- |
| coin                    | string | The name of the `base` coin; the user desires this                                                                                                                                          |
| address                 | object | A standard `OrderAddress` object                                                                                                                                                            |
| price                   | object | The price in `rel` the user is willing to pay per one unit of the `base` coin                                                                                                               |
| pubkey                  | string | The pubkey of the offer provider                                                                                                                                                            |
| uuid                    | string | The uuid of order                                                                                                                                                                           |
| is\_mine                | bool   | Whether the order is placed by me                                                                                                                                                           |
| conf\_settings          | object | A standard `ConfSettings` object                                                                                                                                                            |
| base\_max\_volume       | object | A standard `OrderAmount` object representing the maximum base amount for this order                                                                                                         |
| base\_min\_volume       | object | A standard `OrderAmount` object representing the minimum base amount for this order                                                                                                         |
| rel\_max\_volume        | object | A standard `OrderAmount` object representing the maximum rel amount for this order                                                                                                          |
| rel\_min\_volume        | object | A standard `OrderAmount` object representing the minimum rel amount for this order                                                                                                          |
| base\_max\_volume\_aggr | object | A standard `OrderAmount` object representing the maximum aggregated base amount at the specified price. The sum of max base volumes of the current order and all orders with a worse price. |
| rel\_max\_volume\_aggr  | object | A standard `OrderAmount` object representing the maximum aggregated rel amount at the specified price. The sum of max rel volumes of the current order and all orders with a worse price.   |

**`ConfSettings` object structure**

| Structure   | Type   | Description                                                         |
| ----------- | ------ | ------------------------------------------------------------------- |
| base\_confs | number | the confirmations settings of `base` coin set by the offer provider |
| base\_nota  | bool   | the notarisation settings of `base` coin set by the offer provider  |
| rel\_confs  | number | the confirmations settings of `rel` coin set by the offer provider  |
| rel\_nota   | bool   | the notarisation settings of `rel` coin set by the offer provider   |
=======
| Structure              | Type             | Description                                                                                                                    |
| ---------------------- | ---------------- | ------------------------------------------------------------------------------------------------------------------------------ |
| base                   | string           | The name of the coin the user desires to receive                                                                               |
| rel                    | string           | The name of the coin the user will trade                                                                                       |
| numasks                | integer          | The number of outstanding asks                                                                                                 |
| numbids                | integer          | The number of outstanding bids                                                                                                 |
| netid                  | integer          | The id of the network on which the request is made (default is `8762`)                                                         |
| asks                   | array of objects | An array of standard [OrderDataV2](/atomicdex/api/common_structures/orders/#order-data-v2) objects containing outstanding asks |
| bids                   | array of objects | An array of standard [OrderDataV2](/atomicdex/api/common_structures/orders/#order-data-v2) objects containing outstanding bids |
| timestamp              | integer          | A UNIX timestamp representing when the orderbook was requested                                                                 |
| total\_asks\_base\_vol | object           | A standard [NumericFormatsValue](/atomicdex/api/common_structures/#numeric-formats-value) object.                              |
| total\_asks\_rel\_vol  | object           | A standard [NumericFormatsValue](/atomicdex/api/common_structures/#numeric-formats-value) object.                              |
| total\_bids\_base\_vol | object           | A standard [NumericFormatsValue](/atomicdex/api/common_structures/#numeric-formats-value) object.                              |
| total\_bids\_rel\_vol  | object           | A standard [NumericFormatsValue](/atomicdex/api/common_structures/#numeric-formats-value) object.                              |
>>>>>>> 1892ac49

#### 📌 Examples

#### Command

<CodeGroup title="Orderbook" tag="POST" label="orderbook" mm2MethodDecorate="true">
  ```json
  {
    "mmrpc": "2.0",
    "userpass": "testpsw",
    "method": "orderbook",
    "params": {
      "base": "DGB",
      "rel": "DASH"
    },
    "id": 42
  }
  ```
</CodeGroup>

<CollapsibleSection expandedText="Hide Response" collapsedText="Show Response">
  #### Response

  ```json
  {
    "mmrpc": "2.0",
    "result": {
      "asks": [
        {
        "coin": "DGB",
        "address": {
          "address_type": "Transparent",
          "address_data": "DEsCggcN3WNmaTkF2WpqoMQqx4JGQrLbPS"
        },
        "price": {
          "decimal": "0.0002658065",
          "rational": [
            [1, [531613]],
            [1, [2000000000]]
          ],
          "fraction": {
            "numer": "531613",
            "denom": "2000000000"
          }
        },
        "pubkey": "03de96cb66dcfaceaa8b3d4993ce8914cd5fe84e3fd53cefdae45add8032792a12",
        "uuid": "1115d7f2-a7b9-4ab1-913f-497db2549a2b",
        "is_mine": false,
        "base_max_volume": {
          "decimal": "90524.256020352",
          "rational": [
            [1, [2846113615, 164]],
            [1, [7812500]]
          ],
          "fraction": {
            "numer": "707220750159",
            "denom": "7812500"
          }
        },
        "base_min_volume": {
          "decimal": "0.3762135237475381527539770472129161626973004798603495399849138376977237200745655204067620618758382508",
          "rational": [
            [1, [200000]],
            [1, [531613]]
          ],
          "fraction": {
            "numer": "200000",
            "denom": "531613"
          }
        },
        "rel_max_volume": {
          "decimal": "24.061935657873693888",
          "rational": [
            [1, [4213143411, 87536811]],
            [1, [3466432512, 3637978]]
          ],
          "fraction": {
            "numer": "375967744654276467",
            "denom": "15625000000000000"
          }
        },
        "rel_min_volume": {
          "decimal": "0.0001",
          "rational": [
            [1, [1]],
            [1, [10000]]
          ],
          "fraction": {
            "numer": "1",
            "denom": "10000"
          }
        },
        "conf_settings": {
          "base_confs": 7,
          "base_nota": false,
          "rel_confs": 2,
          "rel_nota": false
        },
        "base_max_volume_aggr": {
          "decimal": "133319.023345413",
          "rational": [
            [1, [3238477573, 31040]],
            [1, [1000000000]]
          ],
          "fraction": {
            "numer": "133319023345413",
            "denom": "1000000000"
          }
        },
        "rel_max_volume_aggr": {
          "decimal": "35.2500366381728643576",
          "rational": [
            [1, [473921343, 1669176307, 2]],
            [1, [2436694016, 291038304]]
          ],
          "fraction": {
            "numer": "44062545797716080447",
            "denom": "1250000000000000000"
          }
        }
        }
      ],
      "base": "DGB",
      "bids": [
        {
        "coin": "DASH",
        "address": {
          "address_type": "Transparent",
          "address_data": "XcYdfQgeuM5f5V2LNo9g8o8p3rPPbKwwCg"
        },
        "price": {
          "decimal": "0.0002544075418788651605521516540338523799763700988224165198319218986992534200426899830070024093907274001",
          "rational": [
            [1, [1410065408, 2]],
            [1, [3765089107, 9151]]
          ],
          "fraction": {
            "numer": "10000000000",
            "denom": "39307010814803"
          }
        },
        "pubkey": "0315d9c51c657ab1be4ae9d3ab6e76a619d3bccfe830d5363fa168424c0d044732",
        "uuid": "e9e4feb2-60b4-4184-8294-591687171e6b",
        "is_mine": false,
        "base_max_volume": {
          "decimal": "15449.5309493280527473176",
          "rational": [
            [1, [161102659, 3869502237, 1046]],
            [1, [2436694016, 291038304]]
          ],
          "fraction": {
            "numer": "19311913686660065934147",
            "denom": "1250000000000000000"
          }
        },
        "base_min_volume": {
          "decimal": "0.39307010814803",
          "rational": [
            [1, [3765089107, 9151]],
            [1, [276447232, 23283]]
          ],
          "fraction": {
            "numer": "39307010814803",
            "denom": "100000000000000"
          }
        },
        "rel_max_volume": {
          "decimal": "3.930477192",
          "rational": [
            [1, [491309649]],
            [1, [125000000]]
          ],
          "fraction": {
            "numer": "491309649",
            "denom": "125000000"
          }
        },
        "rel_min_volume": {
          "decimal": "0.0001",
          "rational": [
            [1, [1]],
            [1, [10000]]
          ],
          "fraction": {
            "numer": "1",
            "denom": "10000"
          }
        },
        "conf_settings": {
          "base_confs": 7,
          "base_nota": false,
          "rel_confs": 2,
          "rel_nota": false
        },
        "base_max_volume_aggr": {
          "decimal": "15449.5309493280527473176",
          "rational": [
            [1, [161102659, 3869502237, 1046]],
            [1, [2436694016, 291038304]]
          ],
          "fraction": {
            "numer": "19311913686660065934147",
            "denom": "1250000000000000000"
          }
        },
        "rel_max_volume_aggr": {
          "decimal": "3.930477192",
          "rational": [
            [1, [491309649]],
            [1, [125000000]]
          ],
          "fraction": {
            "numer": "491309649",
            "denom": "125000000"
          }
        }
        }
      ],
      "net_id": 8762,
      "num_asks": 3,
      "num_bids": 3,
      "rel": "DASH",
      "timestamp": 1694183345,
      "total_asks_base_vol": {
        "decimal": "133319.023345413",
        "rational": [
          [1, [3238477573, 31040]],
          [1, [1000000000]]
        ],
        "fraction": {
          "numer": "133319023345413",
          "denom": "1000000000"
        }
      },
      "total_asks_rel_vol": {
        "decimal": "35.2500366381728643576",
        "rational": [
          [1, [473921343, 1669176307, 2]],
          [1, [2436694016, 291038304]]
        ],
        "fraction": {
          "numer": "44062545797716080447",
          "denom": "1250000000000000000"
        }
      },
      "total_bids_base_vol": {
        "decimal": "59100.6554157135128550633",
        "rational": [
          [1, [1422777577, 2274178813, 32038]],
          [1, [2313682944, 2328306436]]
        ],
        "fraction": {
          "numer": "591006554157135128550633",
          "denom": "10000000000000000000"
        }
      },
      "total_bids_rel_vol": {
        "decimal": "14.814675225",
        "rational": [
          [1, [592587009]],
          [1, [40000000]]
        ],
        "fraction": {
          "numer": "592587009",
          "denom": "40000000"
        }
      }
    },
    "id": 42
  }
  ```
</CollapsibleSection><|MERGE_RESOLUTION|>--- conflicted
+++ resolved
@@ -16,71 +16,6 @@
 
 ## Response
 
-<<<<<<< HEAD
-| Structure              | Type             | Description                                                            |
-| ---------------------- | ---------------- | ---------------------------------------------------------------------- |
-| base                   | string           | the name of the coin the user desires to receive                       |
-| rel                    | string           | the name of the coin the user will trade                               |
-| numasks                | integer          | the number of outstanding asks                                         |
-| numbids                | integer          | the number of outstanding bids                                         |
-| netid                  | integer          | the id of the network on which the request is made (default is `8762`) |
-| asks                   | array of objects | an array of standard `Order` objects containing outstanding asks       |
-| bids                   | array of objects | an array of standard `Order` objects containing outstanding bids       |
-| timestamp              | integer          | the time the orderbook was requested                                   |
-| total\_asks\_base\_vol | object           | A standard `OrderAmount` object.                                       |
-| total\_asks\_rel\_vol  | object           | A standard `OrderAmount` object.                                       |
-| total\_bids\_base\_vol | object           | A standard `OrderAmount` object.                                       |
-| total\_bids\_rel\_vol  | object           | A standard `OrderAmount` object.                                       |
-
-**`OrderAddress` object structure**
-
-| Structure     | Type   | Description                                                          |
-| ------------- | ------ | -------------------------------------------------------------------- |
-| address\_type | string | Generally `Transparent`, but may be `Shielded` for supporting coins. |
-| address\_data | string | The actual address text for sending and receiving funds.             |
-
-**`OrderAmount` object structure**
-
-| Structure | Type             | Description                                                              |
-| --------- | ---------------- | ------------------------------------------------------------------------ |
-| decimal   | string (decimal) | Decimal numeric representation of the volume                             |
-| rational  | object           | Rational number representation of the volume (num-rational crate format) |
-| fraction  | object           | A `FractionAmount` object, representing the volume                       |
-
-**`FractionAmount` object structure**
-
-| Structure | Type             | Description                     |
-| --------- | ---------------- | ------------------------------- |
-| numer     | string (decimal) | The numerator of the fraction   |
-| denom     | object           | The denominator of the fraction |
-
-**`Order` object structure**
-
-| Structure               | Type   | Description                                                                                                                                                                                 |
-| ----------------------- | ------ | ------------------------------------------------------------------------------------------------------------------------------------------------------------------------------------------- |
-| coin                    | string | The name of the `base` coin; the user desires this                                                                                                                                          |
-| address                 | object | A standard `OrderAddress` object                                                                                                                                                            |
-| price                   | object | The price in `rel` the user is willing to pay per one unit of the `base` coin                                                                                                               |
-| pubkey                  | string | The pubkey of the offer provider                                                                                                                                                            |
-| uuid                    | string | The uuid of order                                                                                                                                                                           |
-| is\_mine                | bool   | Whether the order is placed by me                                                                                                                                                           |
-| conf\_settings          | object | A standard `ConfSettings` object                                                                                                                                                            |
-| base\_max\_volume       | object | A standard `OrderAmount` object representing the maximum base amount for this order                                                                                                         |
-| base\_min\_volume       | object | A standard `OrderAmount` object representing the minimum base amount for this order                                                                                                         |
-| rel\_max\_volume        | object | A standard `OrderAmount` object representing the maximum rel amount for this order                                                                                                          |
-| rel\_min\_volume        | object | A standard `OrderAmount` object representing the minimum rel amount for this order                                                                                                          |
-| base\_max\_volume\_aggr | object | A standard `OrderAmount` object representing the maximum aggregated base amount at the specified price. The sum of max base volumes of the current order and all orders with a worse price. |
-| rel\_max\_volume\_aggr  | object | A standard `OrderAmount` object representing the maximum aggregated rel amount at the specified price. The sum of max rel volumes of the current order and all orders with a worse price.   |
-
-**`ConfSettings` object structure**
-
-| Structure   | Type   | Description                                                         |
-| ----------- | ------ | ------------------------------------------------------------------- |
-| base\_confs | number | the confirmations settings of `base` coin set by the offer provider |
-| base\_nota  | bool   | the notarisation settings of `base` coin set by the offer provider  |
-| rel\_confs  | number | the confirmations settings of `rel` coin set by the offer provider  |
-| rel\_nota   | bool   | the notarisation settings of `rel` coin set by the offer provider   |
-=======
 | Structure              | Type             | Description                                                                                                                    |
 | ---------------------- | ---------------- | ------------------------------------------------------------------------------------------------------------------------------ |
 | base                   | string           | The name of the coin the user desires to receive                                                                               |
@@ -95,7 +30,6 @@
 | total\_asks\_rel\_vol  | object           | A standard [NumericFormatsValue](/atomicdex/api/common_structures/#numeric-formats-value) object.                              |
 | total\_bids\_base\_vol | object           | A standard [NumericFormatsValue](/atomicdex/api/common_structures/#numeric-formats-value) object.                              |
 | total\_bids\_rel\_vol  | object           | A standard [NumericFormatsValue](/atomicdex/api/common_structures/#numeric-formats-value) object.                              |
->>>>>>> 1892ac49
 
 #### 📌 Examples
 
