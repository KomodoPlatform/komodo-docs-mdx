export const title = "AtomicDEX Method: Withdraw";
export const description = "The withdraw method generates, signs, and returns a transaction that transfers the amount of coin to the address indicated in the to argument.";

# withdraw

**withdraw coin to (amount max)**

The `withdraw` method generates, signs, and returns a transaction that transfers the `amount` of `coin` to the address indicated in the `to` argument.

This method generates a raw transaction which should then be broadcast using [send\_raw\_transaction](/atomicdex/api/legacy/send_raw_transaction/).

## Arguments

| Structure      | Type             | Description                                                                                                                               |
| -------------- | ---------------- | ----------------------------------------------------------------------------------------------------------------------------------------- |
| coin           | string           | the name of the coin the user desires to withdraw                                                                                         |
| to             | string           | coins are withdrawn to this address                                                                                                       |
| amount         | string (numeric) | the amount the user desires to withdraw, ignored when `max=true`                                                                          |
| max            | bool             | withdraw the maximum available amount                                                                                                     |
| fee.type       | string           | type of transaction fee; possible values: `UtxoFixed`, `UtxoPerKbyte`, `EthGas`                                                           |
| fee.amount     | string (numeric) | fee amount in coin units, used only when type is `UtxoFixed` (fixed amount not depending on tx size) or `UtxoPerKbyte` (amount per Kbyte) |
| fee.gas\_price | string (numeric) | used only when fee type is EthGas; sets the gas price in `gwei` units                                                                     |
| fee.gas        | number (integer) | used only when fee type is EthGas; sets the gas limit for transaction                                                                     |

## Response

| Structure                    | Type                       | Description                                                                                                                                                                                 |
| ---------------------------- | -------------------------- | ------------------------------------------------------------------------------------------------------------------------------------------------------------------------------------------- |
| from                         | array of strings           | coins are withdrawn from this address; the array contains a single element, but transactions may be sent from several addresses (UTXO coins)                                                |
| to                           | array of strings           | coins are withdrawn to this address; this may contain the `my_address` address, where change from UTXO coins is sent                                                                        |
| my\_balance\_change          | string (numeric)           | the expected balance of change in `my_address` after the transaction broadcasts                                                                                                             |
| received\_by\_me             | string (numeric)           | the amount of coins received by `my_address` after the transaction broadcasts; the value may be above zero when the transaction requires that the AtomicDEX API send change to `my_address` |
| spent\_by\_me                | string (numeric)           | the amount of coins spent by `my_address`; this value differ from the request amount, as the transaction fee is added here                                                                  |
| total\_amount                | string (numeric)           | the total amount of coins transferred                                                                                                                                                       |
| fee\_details                 | object                     | the fee dsetails of the generated transaction; this value differs for utxo and ETH/ERC20 coins, check the examples for more details                                                         |
| tx\_hash                     | string                     | the hash of the generated transaction                                                                                                                                                       |
| tx\_hex                      | string                     | transaction bytes in hexadecimal format; use this value as input for the `send_raw_transaction` method                                                                                      |
| coin                         | string                     | the name of the coin the user wants to withdraw                                                                                                                                             |
| kmd\_rewards                 | object (optional)          | an object containing information about accrued rewards; always exists if the coin is `KMD`                                                                                                  |
| kmd\_rewards.amount          | string (numeric, optional) | the amount of accrued rewards                                                                                                                                                               |
| kmd\_rewards.claimed\_by\_me | bool (optional)            | whether the rewards been claimed by me                                                                                                                                                      |

#### 📌 Examples

#### Withdraw UTXO based coins

<<<<<<< HEAD
<CodeGroup title="Withdraw" tag="POST" label="withdraw" mm2MethodDecorate="true">
=======
<CodeGroup title="" tag="POST" label="withdraw" mm2MethodDecorate="true">
>>>>>>> 448d2d38
  ```json
  {
    "method": "withdraw",
    "coin": "KMD",
    "to": "RJTYiYeJ8eVvJ53n2YbrVmxWNNMVZjDGLh",
    "amount": "10",
    "userpass": "MM2_RPC_PASSWORD"
  }
  ```
</CodeGroup>

<CollapsibleSection expandedText="Hide Response" collapsedText="Show Response">
  #### Response (KMD success)

  ```json
  {
    "block_height": 0,
    "coin": "KMD",
    "fee_details": {
      "type": "Utxo",
      "amount": "0.00001"
    },
    "from": ["R9o9xTocqr6CeEDGDH6mEYpwLoMz6jNjMW"],
    "my_balance_change": "-10.00001",
    "received_by_me": "0.34417325",
    "spent_by_me": "10.34418325",
    "to": ["RJTYiYeJ8eVvJ53n2YbrVmxWNNMVZjDGLh"],
    "total_amount": "10.34418325",
    "tx_hash": "3a1c382c50a7d12e4675d12ed7e723ce9f0167693dd75fd772bae8524810e605",
    "tx_hex": "0400008085202f890207a8e96978acfb8f0d002c3e4390142810dc6568b48f8cd6d8c71866ad8743c5010000006a47304402201960a7089f2d93480fff68ce0b7ca7bb7a32a52915753ac7ae780abd6162cb1d02202c9b11d442e5f72a532f44ceb10122898d486b1474a10eb981c60c5538b9c82d012102031d4256c4bc9f99ac88bf3dba21773132281f65f9bf23a59928bce08961e2f3ffffffff97f56bf3b0f815bb737b7867e71ddb8198bba3574bb75737ba9c389a4d08edc6000000006a473044022055199d80bd7e2d1b932e54f097c6a15fc4b148d21299dc50067c1da18045f0ed02201d26d85333df65e6daab40a07a0e8a671af9d9b9d92fdf7d7ef97bd868ca545a012102031d4256c4bc9f99ac88bf3dba21773132281f65f9bf23a59928bce08961e2f3ffffffff0200ca9a3b000000001976a91464ae8510aac9546d5e7704e31ce177451386455588acad2a0d02000000001976a91405aab5342166f8594baf17a7d9bef5d56744332788ac00000000000000000000000000000000000000",
    "kmd_rewards": {
      "amount": "0.0791809",
      "claimed_by_my": true
    }
  }
  ```
</CollapsibleSection>

#### Withdraw UTXO based-coins with fixed fee

<<<<<<< HEAD
<CodeGroup title="Withdraw" tag="POST" label="withdraw" mm2MethodDecorate="true">
=======
<CodeGroup title="" tag="POST" label="withdraw" mm2MethodDecorate="true">
>>>>>>> 448d2d38
  ```json
  {
    "method": "withdraw",
    "coin": "DOC",
    "to": "R9o9xTocqr6CeEDGDH6mEYpwLoMz6jNjMW",
    "amount": "1.0",
    "fee": {
      "type": "UtxoFixed",
      "amount": "0.1"
    },
    "userpass": "MM2_RPC_PASSWORD"
  }
  ```
</CodeGroup>

<CollapsibleSection expandedText="Hide Response" collapsedText="Show Response">
  #### Response (success)

  ```json
  {
    "tx_hex": "0400008085202f8901ef25b1b7417fe7693097918ff90e90bba1351fff1f3a24cb51a9b45c5636e57e010000006b483045022100b05c870fcd149513d07b156e150a22e3e47fab4bb4776b5c2c1b9fc034a80b8f022038b1bf5b6dad923e4fb1c96e2c7345765ff09984de12bbb40b999b88b628c0f9012102031d4256c4bc9f99ac88bf3dba21773132281f65f9bf23a59928bce08961e2f3ffffffff0200e1f505000000001976a91405aab5342166f8594baf17a7d9bef5d56744332788ac8cbaae5f010000001976a91405aab5342166f8594baf17a7d9bef5d56744332788ace87a5e5d000000000000000000000000000000",
    "tx_hash": "1ab3bc9308695960bc728fa427ac00d1812c4ae89aaa714c7618cb96d111be58",
    "from": ["R9o9xTocqr6CeEDGDH6mEYpwLoMz6jNjMW"],
    "to": ["R9o9xTocqr6CeEDGDH6mEYpwLoMz6jNjMW"],
    "total_amount": "60.10253836",
    "spent_by_me": "60.10253836",
    "received_by_me": "60.00253836",
    "my_balance_change": "-0.1",
    "block_height": 0,
    "timestamp": 1566472936,
    "fee_details": {
      "type": "Utxo",
      "amount": "0.1"
    },
    "coin": "DOC",
    "internal_id": ""
  }
  ```

  #### Response (error - attempt to use EthGas for UTXO coin)

  ```json
  { "error": "utxo:1295] Unsupported input fee type" }
  ```
</CollapsibleSection>

#### Withdraw UTXO based coins with custom fee per kbyte

<<<<<<< HEAD
<CodeGroup title="Withdraw" tag="POST" label="withdraw" mm2MethodDecorate="true">
=======
<CodeGroup title="" tag="POST" label="withdraw" mm2MethodDecorate="true">
>>>>>>> 448d2d38
  ```json
  {
    "method": "withdraw",
    "coin": "DOC",
    "to": "R9o9xTocqr6CeEDGDH6mEYpwLoMz6jNjMW",
    "amount": "1.0",
    "fee": {
      "type": "UtxoPerKbyte",
      "amount": "1"
    },
    "userpass": "MM2_RPC_PASSWORD"
  }
  ```
</CodeGroup>

<CollapsibleSection expandedText="Hide Response" collapsedText="Show Response">
  #### Response (success)

  ```json
  {
    "tx_hex": "0400008085202f890258be11d196cb18764c71aa9ae84a2c81d100ac27a48f72bc6059690893bcb31a000000006b483045022100ef11280e981be280ca5d24c947842ca6a8689d992b73e3a7eb9ff21070b0442b02203e458a2bbb1f2bf8448fc47c51485015904a5271bb17e14be5afa6625d67b1e8012102031d4256c4bc9f99ac88bf3dba21773132281f65f9bf23a59928bce08961e2f3ffffffff58be11d196cb18764c71aa9ae84a2c81d100ac27a48f72bc6059690893bcb31a010000006b483045022100daaa10b09e7abf9d4f596fc5ac1f2542b8ecfab9bb9f2b02201644944ddc0280022067aa1b91ec821aa48f1d06d34cd26fb69a9f27d59d5eecdd451006940d9e83db012102031d4256c4bc9f99ac88bf3dba21773132281f65f9bf23a59928bce08961e2f3ffffffff0200e1f505000000001976a91405aab5342166f8594baf17a7d9bef5d56744332788acf31c655d010000001976a91405aab5342166f8594baf17a7d9bef5d56744332788accd7c5e5d000000000000000000000000000000",
    "tx_hash": "fd115190feec8c0c14df2696969295c59c674886344e5072d64000379101b78c",
    "from": ["R9o9xTocqr6CeEDGDH6mEYpwLoMz6jNjMW"],
    "to": ["R9o9xTocqr6CeEDGDH6mEYpwLoMz6jNjMW"],
    "total_amount": "60.00253836",
    "spent_by_me": "60.00253836",
    "received_by_me": "59.61874931",
    "my_balance_change": "-0.38378905",
    "block_height": 0,
    "timestamp": 1566473421,
    "fee_details": {
      "type": "Utxo",
      "amount": "0.38378905"
    },
    "coin": "DOC",
    "internal_id": ""
  }
  ```

  #### Response (error - attempt to use EthGas for UTXO coin)

  ```json
  { "error": "utxo:1295] Unsupported input fee type" }
  ```
</CollapsibleSection>

#### Withdraw ETH/ERC20 and other ETH-based forks

<<<<<<< HEAD
<CodeGroup title="Withdraw" tag="POST" label="withdraw" mm2MethodDecorate="true">
=======
<CodeGroup title="" tag="POST" label="withdraw" mm2MethodDecorate="true">
>>>>>>> 448d2d38
  ```json
  {
    "method": "withdraw",
    "coin": "ETH",
    "to": "0xbab36286672fbdc7b250804bf6d14be0df69fa28",
    "amount": 10,
    "userpass": "MM2_RPC_PASSWORD"
  }
  ```
</CodeGroup>

<CollapsibleSection expandedText="Hide Response" collapsedText="Show Response">
  #### Response (success)

  ```json
  {
    "block_height": 0,
    "coin": "ETH",
    "fee_details": {
      "type": "Eth",
      "coin": "ETH",
      "gas": 21000,
      "gas_price": "0.000000001",
      "total_fee": "0.000021"
    },
    "from": ["0xbab36286672fbdc7b250804bf6d14be0df69fa29"],
    "my_balance_change": "-10.000021",
    "received_by_me": "0",
    "spent_by_me": "10.000021",
    "to": ["0xbab36286672fbdc7b250804bf6d14be0df69fa28"],
    "total_amount": "10.000021",
    "tx_hash": "8fbc5538679e4c4b78f8b9db0faf9bf78d02410006e8823faadba8e8ae721d60",
    "tx_hex": "f86d820a59843b9aca0082520894bab36286672fbdc7b250804bf6d14be0df69fa28888ac7230489e80000801ba0fee87414a3b40d58043a1ae143f7a75d7f47a24e872b638281c448891fd69452a05b0efcaed9dee1b6d182e3215d91af317d53a627404b0efc5102cfe714c93a28"
  }
  ```
</CollapsibleSection>

#### Withdraw ETH/ERC20, and other ETH-based forks with gas limit

<<<<<<< HEAD
<CodeGroup title="Withdraw" tag="POST" label="withdraw" mm2MethodDecorate="true">
=======
<CodeGroup title="" tag="POST" label="withdraw" mm2MethodDecorate="true">
>>>>>>> 448d2d38
  ```json
  {
    "userpass": "MM2_RPC_PASSWORD",
    "method": "withdraw",
    "coin": "COIN_NAME",
    "to": "RECIPIENT_ADDRESS",
    "amount": "AMOUNT",
    "fee": {
      "type": "EthGas",
      "gas_price": "3.5",
      "gas": 55000
    }
  }
  ```
</CodeGroup>

<CollapsibleSection expandedText="Hide Response" collapsedText="Show Response">
  #### Response (success)

  ```json
  {
    "tx_hex": "f86d820b2884d09dc30082d6d894bab36286672fbdc7b250804bf6d14be0df69fa29888ac7230489e80000801ca0ef0167b0e53ed50d87b6fd630925f2bce6ee72e9b5fdb51c6499a7caaecaed96a062e5cb954e503ff83f2d6ce082649fdcdf8a77c8d37c7d26d46d3f736b228d10",
    "tx_hash": "a26c4dcacf63c04e385dd973ca7e7ca1465a3b904a0893bcadb7e37681d38c95",
    "from": ["0xbAB36286672fbdc7B250804bf6D14Be0dF69fa29"],
    "to": ["0xbAB36286672fbdc7B250804bf6D14Be0dF69fa29"],
    "total_amount": "10",
    "spent_by_me": "10.0001925",
    "received_by_me": "10",
    "my_balance_change": "-0.0001925",
    "block_height": 0,
    "timestamp": 1566474670,
    "fee_details": {
      "type": "Eth",
      "coin": "ETH",
      "gas": 55000,
      "gas_price": "0.0000000035",
      "total_fee": "0.0001925"
    },
    "coin": "ETH",
    "internal_id": ""
  }
  ```

  #### Response (error - attempt to use UtxoFixed or UtxoPerKbyte for ETH coin)

  ```json
  { "error": "eth:369] Unsupported input fee type" }
  ```
</CollapsibleSection>

#### Withdraw Max

<<<<<<< HEAD
<CodeGroup title="Withdraw" tag="POST" label="withdraw" mm2MethodDecorate="true">
=======
<CodeGroup title="" tag="POST" label="withdraw" mm2MethodDecorate="true">
>>>>>>> 448d2d38
  ```json
  {
    "method": "withdraw",
    "coin": "ETH",
    "to": "0xbab36286672fbdc7b250804bf6d14be0df69fa28",
    "max": true,
    "userpass": "MM2_RPC_PASSWORD"
  }
  ```
</CodeGroup>

<CollapsibleSection expandedText="Hide Response" collapsedText="Show Response">
  #### Response (success)

  ```json
  {
    "block_height": 0,
    "coin": "ETH",
    "fee_details": {
      "type": "Eth",
      "coin": "ETH",
      "gas": 21000,
      "gas_price": "0.000000001",
      "total_fee": "0.000021"
    },
    "from": ["0xbab36286672fbdc7b250804bf6d14be0df69fa29"],
    "my_balance_change": "-10.000021",
    "received_by_me": "0",
    "spent_by_me": "10.000021",
    "to": ["0xbab36286672fbdc7b250804bf6d14be0df69fa28"],
    "total_amount": "10.000021",
    "tx_hash": "8fbc5538679e4c4b78f8b9db0faf9bf78d02410006e8823faadba8e8ae721d60",
    "tx_hex": "f86d820a59843b9aca0082520894bab36286672fbdc7b250804bf6d14be0df69fa28888ac7230489e80000801ba0fee87414a3b40d58043a1ae143f7a75d7f47a24e872b638281c448891fd69452a05b0efcaed9dee1b6d182e3215d91af317d53a627404b0efc5102cfe714c93a28"
  }
  ```
</CollapsibleSection>

#### Withdraw QRC20

<<<<<<< HEAD
<CodeGroup title="Withdraw" tag="POST" label="withdraw" mm2MethodDecorate="true">
=======
<CodeGroup title="" tag="POST" label="withdraw" mm2MethodDecorate="true">
>>>>>>> 448d2d38
  ```json
  {
    "method": "withdraw",
    "coin": "QRC20",
    "to": "qHmJ3KA6ZAjR9wGjpFASn4gtUSeFAqdZgs",
    "amount": 10,
    "userpass": "MM2_RPC_PASSWORD"
  }
  ```
</CodeGroup>

<CollapsibleSection expandedText="Hide Response" collapsedText="Show Response">
  #### Response (success)

  ```json
  {
    "block_height": 0,
    "coin": "QRC20",
    "timestamp": 1608725061,
    "fee_details": {
      "type": "Qrc20",
      "coin": "tQTUM",
      "miner_fee": "0.00000447",
      "gas_limit": 100000,
      "gas_price": 40,
      "total_gas_fee": "0.04"
    },
    "from": ["qXxsj5RtciAby9T7m98AgAATL4zTi4UwDG"],
    "my_balance_change": "-10",
    "received_by_me": "0",
    "spent_by_me": "10",
    "to": ["qHmJ3KA6ZAjR9wGjpFASn4gtUSeFAqdZgs"],
    "total_amount": "10",
    "tx_hash": "8fbc5538679e4c4b78f8b9db0faf9bf78d02410006e8823faadba8e8ae721d60",
    "tx_hex": "f86d820a59843b9aca0082520894bab36286672fbdc7b250804bf6d14be0df69fa28888ac7230489e80000801ba0fee87414a3b40d58043a1ae143f7a75d7f47a24e872b638281c448891fd69452a05b0efcaed9dee1b6d182e3215d91af317d53a627404b0efc5102cfe714c93a28"
  }
  ```
</CollapsibleSection>

#### Withdraw QRC20 with gas limit

<<<<<<< HEAD
<CodeGroup title="Withdraw" tag="POST" label="withdraw" mm2MethodDecorate="true">
=======
<CodeGroup title="" tag="POST" label="withdraw" mm2MethodDecorate="true">
>>>>>>> 448d2d38
  ```json
  {
    "userpass": "MM2_RPC_PASSWORD",
    "method": "withdraw",
    "coin": "QRC20",
    "to": "qHmJ3KA6ZAjR9wGjpFASn4gtUSeFAqdZgs",
    "amount": 10,
    "fee": {
      "type": "Qrc20Gas",
      "gas_limit": 250000,
      "gas_price": 40
    }
  }
  ```
</CodeGroup>

<CollapsibleSection expandedText="Hide Response" collapsedText="Show Response">
  ```json
  {
    "block_height": 0,
    "coin": "QRC20",
    "timestamp": 1608725061,
    "fee_details": {
      "type": "Qrc20",
      "coin": "tQTUM",
      "miner_fee": "0.00000447",
      "gas_limit": 250000,
      "gas_price": 40,
      "total_gas_fee": "0.1"
    },
    "from": ["qXxsj5RtciAby9T7m98AgAATL4zTi4UwDG"],
    "my_balance_change": "-10",
    "received_by_me": "0",
    "spent_by_me": "10",
    "to": ["qHmJ3KA6ZAjR9wGjpFASn4gtUSeFAqdZgs"],
    "total_amount": "10",
    "tx_hash": "8fbc5538679e4c4b78f8b9db0faf9bf78d02410006e8823faadba8e8ae721d60",
    "tx_hex": "f86d820a59843b9aca0082520894bab36286672fbdc7b250804bf6d14be0df69fa28888ac7230489e80000801ba0fee87414a3b40d58043a1ae143f7a75d7f47a24e872b638281c448891fd69452a05b0efcaed9dee1b6d182e3215d91af317d53a627404b0efc5102cfe714c93a28"
  }
  ```
</CollapsibleSection><|MERGE_RESOLUTION|>--- conflicted
+++ resolved
@@ -44,11 +44,7 @@
 
 #### Withdraw UTXO based coins
 
-<<<<<<< HEAD
-<CodeGroup title="Withdraw" tag="POST" label="withdraw" mm2MethodDecorate="true">
-=======
-<CodeGroup title="" tag="POST" label="withdraw" mm2MethodDecorate="true">
->>>>>>> 448d2d38
+<CodeGroup title="Withdraw" tag="POST" label="withdraw" mm2MethodDecorate="true">
   ```json
   {
     "method": "withdraw",
@@ -89,11 +85,7 @@
 
 #### Withdraw UTXO based-coins with fixed fee
 
-<<<<<<< HEAD
-<CodeGroup title="Withdraw" tag="POST" label="withdraw" mm2MethodDecorate="true">
-=======
-<CodeGroup title="" tag="POST" label="withdraw" mm2MethodDecorate="true">
->>>>>>> 448d2d38
+<CodeGroup title="Withdraw" tag="POST" label="withdraw" mm2MethodDecorate="true">
   ```json
   {
     "method": "withdraw",
@@ -142,11 +134,7 @@
 
 #### Withdraw UTXO based coins with custom fee per kbyte
 
-<<<<<<< HEAD
-<CodeGroup title="Withdraw" tag="POST" label="withdraw" mm2MethodDecorate="true">
-=======
-<CodeGroup title="" tag="POST" label="withdraw" mm2MethodDecorate="true">
->>>>>>> 448d2d38
+<CodeGroup title="Withdraw" tag="POST" label="withdraw" mm2MethodDecorate="true">
   ```json
   {
     "method": "withdraw",
@@ -195,11 +183,7 @@
 
 #### Withdraw ETH/ERC20 and other ETH-based forks
 
-<<<<<<< HEAD
-<CodeGroup title="Withdraw" tag="POST" label="withdraw" mm2MethodDecorate="true">
-=======
-<CodeGroup title="" tag="POST" label="withdraw" mm2MethodDecorate="true">
->>>>>>> 448d2d38
+<CodeGroup title="Withdraw" tag="POST" label="withdraw" mm2MethodDecorate="true">
   ```json
   {
     "method": "withdraw",
@@ -239,11 +223,7 @@
 
 #### Withdraw ETH/ERC20, and other ETH-based forks with gas limit
 
-<<<<<<< HEAD
-<CodeGroup title="Withdraw" tag="POST" label="withdraw" mm2MethodDecorate="true">
-=======
-<CodeGroup title="" tag="POST" label="withdraw" mm2MethodDecorate="true">
->>>>>>> 448d2d38
+<CodeGroup title="Withdraw" tag="POST" label="withdraw" mm2MethodDecorate="true">
   ```json
   {
     "userpass": "MM2_RPC_PASSWORD",
@@ -296,11 +276,7 @@
 
 #### Withdraw Max
 
-<<<<<<< HEAD
-<CodeGroup title="Withdraw" tag="POST" label="withdraw" mm2MethodDecorate="true">
-=======
-<CodeGroup title="" tag="POST" label="withdraw" mm2MethodDecorate="true">
->>>>>>> 448d2d38
+<CodeGroup title="Withdraw" tag="POST" label="withdraw" mm2MethodDecorate="true">
   ```json
   {
     "method": "withdraw",
@@ -340,11 +316,7 @@
 
 #### Withdraw QRC20
 
-<<<<<<< HEAD
-<CodeGroup title="Withdraw" tag="POST" label="withdraw" mm2MethodDecorate="true">
-=======
-<CodeGroup title="" tag="POST" label="withdraw" mm2MethodDecorate="true">
->>>>>>> 448d2d38
+<CodeGroup title="Withdraw" tag="POST" label="withdraw" mm2MethodDecorate="true">
   ```json
   {
     "method": "withdraw",
@@ -386,11 +358,7 @@
 
 #### Withdraw QRC20 with gas limit
 
-<<<<<<< HEAD
-<CodeGroup title="Withdraw" tag="POST" label="withdraw" mm2MethodDecorate="true">
-=======
-<CodeGroup title="" tag="POST" label="withdraw" mm2MethodDecorate="true">
->>>>>>> 448d2d38
+<CodeGroup title="Withdraw" tag="POST" label="withdraw" mm2MethodDecorate="true">
   ```json
   {
     "userpass": "MM2_RPC_PASSWORD",
