--- conflicted
+++ resolved
@@ -21,29 +21,10 @@
 
 #### Arguments
 
-<<<<<<< HEAD
 | Structure                                     | Type            | Description                                                                     |
 | --------------------------------------------- | --------------- | ------------------------------------------------------------------------------- |
 | ticker                                        | string          | Ticker of coin to activate                                                      |
 | activation_params                             | object          | A standard [ActivationRpcData](/atomicdex/api/v20#activation-rpc-data) object.  |
-=======
-| Structure                                        | Type            | Description                                                                                                                                                                                                                          |
-| ------------------------------------------------ | --------------- | ------------------------------------------------------------------------------------------------------------------------------------------------------------------------------------------------------------------------------------ |
-| ticker                                           | string          | Ticker of coin to activate                                                                                                                                                                                                           |
-| activation\_params                               | object          | Contains details required for activation as explained below                                                                                                                                                                          |
-| activation\_params.required\_confirmations       | integer         | Block confirmations to wait for transactions when doing a swap. Optional, defaults to `3`. Overrides value if set in `coins` file.                                                                                                   |
-| activation\_params.requires\_notarization        | boolean         | For [dPoW](https://komodoplatform.com/en/blog/dpow-demystified/) protected coins, a `true` value will wait for transactions to be notarised when doing swaps. Optional, defaults to `false`. Overrides value if set in `coins` file. |
-| activation\_params.mode.rpc                      | string          | Set as `Light` to use external electrum & lightwallet\_d servers or `Native` to use local block chain data. If native, the `rpc_data` fields below are not required.                                                                 |
-| activation\_params.mode.rpc\_data                | list of objects | Contains details about servers to be used for `Light` mode operation.                                                                                                                                                                |
-| ..rpc\_data.light\_wallet\_d\_servers            | list of strings | Urls which are hosting lightwallet\_d servers                                                                                                                                                                                        |
-| ..rpc\_data.electrum\_servers                    | list of objects | Contains additional details about a coins electrum servers.                                                                                                                                                                          |
-| ...electrum\_servers.protocol                    | string          | Transport protocol used by AtomicDEX API to connect to the electrum server (`TCP` or `SSL`). Optional, defaults to `TCP`                                                                                                             |
-| ...electrum\_servers.url                         | string          | The URL and port of an electrum server.                                                                                                                                                                                              |
-| ...electrum\_servers.disable\_cert\_verification | boolean         | If `true`, this disables server SSL/TLS certificate verification (e.g. to use self-signed certificate). Optional, defaults to `false` <b>Use at your own risk!</b>                                                                   |
-| activation\_params.zcash\_params\_path           | string          | Path to folder containing [Zcash parameters](https://z.cash/technology/paramgen/). Optional, defaults to standard location as defined in [this guide](https://forum.komodoplatform.com/t/installing-zcash-params/603)                |
-| activation\_params.scan\_blocks\_per\_iteration  | integer         | Sets the number of scanned blocks per iteration during `BuildingWalletDb` state. Optional, default value is 1000.                                                                                                                    |
-| activation\_params.scan\_interval\_ms            | integer         | Sets the interval in milliseconds between iterations of `BuildingWalletDb` state. Optional, default value is 0.                                                                                                                      |
->>>>>>> 194fd325
 
 
 #### Response
@@ -137,7 +118,6 @@
 #### Command using websockets to sync from [Proof of Keys Day](https://hackernoon.com/not-your-keys-not-your-bitcoin-jan3bitcoin-z6k3ktb), 2023.
 
 <CodeGroup title="" tag="POST" label="task::enable_z_coin::init">
-<<<<<<< HEAD
 ```json {{ mm2MethodDecorate : true }}
 {
   "userpass": "MM2_RPC_PASSWORD",
@@ -160,39 +140,11 @@
         }
       },
       "sync_params": {"date":  1672704000}
-=======
-  ```json {{ mm2MethodDecorate : true }}
-  {
-    "userpass": "MM2_RPC_PASSWORD",
-    "method": "task::enable_z_coin::init",
-    "mmrpc": "2.0",
-    "params": {
-      "ticker": "ZOMBIE",
-      "activation_params": {
-        "mode": {
-          "rpc": "Light",
-          "rpc_data": {
-            "electrum_servers": [
-              {
-                "url":"zombie.dragonhound.info:10033"
-              }
-            ],
-            "light_wallet_d_servers": [
-              "http://zombie.dragonhound.info:443"
-            ]
-          }
-        },
-        "zcash_params_path": "/home/username/path_to/.zcash-params",
-        "scan_blocks_per_iteration": 100,
-        "scan_interval_ms": 200
-      }
->>>>>>> 194fd325
-    }
-  }
-  ```
-</CodeGroup>
-
-<<<<<<< HEAD
+    }
+  }
+  ```
+</CodeGroup>
+
 
 <CollapsibleSection expandedText='Hide Response' collapsedText='Show Response'>
 #### Response
@@ -206,20 +158,7 @@
   "id": null
 }
 ```
-=======
-<CollapsibleSection expandedText="Hide Response" collapsedText="Show Response">
-  #### Response
->>>>>>> 194fd325
-
-  ```json
-  {
-    "mmrpc": "2.0",
-    "result": {
-      "task_id": 0
-    },
-    "id": null
-  }
-  ```
+
 </CollapsibleSection>
 
 ## task\_enable\_z\_coin\_status
@@ -245,7 +184,6 @@
 #### Command
 
 <CodeGroup title="" tag="POST" label="task::enable_z_coin::status">
-<<<<<<< HEAD
 ```json {{ mm2MethodDecorate : true }}
 {
   "userpass": "MM2_RPC_PASSWORD",
@@ -254,17 +192,6 @@
   "params": {
     "task_id": 0,
     "forget_if_finished": false
-=======
-  ```json {{ mm2MethodDecorate : true }}
-  {
-    "userpass": "MM2_RPC_PASSWORD",
-    "method": "task::enable_z_coin::status",
-    "mmrpc": "2.0",
-    "params": {
-      "task_id": "$TASK_ID",
-      "forget_if_finished": false
-    }
->>>>>>> 194fd325
   }
   ```
 </CodeGroup>
@@ -314,7 +241,6 @@
           "latest_block": 269656
         }
       }
-<<<<<<< HEAD
     }
   },
   "id": null
@@ -367,7 +293,6 @@
 ```
 
 
-=======
     },
     "id": null
   }
@@ -434,7 +359,6 @@
     "id": null
   }
   ```
->>>>>>> 194fd325
 </CollapsibleSection>
 
 ## task\_enable\_z\_coin\_cancel
