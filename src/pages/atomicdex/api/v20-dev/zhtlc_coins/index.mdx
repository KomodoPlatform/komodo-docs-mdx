--- conflicted
+++ resolved
@@ -35,28 +35,9 @@
 
 #### 📌 Examples
 
-<<<<<<< HEAD
 #### Enable Z coin without any optional parameters
 
 <CodeGroup title="task::enable_z_coin::init" tag="POST" label="task::enable_z_coin::init" mm2MethodDecorate="true">
-```json
-{
-  "userpass": "MM2_RPC_PASSWORD",
-  "method": "task::enable_z_coin::init",
-  "mmrpc": "2.0",
-  "params": {
-    "ticker": "ZOMBIE",
-    "activation_params": {
-      "mode": {
-        "rpc": "Light",
-        "rpc_data": {
-          "electrum_servers": [{"url":"zombie.dragonhound.info:10033"}],
-          "light_wallet_d_servers": ["http://zombie.dragonhound.info:443"]
-        }
-=======
-#### Command
-
-<CodeGroup title="" tag="POST" label="task::enable_z_coin::init" mm2MethodDecorate="true">
   ```json
   {
     "userpass": "MM2_RPC_PASSWORD",
@@ -81,7 +62,6 @@
         "zcash_params_path": "/home/username/path_to/.zcash-params",
         "scan_blocks_per_iteration": 100,
         "scan_interval_ms": 200
->>>>>>> 448d2d38
       }
     }
   }
@@ -211,7 +191,6 @@
 
 #### 📌 Examples
 
-<<<<<<< HEAD
 #### Status of Z coin activation
 
 <CodeGroup title="task::enable_z_coin::status" tag="POST" label="task::enable_z_coin::status" mm2MethodDecorate="true">
@@ -223,22 +202,9 @@
   "params": {
     "task_id": 0,
     "forget_if_finished": false
-=======
-#### Command
-
-<CodeGroup title="" tag="POST" label="task::enable_z_coin::status" mm2MethodDecorate="true">
-  ```json
-  {
-    "userpass": "MM2_RPC_PASSWORD",
-    "method": "task::enable_z_coin::status",
-    "mmrpc": "2.0",
-    "params": {
-      "task_id": "<TASK_ID>",
-      "forget_if_finished": false
-    }
->>>>>>> 448d2d38
-  }
-  ```
+  }
+}
+```
 </CodeGroup>
 
 <CollapsibleSection expandedText="Hide Response" collapsedText="Show Response">
@@ -431,11 +397,7 @@
 
 #### Command
 
-<<<<<<< HEAD
 <CodeGroup title="task::enable_z_coin::cancel" tag="POST" label="task::enable_z_coin::cancel" mm2MethodDecorate="true">
-=======
-<CodeGroup title="" tag="POST" label="task::enable_z_coin::cancel" mm2MethodDecorate="true">
->>>>>>> 448d2d38
   ```json
   {
     "userpass": "MM2_RPC_PASSWORD",
@@ -525,11 +487,7 @@
 
 #### Z Coin Transaction History
 
-<<<<<<< HEAD
 <CodeGroup title="z_coin_tx_history" tag="POST" label="z_coin_tx_history" mm2MethodDecorate="true">
-=======
-<CodeGroup title="" tag="POST" label="z_coin_tx_history" mm2MethodDecorate="true">
->>>>>>> 448d2d38
   ```json
   {
     "userpass": "MM2_RPC_PASSWORD",
