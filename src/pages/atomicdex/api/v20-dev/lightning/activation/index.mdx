export const title = "AtomicDEX: Lightning Network Initialization Tasks";
export const description = "The methods in this document allow initialization of Lightning Network on AtomicDEX-API.";

# Lightning Network Initialization Tasks

<Note>
  Lightning methods are currently only available using the native AtomicDEX-API. WASM support should be available in late 2023.
</Note>

## Initialize Lightning {{label : 'task::enable_lightning::init', tag : 'API-v2'}}

The `task::enable_lightning::init` request a task to run a lightning node. Use the returned `task_id` as an input to check the status of the lightning node (i.e, running or still initiating). An error will be returned if a lightning node was already running for the requested ticker.

<Note>
  Any methods with a `task::` prefix will be linked to a numeric `task_id` value which is used to query the status or outcome of the task.
</Note>

### Request Parameters

| Parameter          | Type   | Description                                                                                     |
| ------------------ | ------ | ----------------------------------------------------------------------------------------------- |
| ticker             | string | Ticker of coin to activate                                                                      |
| activation\_params | object | A standard [LightningActivationParams](/atomicdex/api/v20/#lightning-activation-params) object. |

#### 📌 Example

<CodeGroup title="" tag="POST" label="task::enable_lightning::init" mm2MethodDecorate="true">
  ```json
  {
    "method": "task::enable_lightning::init",
    "userpass": "testpsw",
    "mmrpc": "2.0",
    "params": {
      "ticker": "tBTC-lightning",
      "activation_params": {
        "name": "AtomicDEX-Docs-Node-1",
        "listening_port": 9735,
        "color": "000000",
        "payment_retries": 5
      }
    },
    "id": 2
  }
  ```
</CodeGroup>

<CollapsibleSection expandedText="Hide Response" collapsedText="Show Response">
  ### Response Parameters

  | Parameter | Type    | Description                                               |
  | --------- | ------- | --------------------------------------------------------- |
  | task\_id  | integer | An identifying number which is used to query task status. |

  #### Response

  ```json
  {
      "mmrpc": "2.0",
      "result": {
          "task_id": 1
      },
      "id": null
  }
  ```
</CollapsibleSection>

<CollapsibleSection expandedText="Hide Error Responses" collapsedText="Show Error Responses">
  #### L2ConfigIsNotFound Error

  Coin is not in `coins` file. Refer to the [coins file configuration for lightning](/atomicdex/api/v20-dev/lightning/#lightning-coin-config-parameters) for more information.

  ```json
  {
  	"mmrpc": "2.0",
  	"error": "Layer 2 tBTC-lightning config is not found",
  	"error_path": "init_l2.prelude",
  	"error_trace": "init_l2:82] prelude:82]",
  	"error_type": "L2ConfigIsNotFound",
  	"error_data": "tBTC-lightning",
  	"id": 2
  }
  ```

  #### InvalidRequest Error

  A parameter is incorrect.

  ```json
  {
  	"mmrpc": "2.0",
  	"error": "Error parsing request: invalid type: string "9735", expected u16",
  	"error_path": "dispatcher",
  	"error_trace": "dispatcher:110]",
  	"error_type": "InvalidRequest",
  	"error_data": "invalid type: string "9735", expected u16",
  	"id": 762
  }
  ```

  #### UnexpectedL2Protocol Error

  Coin is wrong protocol type.

  ```json
  {
  	"mmrpc": "2.0",
  	"error": "Unexpected layer 2 protocol UTXO for tBTC-segwit",
  	"error_path": "init_l2.prelude.lightning_activation",
  	"error_trace": "init_l2:82] prelude:93] lightning_activation:92]",
  	"error_type": "UnexpectedL2Protocol",
  	"error_data": {
  		"ticker": "tBTC-segwit",
  		"protocol": {
  			"type": "UTXO"
  		}
  	},
  	"id": 2
  }
  ```

  #### Internal Error

  Address already in use.

  ```json
  {
      "mmrpc": "2.0",
      "result": {
          "status": "Error",
          "details": {
              "error": "I/O error Address already in use (os error 48)",
              "error_path": "lib.lightning_activation.ln_p2p",
              "error_trace": "lib:103] lightning_activation:280] ln_p2p:196]",
              "error_type": "Internal",
              "error_data": "I/O error Address already in use (os error 48)"
          }
      },
      "id": null
  }
  ```

  #### PlatformCoinIsNotActivated Error

  The selected coin is not activated. It needs to be activated before the lightning node can be initialized.

  ```json
  {
  	"mmrpc": "2.0",
  	"error": "Platform coin tBTC-lightning is not activated",
  	"error_path": "init_l2.lp_coins",
  	"error_trace": "init_l2:87] lp_coins:3087]",
  	"error_type": "PlatformCoinIsNotActivated",
  	"error_data": "tBTC-lightning",
  	"id": 2
  }
  ```

  <DevComment>
    [https://github.com/KomodoPlatform/komodo-docs-mdx/pull/31#discussion\\\_r1197550229](https://github.com/KomodoPlatform/komodo-docs-mdx/pull/31#discussion\\_r1197550229)
    Another bug found, will fix it in an upcoming PR. Platform coin should be tBTC-segwit. You can leave as it is in docs until I fix it.
  </DevComment>

  #### InvalidPlatformConfiguration Error

  Coin's configuration is missing a required parameter.  Refer to the [coins file configuration for lightning](/atomicdex/api/v20-dev/lightning/#lightning-network-coins-file-configuration) for more information.

  ```json
  {
  	"mmrpc": "2.0",
  	"error": "Invalid config for platform coin: tBTC-segwit, error: 'avg_blocktime' field is not found in platform coin config",
  	"error_path": "init_l2.lightning_activation",
  	"error_trace": "init_l2:95] lightning_activation:254]",
  	"error_type": "InvalidPlatformConfiguration",
  	"error_data": {
  		"platform_coin_ticker": "tBTC-segwit",
  		"err": "'avg_blocktime' field is not found in platform coin config"
  	},
  	"id": 2
  }
  ```
</CollapsibleSection>

## Initialization Status {{label : 'task::enable_lightning::status', tag : 'API-v2'}}

The `task::enable_lightning::status` request checks the status of lightning node initialization.

### Request Parameters

| Parameter            | Type    | Description                                                                                                                 |
| -------------------- | ------- | --------------------------------------------------------------------------------------------------------------------------- |
| task\_id             | integer | The task id returned from `task::enable_lightning::init`                                                                    |
| forget\_if\_finished | boolean | Optional, defaults to `true`. If `false`, the status of the `task_id` will still be available after the task has completed. |

#### 📌 Example

<CodeGroup title="" tag="POST" label="task::enable_lightning::status" mm2MethodDecorate="true">
  ```json
  {
    "userpass": "testpsw",
    "mmrpc": "2.0",
    "method": "task::enable_lightning::status",
    "params": {
      "task_id": 1,
      "forget_if_finished": false
    },
    "id": 2
  }
  ```
</CodeGroup>

<CollapsibleSection expandedText="Hide Response" collapsedText="Show Response">
  ### Response Parameters

<<<<<<< HEAD
  | Parameter      | Type   | Description                                                         |
  | -------------- | ------ | ------------------------------------------------------------------- |
  | platform\_coin | string | The coin ticker for which the lightning node is being intitialized. |
  | address        | string | This node's address for the activated coin.                         |
  | balance        | object | A standard [balanceInfo](/atomicdex/api/v20#balance-info) object. |
=======
  | Parameter      | Type   | Description                                                          |
  | -------------- | ------ | -------------------------------------------------------------------- |
  | platform\_coin | string | The coin ticker for which the lightning node is being intitialized.  |
  | address        | string | This node's address for the activated coin.                          |
  | balance        | object | A standard [balanceInfos](/atomicdex/api/v20/#balance-infos) object. |
>>>>>>> 56784185

  <Note>
    The unspendable balance for lightning is different to a layer-1 unspendable balance. The channel reserve is part of the unspendable balance in lightning - the user will get this part of the balance on chain when closing the channel, but it can't be spent on layer 2 (lightning) because it's part of the security mechanism to prevent channel breaches and ensure that both parties fulfill their obligations within the channel.
  </Note>

  #### Response (ready, success)

  ```json
  {
      "mmrpc": "2.0",
      "result": {
          "status": "Ok",
          "details": {
              "platform_coin": "BTC-segwit",
              "address": "0321937a095229510bd2b02a930d7b7eb273147e348ef1086b22e8790e3c609804",
              "balance": {
                  "spendable": "0",
                  "unspendable": "0"
              }
          }
      },
      "id": null
  }
  ```

  <Note>
    In the above response spendable will always be 0 since the balance is unspendable until connections with lightning channels counterparties are established.
    Using the [my\_balance](/atomicdex/api/legacy/my_balance/) method after the coin is activated will get the spendable balance depending on how many channel counterparties are online.
    For exact channels balances and which channels are usable, use [lightning::channels::list\_open\_channels\_by\_filter](/atomicdex/api/v20-dev/lightning/channels/#list-open-channels-by-filter).
  </Note>

  #### Response (in progress state)

  ```json
  {
      "mmrpc": "2.0",
      "result": {
          "status": "InProgress",
          "details": "ReadingNetworkGraphFromFile"
      },
      "id": null
  }
  ```

  Possible in progress statuses:

  *   ActivatingCoin
  *   GettingFeesFromRPC
  *   ReadingNetworkGraphFromFile
  *   InitializingChannelManager
  *   InitializingPeerManager
  *   ReadingScorerFromFile
  *   InitializingBackgroundProcessor
  *   ReadingChannelsAddressesFromFile
</CollapsibleSection>

## Cancel Initialization {{label : 'task::enable_lightning::cancel', tag : 'API-v2'}}

The `task::enable_lightning::cancel` request cancels lightning node initialization.

### Request Parameters

| Parameter | Type    | Description                                              |
| --------- | ------- | -------------------------------------------------------- |
| task\_id  | integer | The task id returned from `task::enable_lightning::init` |

#### 📌 Example

<CodeGroup title="" tag="POST" label="task::enable_lightning::cancel" mm2MethodDecorate="true">
  ```json
  {
    "userpass": "testpsw",
    "mmrpc": "2.0",
    "method": "task::enable_lightning::cancel",
    "params": {
      "task_id": 1
    },
    "id": 1
  }
  ```
</CodeGroup>

<CollapsibleSection expandedText="Hide Response" collapsedText="Show Response">
  #### Response

  ```json
  {
      "mmrpc": "2.0",
      "result": "success",
      "id": null
  }
  ```
</CollapsibleSection>

<CollapsibleSection expandedText="Hide Error Responses" collapsedText="Show Error Responses">
  #### TaskFinished Error

  Task has already been completed.

  ```json
  {
      "mmrpc": "2.0",
      "error": "Task is finished already",
      "error_path": "init_l2.manager",
      "error_trace": "init_l2:157] manager:104]",
      "error_type": "TaskFinished",
      "error_data": 3,
      "id": null
  }
  ```
</CollapsibleSection><|MERGE_RESOLUTION|>--- conflicted
+++ resolved
@@ -211,19 +211,11 @@
 <CollapsibleSection expandedText="Hide Response" collapsedText="Show Response">
   ### Response Parameters
 
-<<<<<<< HEAD
-  | Parameter      | Type   | Description                                                         |
-  | -------------- | ------ | ------------------------------------------------------------------- |
-  | platform\_coin | string | The coin ticker for which the lightning node is being intitialized. |
-  | address        | string | This node's address for the activated coin.                         |
-  | balance        | object | A standard [balanceInfo](/atomicdex/api/v20#balance-info) object. |
-=======
   | Parameter      | Type   | Description                                                          |
   | -------------- | ------ | -------------------------------------------------------------------- |
   | platform\_coin | string | The coin ticker for which the lightning node is being intitialized.  |
   | address        | string | This node's address for the activated coin.                          |
   | balance        | object | A standard [balanceInfos](/atomicdex/api/v20/#balance-infos) object. |
->>>>>>> 56784185
 
   <Note>
     The unspendable balance for lightning is different to a layer-1 unspendable balance. The channel reserve is part of the unspendable balance in lightning - the user will get this part of the balance on chain when closing the channel, but it can't be spent on layer 2 (lightning) because it's part of the security mechanism to prevent channel breaches and ensure that both parties fulfill their obligations within the channel.
