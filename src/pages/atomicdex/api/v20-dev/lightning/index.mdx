--- conflicted
+++ resolved
@@ -69,9 +69,6 @@
 ## Lightning Network Coins File Configuration
 
 <Note>
-<<<<<<< HEAD
-  Some configurations are set per coin, and some are set per channel. The [counterparty\_channel\_config\_limits](/atomicdex/api/common_structures/lightning/#counterparty-channel-config) param must be set in the `coins` configuration file, and aplies to all channels opened by counterparty nodes. The [our\_channels\_config](/atomicdex/api/common_structures/lightning/#lightning-channel-config) and [channel\_options](/atomicdex/api/common_structures/lightning/#lightning-channel-options) parameters are set per channel. These can be defined in the `coins` configuration file to act as the default for all opened channels, and optionally overwritten or updated using the [open\_channel](/atomicdex/api/v20-dev/lightning/channels/#open-channel) or [update\_channel](/atomicdex/api/v20-dev/lightning/channels/#update-channel) methods.
-=======
   Some configurations are set per coin, and some are set per channel. The
   [counterparty\_channel\_config\_limits](/atomicdex/api/v20/#counterparty-channel-config)
   param must be set in the `coins` configuration file, and aplies to all
@@ -84,7 +81,6 @@
   [open\_channel](/atomicdex/api/v20-dev/lightning/channels/#open-channel) or
   [update\_channel](/atomicdex/api/v20-dev/lightning/channels/#update-channel)
   methods.
->>>>>>> 8cbc5ab7
 </Note>
 
 ### Lightning Coin Config Parameters
@@ -102,15 +98,11 @@
 | our\_channels\_config                 | object  | Optional. A standard [LightningChannelConfig](/atomicdex/api/common_structures/lightning/#lightning-channel-config) object.                                                                                                                                                                                                                    |
 
 <Note>
-<<<<<<< HEAD
-  For GUIs and wallet apps, it is recommended to set `accept_forwards_to_priv_channels` to `false`. This prevents users from taking on HTLC-forwarding risk when a node is expected to not be reliably online. [our\_channels\_config::announced\_channel](/atomicdex/api/common_structures/lightning/#lightning-channel-options) should also be set to `false` for GUIs and wallet apps.
-=======
   For GUIs and wallet apps, it is recommended to set
   `accept_forwards_to_priv_channels` to `false`. This prevents users from taking
   on HTLC-forwarding risk when a node is expected to not be reliably online.
   [our\_channels\_config::announced\_channel](/atomicdex/api/v20/#lightning-channel-options)
   should also be set to `false` for GUIs and wallet apps.
->>>>>>> 8cbc5ab7
 </Note>
 
 <CollapsibleSection expandedText="Hide Example Config" collapsedText="Show Example Config">
