--- conflicted
+++ resolved
@@ -1,11 +1,5 @@
-<<<<<<< HEAD
-export const title = "KomoDeFi: Trezor Initialisation";
+export const title = "Komodo DeFi Framework: Trezor Initialisation";
 export const description = "Prepare your Trezor device for use in the KomoDeFi API, and authenticate using your PIN or phrase.";
-=======
-export const title = "AtomicDEX: Trezor Initialisation";
-export const description =
-  "Prepare your Trezor device for use in the AtomicDEX API, and authenticate using your PIN or phrase.";
->>>>>>> 8cbc5ab7
 
 import trezorpin from "@/public/images/api-images/trezor_pin.png";
 
