--- conflicted
+++ resolved
@@ -4674,19 +4674,11 @@
     }
   },
   "/atomicdex/setup": {
-<<<<<<< HEAD
     "dateModified": "2023-12-22T05:19:36.000Z",
     "contributors": [
       {
         "name": "\"smk762\"",
         "email": "smk762@users.noreply.github.com"
-=======
-    "dateModified": "2024-02-09T13:52:20.000Z",
-    "contributors": [
-      {
-        "name": "\"gcharang\"",
-        "email": "21151592+gcharang@users.noreply.github.com"
->>>>>>> 00694eb1
       },
       {
         "name": "\"gaeacodes\"",
@@ -4726,13 +4718,8 @@
       }
     ],
     "lastContributor": {
-<<<<<<< HEAD
       "name": "\"smk762\"",
       "email": "smk762@users.noreply.github.com"
-=======
-      "name": "\"gcharang\"",
-      "email": "21151592+gcharang@users.noreply.github.com"
->>>>>>> 00694eb1
     }
   },
   "/atomicdex/tutorials/additional-information-about-atomicdex": {
