{
  "/antara/api/assets": {
    "dateModified": "2023-09-01T12:11:07.000Z",
    "contributors": [
      {
        "name": "\"gcharang\"",
        "email": "gcharang@users.noreply.github.com"
      },
      {
        "name": "\"gcharang\"",
        "email": "21151592+gcharang@users.noreply.github.com"
      },
      {
        "name": "\"gaeacodes\"",
        "email": "gaeacodes@gmail.com"
      }
    ],
    "lastContributor": {
      "name": "\"gcharang\"",
      "email": "gcharang@users.noreply.github.com"
    }
  },
  "/antara/api/channels": {
    "dateModified": "2023-09-11T05:33:19.000Z",
    "contributors": [
      {
        "name": "\"gcharang\"",
        "email": "21151592+gcharang@users.noreply.github.com"
      },
      {
        "name": "\"gcharang\"",
        "email": "gcharang@users.noreply.github.com"
      },
      {
        "name": "\"gaeacodes\"",
        "email": "gaeacodes@gmail.com"
      }
    ],
    "lastContributor": {
      "name": "\"gcharang\"",
      "email": "21151592+gcharang@users.noreply.github.com"
    }
  },
  "/antara/api/custom": {
    "dateModified": "2023-09-01T12:11:07.000Z",
    "contributors": [
      {
        "name": "\"gcharang\"",
        "email": "gcharang@users.noreply.github.com"
      },
      {
        "name": "\"gcharang\"",
        "email": "21151592+gcharang@users.noreply.github.com"
      },
      {
        "name": "\"gaeacodes\"",
        "email": "gaeacodes@gmail.com"
      }
    ],
    "lastContributor": {
      "name": "\"gcharang\"",
      "email": "gcharang@users.noreply.github.com"
    }
  },
  "/antara/api/dice": {
    "dateModified": "2023-09-05T12:43:04.000Z",
    "contributors": [
      {
        "name": "\"gcharang\"",
        "email": "gcharang@users.noreply.github.com"
      },
      {
        "name": "\"gaeacodes\"",
        "email": "gaeacodes@gmail.com"
      },
      {
        "name": "\"gcharang\"",
        "email": "21151592+gcharang@users.noreply.github.com"
      }
    ],
    "lastContributor": {
      "name": "\"gcharang\"",
      "email": "gcharang@users.noreply.github.com"
    }
  },
  "/antara/api/dilithium": {
    "dateModified": "2023-09-05T12:43:04.000Z",
    "contributors": [
      {
        "name": "\"gcharang\"",
        "email": "gcharang@users.noreply.github.com"
      },
      {
        "name": "\"gaeacodes\"",
        "email": "gaeacodes@gmail.com"
      },
      {
        "name": "\"gcharang\"",
        "email": "21151592+gcharang@users.noreply.github.com"
      }
    ],
    "lastContributor": {
      "name": "\"gcharang\"",
      "email": "gcharang@users.noreply.github.com"
    }
  },
  "/antara/api/faucet": {
    "dateModified": "2023-09-05T12:43:04.000Z",
    "contributors": [
      {
        "name": "\"gcharang\"",
        "email": "gcharang@users.noreply.github.com"
      },
      {
        "name": "\"gaeacodes\"",
        "email": "gaeacodes@gmail.com"
      },
      {
        "name": "\"gcharang\"",
        "email": "21151592+gcharang@users.noreply.github.com"
      }
    ],
    "lastContributor": {
      "name": "\"gcharang\"",
      "email": "gcharang@users.noreply.github.com"
    }
  },
  "/antara/api/gaming": {
    "dateModified": "2023-09-27T13:42:56.000Z",
    "contributors": [
      {
        "name": "\"smk762\"",
        "email": "smk762@iinet.net.au"
      },
      {
        "name": "\"gaeacodes\"",
        "email": "gaeacodes@gmail.com"
      },
      {
        "name": "\"gcharang\"",
        "email": "21151592+gcharang@users.noreply.github.com"
      },
      {
        "name": "\"gcharang\"",
        "email": "gcharang@users.noreply.github.com"
      }
    ],
    "lastContributor": {
      "name": "\"smk762\"",
      "email": "smk762@iinet.net.au"
    }
  },
  "/antara/api/gateways": {
    "dateModified": "2023-09-27T17:48:31.000Z",
    "contributors": [
      {
        "name": "\"smk762\"",
        "email": "smk762@iinet.net.au"
      },
      {
        "name": "\"gcharang\"",
        "email": "gcharang@users.noreply.github.com"
      },
      {
        "name": "\"gaeacodes\"",
        "email": "gaeacodes@gmail.com"
      },
      {
        "name": "\"gcharang\"",
        "email": "21151592+gcharang@users.noreply.github.com"
      }
    ],
    "lastContributor": {
      "name": "\"smk762\"",
      "email": "smk762@iinet.net.au"
    }
  },
  "/antara/api/heir": {
    "dateModified": "2023-10-04T04:39:48.000Z",
    "contributors": [
      {
        "name": "\"gcharang\"",
        "email": "21151592+gcharang@users.noreply.github.com"
      },
      {
        "name": "\"smk762\"",
        "email": "smk762@iinet.net.au"
      },
      {
        "name": "\"gcharang\"",
        "email": "gcharang@users.noreply.github.com"
      },
      {
        "name": "\"gaeacodes\"",
        "email": "gaeacodes@gmail.com"
      }
    ],
    "lastContributor": {
      "name": "\"gcharang\"",
      "email": "21151592+gcharang@users.noreply.github.com"
    }
  },
  "/antara/api": {
    "dateModified": "2023-08-28T20:49:14.000Z",
    "contributors": [
      {
        "name": "\"gcharang\"",
        "email": "21151592+gcharang@users.noreply.github.com"
      }
    ],
    "lastContributor": {
      "name": "\"gcharang\"",
      "email": "21151592+gcharang@users.noreply.github.com"
    }
  },
  "/antara/api/musig": {
    "dateModified": "2023-10-03T07:36:45.000Z",
    "contributors": [
      {
        "name": "\"gaeacodes\"",
        "email": "gaeacodes@gmail.com"
      },
      {
        "name": "\"smk762\"",
        "email": "smk762@iinet.net.au"
      },
      {
        "name": "\"gcharang\"",
        "email": "gcharang@users.noreply.github.com"
      },
      {
        "name": "\"gcharang\"",
        "email": "21151592+gcharang@users.noreply.github.com"
      }
    ],
    "lastContributor": {
      "name": "\"gaeacodes\"",
      "email": "gaeacodes@gmail.com"
    }
  },
  "/antara/api/oracles": {
    "dateModified": "2023-09-27T13:42:56.000Z",
    "contributors": [
      {
        "name": "\"smk762\"",
        "email": "smk762@iinet.net.au"
      },
      {
        "name": "\"gcharang\"",
        "email": "gcharang@users.noreply.github.com"
      },
      {
        "name": "\"gaeacodes\"",
        "email": "gaeacodes@gmail.com"
      },
      {
        "name": "\"gcharang\"",
        "email": "21151592+gcharang@users.noreply.github.com"
      }
    ],
    "lastContributor": {
      "name": "\"smk762\"",
      "email": "smk762@iinet.net.au"
    }
  },
  "/antara/api/payments": {
    "dateModified": "2023-10-04T04:57:56.000Z",
    "contributors": [
      {
        "name": "\"gaeacodes\"",
        "email": "gaeacodes@gmail.com"
      },
      {
        "name": "\"gcharang\"",
        "email": "21151592+gcharang@users.noreply.github.com"
      },
      {
        "name": "\"gaeacodes\"",
        "email": "gaeacodes@gmail.com"
      },
      {
        "name": "\"gcharang\"",
        "email": "gcharang@users.noreply.github.com"
      },
      {
        "name": "\"smk762\"",
        "email": "smk762@iinet.net.au"
      }
    ],
    "lastContributor": {
      "name": "\"gcharang\"",
      "email": "21151592+gcharang@users.noreply.github.com"
    }
  },
  "/antara/api/pegs": {
    "dateModified": "2023-09-27T17:48:31.000Z",
    "contributors": [
      {
        "name": "\"smk762\"",
        "email": "smk762@iinet.net.au"
      },
      {
        "name": "\"gcharang\"",
        "email": "gcharang@users.noreply.github.com"
      },
      {
        "name": "\"gcharang\"",
        "email": "21151592+gcharang@users.noreply.github.com"
      },
      {
        "name": "\"gaeacodes\"",
        "email": "gaeacodes@gmail.com"
      }
    ],
    "lastContributor": {
      "name": "\"smk762\"",
      "email": "smk762@iinet.net.au"
    }
  },
  "/antara/api/prices": {
    "dateModified": "2023-09-27T17:48:31.000Z",
    "contributors": [
      {
        "name": "\"smk762\"",
        "email": "smk762@iinet.net.au"
      },
      {
        "name": "\"gcharang\"",
        "email": "gcharang@users.noreply.github.com"
      },
      {
        "name": "\"gcharang\"",
        "email": "21151592+gcharang@users.noreply.github.com"
      },
      {
        "name": "\"gaeacodes\"",
        "email": "gaeacodes@gmail.com"
      }
    ],
    "lastContributor": {
      "name": "\"smk762\"",
      "email": "smk762@iinet.net.au"
    }
  },
  "/antara/api/rewards": {
    "dateModified": "2023-09-27T17:48:31.000Z",
    "contributors": [
      {
        "name": "\"smk762\"",
        "email": "smk762@iinet.net.au"
      },
      {
        "name": "\"gcharang\"",
        "email": "gcharang@users.noreply.github.com"
      },
      {
        "name": "\"gaeacodes\"",
        "email": "gaeacodes@gmail.com"
      },
      {
        "name": "\"gcharang\"",
        "email": "21151592+gcharang@users.noreply.github.com"
      }
    ],
    "lastContributor": {
      "name": "\"smk762\"",
      "email": "smk762@iinet.net.au"
    }
  },
  "/antara/api/rogue": {
    "dateModified": "2023-10-03T07:36:45.000Z",
    "contributors": [
      {
        "name": "\"gaeacodes\"",
        "email": "gaeacodes@gmail.com"
      },
      {
        "name": "\"smk762\"",
        "email": "smk762@iinet.net.au"
      },
      {
        "name": "\"gcharang\"",
        "email": "gcharang@users.noreply.github.com"
      },
      {
        "name": "\"gcharang\"",
        "email": "21151592+gcharang@users.noreply.github.com"
      }
    ],
    "lastContributor": {
      "name": "\"gaeacodes\"",
      "email": "gaeacodes@gmail.com"
    }
  },
  "/antara/api/sudoku": {
    "dateModified": "2023-09-27T17:48:31.000Z",
    "contributors": [
      {
        "name": "\"smk762\"",
        "email": "smk762@iinet.net.au"
      },
      {
        "name": "\"gcharang\"",
        "email": "gcharang@users.noreply.github.com"
      },
      {
        "name": "\"gaeacodes\"",
        "email": "gaeacodes@gmail.com"
      },
      {
        "name": "\"gcharang\"",
        "email": "21151592+gcharang@users.noreply.github.com"
      }
    ],
    "lastContributor": {
      "name": "\"smk762\"",
      "email": "smk762@iinet.net.au"
    }
  },
  "/antara/api/tokens": {
    "dateModified": "2023-09-27T17:48:31.000Z",
    "contributors": [
      {
        "name": "\"smk762\"",
        "email": "smk762@iinet.net.au"
      },
      {
        "name": "\"gcharang\"",
        "email": "gcharang@users.noreply.github.com"
      },
      {
        "name": "\"gaeacodes\"",
        "email": "gaeacodes@gmail.com"
      },
      {
        "name": "\"gcharang\"",
        "email": "21151592+gcharang@users.noreply.github.com"
      }
    ],
    "lastContributor": {
      "name": "\"smk762\"",
      "email": "smk762@iinet.net.au"
    }
  },
  "/antara": {
    "dateModified": "2023-09-27T17:48:31.000Z",
    "contributors": [
      {
        "name": "\"smk762\"",
        "email": "smk762@iinet.net.au"
      },
      {
        "name": "\"gcharang\"",
        "email": "gcharang@users.noreply.github.com"
      },
      {
        "name": "\"gcharang\"",
        "email": "21151592+gcharang@users.noreply.github.com"
      },
      {
        "name": "\"gaeacodes\"",
        "email": "gaeacodes@gmail.com"
      }
    ],
    "lastContributor": {
      "name": "\"smk762\"",
      "email": "smk762@iinet.net.au"
    }
  },
  "/antara/setup/antara-customizations": {
    "dateModified": "2023-09-29T14:54:33.000Z",
    "contributors": [
      {
        "name": "\"gaeacodes\"",
        "email": "gaeacodes@gmail.com"
      },
      {
        "name": "\"smk762\"",
        "email": "smk762@iinet.net.au"
      },
      {
        "name": "\"gcharang\"",
        "email": "gcharang@users.noreply.github.com"
      },
      {
        "name": "\"gcharang\"",
        "email": "21151592+gcharang@users.noreply.github.com"
      }
    ],
    "lastContributor": {
      "name": "\"gaeacodes\"",
      "email": "gaeacodes@gmail.com"
    }
  },
  "/antara/setup": {
    "dateModified": "2023-09-01T12:11:07.000Z",
    "contributors": [
      {
        "name": "\"gcharang\"",
        "email": "gcharang@users.noreply.github.com"
      },
      {
        "name": "\"gcharang\"",
        "email": "21151592+gcharang@users.noreply.github.com"
      }
    ],
    "lastContributor": {
      "name": "\"gcharang\"",
      "email": "gcharang@users.noreply.github.com"
    }
  },
  "/antara/tutorials/advanced-series-0": {
    "dateModified": "2023-09-29T15:15:08.000Z",
    "contributors": [
      {
        "name": "\"gaeacodes\"",
        "email": "gaeacodes@gmail.com"
      },
      {
        "name": "\"smk762\"",
        "email": "smk762@iinet.net.au"
      },
      {
        "name": "\"gcharang\"",
        "email": "gcharang@users.noreply.github.com"
      },
      {
        "name": "\"gcharang\"",
        "email": "21151592+gcharang@users.noreply.github.com"
      }
    ],
    "lastContributor": {
      "name": "\"gaeacodes\"",
      "email": "gaeacodes@gmail.com"
    }
  },
  "/antara/tutorials/advanced-series-1": {
    "dateModified": "2023-09-29T14:54:33.000Z",
    "contributors": [
      {
        "name": "\"gaeacodes\"",
        "email": "gaeacodes@gmail.com"
      },
      {
        "name": "\"smk762\"",
        "email": "smk762@iinet.net.au"
      },
      {
        "name": "\"gcharang\"",
        "email": "gcharang@users.noreply.github.com"
      },
      {
        "name": "\"gcharang\"",
        "email": "21151592+gcharang@users.noreply.github.com"
      }
    ],
    "lastContributor": {
      "name": "\"gaeacodes\"",
      "email": "gaeacodes@gmail.com"
    }
  },
  "/antara/tutorials/advanced-series-2": {
    "dateModified": "2023-10-03T07:36:45.000Z",
    "contributors": [
      {
        "name": "\"gaeacodes\"",
        "email": "gaeacodes@gmail.com"
      },
      {
        "name": "\"smk762\"",
        "email": "smk762@iinet.net.au"
      },
      {
        "name": "\"gcharang\"",
        "email": "gcharang@users.noreply.github.com"
      },
      {
        "name": "\"gcharang\"",
        "email": "21151592+gcharang@users.noreply.github.com"
      }
    ],
    "lastContributor": {
      "name": "\"gaeacodes\"",
      "email": "gaeacodes@gmail.com"
    }
  },
  "/antara/tutorials/advanced-series-3": {
    "dateModified": "2023-09-27T17:48:31.000Z",
    "contributors": [
      {
        "name": "\"smk762\"",
        "email": "smk762@iinet.net.au"
      },
      {
        "name": "\"gcharang\"",
        "email": "gcharang@users.noreply.github.com"
      },
      {
        "name": "\"gaeacodes\"",
        "email": "gaeacodes@gmail.com"
      },
      {
        "name": "\"gcharang\"",
        "email": "21151592+gcharang@users.noreply.github.com"
      }
    ],
    "lastContributor": {
      "name": "\"smk762\"",
      "email": "smk762@iinet.net.au"
    }
  },
  "/antara/tutorials/advanced-series-4": {
    "dateModified": "2023-10-04T04:39:48.000Z",
    "contributors": [
      {
        "name": "\"gcharang\"",
        "email": "21151592+gcharang@users.noreply.github.com"
      },
      {
        "name": "\"smk762\"",
        "email": "smk762@iinet.net.au"
      },
      {
        "name": "\"gcharang\"",
        "email": "gcharang@users.noreply.github.com"
      },
      {
        "name": "\"gaeacodes\"",
        "email": "gaeacodes@gmail.com"
      }
    ],
    "lastContributor": {
      "name": "\"gcharang\"",
      "email": "21151592+gcharang@users.noreply.github.com"
    }
  },
  "/antara/tutorials/advanced-series-5": {
    "dateModified": "2023-09-29T15:15:08.000Z",
    "contributors": [
      {
        "name": "\"gaeacodes\"",
        "email": "gaeacodes@gmail.com"
      },
      {
        "name": "\"smk762\"",
        "email": "smk762@iinet.net.au"
      },
      {
        "name": "\"gcharang\"",
        "email": "gcharang@users.noreply.github.com"
      },
      {
        "name": "\"gcharang\"",
        "email": "21151592+gcharang@users.noreply.github.com"
      }
    ],
    "lastContributor": {
      "name": "\"gaeacodes\"",
      "email": "gaeacodes@gmail.com"
    }
  },
  "/antara/tutorials/advanced-series-6": {
    "dateModified": "2023-09-27T17:48:31.000Z",
    "contributors": [
      {
        "name": "\"smk762\"",
        "email": "smk762@iinet.net.au"
      },
      {
        "name": "\"gcharang\"",
        "email": "gcharang@users.noreply.github.com"
      },
      {
        "name": "\"gaeacodes\"",
        "email": "gaeacodes@gmail.com"
      },
      {
        "name": "\"gcharang\"",
        "email": "21151592+gcharang@users.noreply.github.com"
      }
    ],
    "lastContributor": {
      "name": "\"smk762\"",
      "email": "smk762@iinet.net.au"
    }
  },
  "/antara/tutorials/beginner-series-part-0": {
    "dateModified": "2023-10-04T04:39:48.000Z",
    "contributors": [
      {
        "name": "\"gcharang\"",
        "email": "21151592+gcharang@users.noreply.github.com"
      },
      {
        "name": "\"smk762\"",
        "email": "smk762@iinet.net.au"
      },
      {
        "name": "\"gcharang\"",
        "email": "gcharang@users.noreply.github.com"
      },
      {
        "name": "\"gaeacodes\"",
        "email": "gaeacodes@gmail.com"
      }
    ],
    "lastContributor": {
      "name": "\"gcharang\"",
      "email": "21151592+gcharang@users.noreply.github.com"
    }
  },
  "/antara/tutorials/beginner-series-part-1": {
    "dateModified": "2023-10-04T04:39:48.000Z",
    "contributors": [
      {
        "name": "\"gcharang\"",
        "email": "21151592+gcharang@users.noreply.github.com"
      },
      {
        "name": "\"smk762\"",
        "email": "smk762@iinet.net.au"
      },
      {
        "name": "\"gcharang\"",
        "email": "gcharang@users.noreply.github.com"
      },
      {
        "name": "\"gaeacodes\"",
        "email": "gaeacodes@gmail.com"
      }
    ],
    "lastContributor": {
      "name": "\"gcharang\"",
      "email": "21151592+gcharang@users.noreply.github.com"
    }
  },
  "/antara/tutorials/beginner-series-part-2": {
    "dateModified": "2023-09-27T17:48:31.000Z",
    "contributors": [
      {
        "name": "\"smk762\"",
        "email": "smk762@iinet.net.au"
      },
      {
        "name": "\"gcharang\"",
        "email": "gcharang@users.noreply.github.com"
      },
      {
        "name": "\"gcharang\"",
        "email": "21151592+gcharang@users.noreply.github.com"
      },
      {
        "name": "\"gaeacodes\"",
        "email": "gaeacodes@gmail.com"
      }
    ],
    "lastContributor": {
      "name": "\"smk762\"",
      "email": "smk762@iinet.net.au"
    }
  },
  "/antara/tutorials/beginner-series-part-3": {
    "dateModified": "2023-09-27T17:48:31.000Z",
    "contributors": [
      {
        "name": "\"smk762\"",
        "email": "smk762@iinet.net.au"
      },
      {
        "name": "\"gcharang\"",
        "email": "gcharang@users.noreply.github.com"
      },
      {
        "name": "\"gaeacodes\"",
        "email": "gaeacodes@gmail.com"
      },
      {
        "name": "\"gcharang\"",
        "email": "21151592+gcharang@users.noreply.github.com"
      }
    ],
    "lastContributor": {
      "name": "\"smk762\"",
      "email": "smk762@iinet.net.au"
    }
  },
  "/antara/tutorials/beginner-series-part-4": {
    "dateModified": "2023-10-04T04:39:48.000Z",
    "contributors": [
      {
        "name": "\"gcharang\"",
        "email": "21151592+gcharang@users.noreply.github.com"
      },
      {
        "name": "\"smk762\"",
        "email": "smk762@iinet.net.au"
      },
      {
        "name": "\"gcharang\"",
        "email": "gcharang@users.noreply.github.com"
      },
      {
        "name": "\"gaeacodes\"",
        "email": "gaeacodes@gmail.com"
      }
    ],
    "lastContributor": {
      "name": "\"gcharang\"",
      "email": "21151592+gcharang@users.noreply.github.com"
    }
  },
  "/antara/tutorials/dilithium-module-tutorial": {
    "dateModified": "2023-09-28T07:38:23.000Z",
    "contributors": [
      {
        "name": "\"gcharang\"",
        "email": "21151592+gcharang@users.noreply.github.com"
      },
      {
        "name": "\"smk762\"",
        "email": "smk762@iinet.net.au"
      },
      {
        "name": "\"gcharang\"",
        "email": "gcharang@users.noreply.github.com"
      },
      {
        "name": "\"gaeacodes\"",
        "email": "gaeacodes@gmail.com"
      }
    ],
    "lastContributor": {
      "name": "\"gcharang\"",
      "email": "21151592+gcharang@users.noreply.github.com"
    }
  },
  "/antara/tutorials/gateways-module-tutorial": {
    "dateModified": "2023-09-27T17:48:31.000Z",
    "contributors": [
      {
        "name": "\"smk762\"",
        "email": "smk762@iinet.net.au"
      },
      {
        "name": "\"gcharang\"",
        "email": "gcharang@users.noreply.github.com"
      },
      {
        "name": "\"gaeacodes\"",
        "email": "gaeacodes@gmail.com"
      },
      {
        "name": "\"gcharang\"",
        "email": "21151592+gcharang@users.noreply.github.com"
      }
    ],
    "lastContributor": {
      "name": "\"smk762\"",
      "email": "smk762@iinet.net.au"
    }
  },
  "/antara/tutorials": {
    "dateModified": "2023-09-01T12:11:07.000Z",
    "contributors": [
      {
        "name": "\"gcharang\"",
        "email": "gcharang@users.noreply.github.com"
      },
      {
        "name": "\"gcharang\"",
        "email": "21151592+gcharang@users.noreply.github.com"
      }
    ],
    "lastContributor": {
      "name": "\"gcharang\"",
      "email": "gcharang@users.noreply.github.com"
    }
  },
  "/antara/tutorials/introduction-to-antara-tutorials": {
    "dateModified": "2023-06-14T19:22:24.000Z",
    "contributors": [
      {
        "name": "\"gcharang\"",
        "email": "21151592+gcharang@users.noreply.github.com"
      },
      {
        "name": "\"gaeacodes\"",
        "email": "gaeacodes@gmail.com"
      }
    ],
    "lastContributor": {
      "name": "\"gcharang\"",
      "email": "21151592+gcharang@users.noreply.github.com"
    }
  },
  "/antara/tutorials/musig-module-tutorial": {
    "dateModified": "2023-09-27T17:48:31.000Z",
    "contributors": [
      {
        "name": "\"smk762\"",
        "email": "smk762@iinet.net.au"
      },
      {
        "name": "\"gcharang\"",
        "email": "gcharang@users.noreply.github.com"
      },
      {
        "name": "\"gaeacodes\"",
        "email": "gaeacodes@gmail.com"
      },
      {
        "name": "\"gcharang\"",
        "email": "21151592+gcharang@users.noreply.github.com"
      }
    ],
    "lastContributor": {
      "name": "\"smk762\"",
      "email": "smk762@iinet.net.au"
    }
  },
  "/antara/tutorials/overview-of-antara-modules-part-i": {
    "dateModified": "2023-09-29T09:18:12.000Z",
    "contributors": [
      {
        "name": "\"gaeacodes\"",
        "email": "gaeacodes@gmail.com"
      },
      {
        "name": "\"smk762\"",
        "email": "smk762@iinet.net.au"
      },
      {
        "name": "\"gcharang\"",
        "email": "gcharang@users.noreply.github.com"
      },
      {
        "name": "\"gcharang\"",
        "email": "21151592+gcharang@users.noreply.github.com"
      }
    ],
    "lastContributor": {
      "name": "\"gaeacodes\"",
      "email": "gaeacodes@gmail.com"
    }
  },
  "/antara/tutorials/overview-of-antara-modules-part-ii": {
    "dateModified": "2023-09-29T15:15:08.000Z",
    "contributors": [
      {
        "name": "\"gaeacodes\"",
        "email": "gaeacodes@gmail.com"
      },
      {
        "name": "\"smk762\"",
        "email": "smk762@iinet.net.au"
      },
      {
        "name": "\"gcharang\"",
        "email": "gcharang@users.noreply.github.com"
      },
      {
        "name": "\"gcharang\"",
        "email": "21151592+gcharang@users.noreply.github.com"
      }
    ],
    "lastContributor": {
      "name": "\"gaeacodes\"",
      "email": "gaeacodes@gmail.com"
    }
  },
  "/antara/tutorials/pegs-module-creator-tutorial": {
    "dateModified": "2023-09-27T17:48:31.000Z",
    "contributors": [
      {
        "name": "\"smk762\"",
        "email": "smk762@iinet.net.au"
      },
      {
        "name": "\"gcharang\"",
        "email": "gcharang@users.noreply.github.com"
      },
      {
        "name": "\"gcharang\"",
        "email": "21151592+gcharang@users.noreply.github.com"
      },
      {
        "name": "\"gaeacodes\"",
        "email": "gaeacodes@gmail.com"
      }
    ],
    "lastContributor": {
      "name": "\"smk762\"",
      "email": "smk762@iinet.net.au"
    }
  },
  "/antara/tutorials/pegs-module-user-tutorial": {
    "dateModified": "2023-09-27T17:48:31.000Z",
    "contributors": [
      {
        "name": "\"smk762\"",
        "email": "smk762@iinet.net.au"
      },
      {
        "name": "\"gcharang\"",
        "email": "gcharang@users.noreply.github.com"
      },
      {
        "name": "\"gaeacodes\"",
        "email": "gaeacodes@gmail.com"
      },
      {
        "name": "\"gcharang\"",
        "email": "21151592+gcharang@users.noreply.github.com"
      }
    ],
    "lastContributor": {
      "name": "\"smk762\"",
      "email": "smk762@iinet.net.au"
    }
  },
  "/antara/tutorials/rogue-module-tutorial": {
    "dateModified": "2023-10-03T07:36:45.000Z",
    "contributors": [
      {
        "name": "\"gaeacodes\"",
        "email": "gaeacodes@gmail.com"
      },
      {
        "name": "\"smk762\"",
        "email": "smk762@iinet.net.au"
      },
      {
        "name": "\"gcharang\"",
        "email": "gcharang@users.noreply.github.com"
      },
      {
        "name": "\"gcharang\"",
        "email": "21151592+gcharang@users.noreply.github.com"
      }
    ],
    "lastContributor": {
      "name": "\"gaeacodes\"",
      "email": "gaeacodes@gmail.com"
    }
  },
  "/antara/tutorials/understanding-antara-addresses": {
    "dateModified": "2023-09-27T17:48:31.000Z",
    "contributors": [
      {
        "name": "\"smk762\"",
        "email": "smk762@iinet.net.au"
      },
      {
        "name": "\"gcharang\"",
        "email": "gcharang@users.noreply.github.com"
      },
      {
        "name": "\"gaeacodes\"",
        "email": "gaeacodes@gmail.com"
      },
      {
        "name": "\"gcharang\"",
        "email": "21151592+gcharang@users.noreply.github.com"
      }
    ],
    "lastContributor": {
      "name": "\"smk762\"",
      "email": "smk762@iinet.net.au"
    }
  },
  "/atomicdex/api/common_structures/activation": {
    "dateModified": "2023-10-04T08:31:28.000Z",
    "contributors": [
      {
        "name": "\"smk762\"",
        "email": "smk762@iinet.net.au"
      }
    ],
    "lastContributor": {
      "name": "\"smk762\"",
      "email": "smk762@iinet.net.au"
    }
  },
  "/atomicdex/api/common_structures": {
    "dateModified": "2023-10-04T08:31:28.000Z",
    "contributors": [
      {
        "name": "\"smk762\"",
        "email": "smk762@iinet.net.au"
      }
    ],
    "lastContributor": {
      "name": "\"smk762\"",
      "email": "smk762@iinet.net.au"
    }
  },
  "/atomicdex/api/common_structures/lightning": {
    "dateModified": "2023-10-04T08:31:28.000Z",
    "contributors": [
      {
        "name": "\"smk762\"",
        "email": "smk762@iinet.net.au"
      }
    ],
    "lastContributor": {
      "name": "\"smk762\"",
      "email": "smk762@iinet.net.au"
    }
  },
  "/atomicdex/api/common_structures/nfts": {
    "dateModified": "2023-10-04T08:31:28.000Z",
    "contributors": [
      {
        "name": "\"smk762\"",
        "email": "smk762@iinet.net.au"
      }
    ],
    "lastContributor": {
      "name": "\"smk762\"",
      "email": "smk762@iinet.net.au"
    }
  },
  "/atomicdex/api/common_structures/swaps": {
    "dateModified": "2023-10-04T08:31:28.000Z",
    "contributors": [
      {
        "name": "\"smk762\"",
        "email": "smk762@iinet.net.au"
      }
    ],
    "lastContributor": {
      "name": "\"smk762\"",
      "email": "smk762@iinet.net.au"
    }
  },
  "/atomicdex/api": {
    "dateModified": "2023-10-04T08:31:28.000Z",
    "contributors": [
      {
        "name": "\"smk762\"",
        "email": "smk762@iinet.net.au"
      },
      {
        "name": "\"gcharang\"",
        "email": "gcharang@users.noreply.github.com"
      },
      {
        "name": "\"gcharang\"",
        "email": "21151592+gcharang@users.noreply.github.com"
      },
      {
        "name": "\"gaeacodes\"",
        "email": "gaeacodes@gmail.com"
      }
    ],
    "lastContributor": {
      "name": "\"smk762\"",
      "email": "smk762@iinet.net.au"
    }
  },
  "/atomicdex/api/legacy/active_swaps": {
    "dateModified": "2023-10-04T08:31:28.000Z",
    "contributors": [
      {
        "name": "\"smk762\"",
        "email": "smk762@iinet.net.au"
      },
      {
        "name": "\"gcharang\"",
        "email": "21151592+gcharang@users.noreply.github.com"
      },
      {
        "name": "\"gcharang\"",
        "email": "gcharang@users.noreply.github.com"
      },
      {
        "name": "\"gaeacodes\"",
        "email": "gaeacodes@gmail.com"
      }
    ],
    "lastContributor": {
      "name": "\"smk762\"",
      "email": "smk762@iinet.net.au"
    }
  },
  "/atomicdex/api/legacy/all_swaps_uuids_by_filter": {
    "dateModified": "2023-09-09T13:48:49.000Z",
    "contributors": [
      {
        "name": "\"gcharang\"",
        "email": "21151592+gcharang@users.noreply.github.com"
      },
      {
        "name": "\"gcharang\"",
        "email": "gcharang@users.noreply.github.com"
      },
      {
        "name": "\"gaeacodes\"",
        "email": "gaeacodes@gmail.com"
      },
      {
        "name": "\"smk762\"",
        "email": "smk762@iinet.net.au"
      }
    ],
    "lastContributor": {
      "name": "\"gcharang\"",
      "email": "21151592+gcharang@users.noreply.github.com"
    }
  },
  "/atomicdex/api/legacy/ban_pubkey": {
    "dateModified": "2023-09-09T13:48:49.000Z",
    "contributors": [
      {
        "name": "\"gcharang\"",
        "email": "21151592+gcharang@users.noreply.github.com"
      },
      {
        "name": "\"gcharang\"",
        "email": "gcharang@users.noreply.github.com"
      },
      {
        "name": "\"gaeacodes\"",
        "email": "gaeacodes@gmail.com"
      },
      {
        "name": "\"smk762\"",
        "email": "smk762@iinet.net.au"
      }
    ],
    "lastContributor": {
      "name": "\"gcharang\"",
      "email": "21151592+gcharang@users.noreply.github.com"
    }
  },
  "/atomicdex/api/legacy/batch_requests": {
    "dateModified": "2023-09-09T13:48:49.000Z",
    "contributors": [
      {
        "name": "\"gcharang\"",
        "email": "21151592+gcharang@users.noreply.github.com"
      },
      {
        "name": "\"gcharang\"",
        "email": "gcharang@users.noreply.github.com"
      },
      {
        "name": "\"gaeacodes\"",
        "email": "gaeacodes@gmail.com"
      },
      {
        "name": "\"smk762\"",
        "email": "smk762@iinet.net.au"
      }
    ],
    "lastContributor": {
      "name": "\"gcharang\"",
      "email": "21151592+gcharang@users.noreply.github.com"
    }
  },
  "/atomicdex/api/legacy/best_orders": {
    "dateModified": "2023-09-09T13:48:49.000Z",
    "contributors": [
      {
        "name": "\"gcharang\"",
        "email": "21151592+gcharang@users.noreply.github.com"
      },
      {
        "name": "\"gcharang\"",
        "email": "gcharang@users.noreply.github.com"
      },
      {
        "name": "\"gaeacodes\"",
        "email": "gaeacodes@gmail.com"
      },
      {
        "name": "\"smk762\"",
        "email": "smk762@iinet.net.au"
      }
    ],
    "lastContributor": {
      "name": "\"gcharang\"",
      "email": "21151592+gcharang@users.noreply.github.com"
    }
  },
  "/atomicdex/api/legacy/buy": {
    "dateModified": "2023-09-09T13:48:49.000Z",
    "contributors": [
      {
        "name": "\"gcharang\"",
        "email": "21151592+gcharang@users.noreply.github.com"
      },
      {
        "name": "\"gcharang\"",
        "email": "gcharang@users.noreply.github.com"
      },
      {
        "name": "\"gaeacodes\"",
        "email": "gaeacodes@gmail.com"
      },
      {
        "name": "\"smk762\"",
        "email": "smk762@iinet.net.au"
      }
    ],
    "lastContributor": {
      "name": "\"gcharang\"",
      "email": "21151592+gcharang@users.noreply.github.com"
    }
  },
  "/atomicdex/api/legacy/cancel_all_orders": {
    "dateModified": "2023-09-09T13:48:49.000Z",
    "contributors": [
      {
        "name": "\"gcharang\"",
        "email": "21151592+gcharang@users.noreply.github.com"
      },
      {
        "name": "\"gcharang\"",
        "email": "gcharang@users.noreply.github.com"
      },
      {
        "name": "\"gaeacodes\"",
        "email": "gaeacodes@gmail.com"
      },
      {
        "name": "\"smk762\"",
        "email": "smk762@iinet.net.au"
      }
    ],
    "lastContributor": {
      "name": "\"gcharang\"",
      "email": "21151592+gcharang@users.noreply.github.com"
    }
  },
  "/atomicdex/api/legacy/cancel_order": {
    "dateModified": "2023-09-09T13:48:49.000Z",
    "contributors": [
      {
        "name": "\"gcharang\"",
        "email": "21151592+gcharang@users.noreply.github.com"
      },
      {
        "name": "\"gcharang\"",
        "email": "gcharang@users.noreply.github.com"
      },
      {
        "name": "\"gaeacodes\"",
        "email": "gaeacodes@gmail.com"
      },
      {
        "name": "\"smk762\"",
        "email": "smk762@iinet.net.au"
      }
    ],
    "lastContributor": {
      "name": "\"gcharang\"",
      "email": "21151592+gcharang@users.noreply.github.com"
    }
  },
  "/atomicdex/api/legacy/coin_activation": {
    "dateModified": "2023-09-29T09:18:12.000Z",
    "contributors": [
      {
        "name": "\"gaeacodes\"",
        "email": "gaeacodes@gmail.com"
      },
      {
        "name": "\"smk762\"",
        "email": "smk762@iinet.net.au"
      },
      {
        "name": "\"gcharang\"",
        "email": "21151592+gcharang@users.noreply.github.com"
      },
      {
        "name": "\"gcharang\"",
        "email": "gcharang@users.noreply.github.com"
      },
      {
        "name": "\"Samuel Onoja\"",
        "email": "samiodev@icloud.com"
      }
    ],
    "lastContributor": {
      "name": "\"gaeacodes\"",
      "email": "gaeacodes@gmail.com"
    }
  },
  "/atomicdex/api/legacy/coins_needed_for_kick_start": {
    "dateModified": "2023-09-09T13:48:49.000Z",
    "contributors": [
      {
        "name": "\"gcharang\"",
        "email": "21151592+gcharang@users.noreply.github.com"
      },
      {
        "name": "\"gcharang\"",
        "email": "gcharang@users.noreply.github.com"
      },
      {
        "name": "\"gaeacodes\"",
        "email": "gaeacodes@gmail.com"
      },
      {
        "name": "\"smk762\"",
        "email": "smk762@iinet.net.au"
      }
    ],
    "lastContributor": {
      "name": "\"gcharang\"",
      "email": "21151592+gcharang@users.noreply.github.com"
    }
  },
  "/atomicdex/api/legacy/convert_utxo_address": {
    "dateModified": "2023-09-09T13:48:49.000Z",
    "contributors": [
      {
        "name": "\"gcharang\"",
        "email": "21151592+gcharang@users.noreply.github.com"
      },
      {
        "name": "\"gcharang\"",
        "email": "gcharang@users.noreply.github.com"
      },
      {
        "name": "\"gaeacodes\"",
        "email": "gaeacodes@gmail.com"
      },
      {
        "name": "\"smk762\"",
        "email": "smk762@iinet.net.au"
      }
    ],
    "lastContributor": {
      "name": "\"gcharang\"",
      "email": "21151592+gcharang@users.noreply.github.com"
    }
  },
  "/atomicdex/api/legacy/convertaddress": {
    "dateModified": "2023-09-09T13:48:49.000Z",
    "contributors": [
      {
        "name": "\"gcharang\"",
        "email": "21151592+gcharang@users.noreply.github.com"
      },
      {
        "name": "\"gcharang\"",
        "email": "gcharang@users.noreply.github.com"
      },
      {
        "name": "\"gaeacodes\"",
        "email": "gaeacodes@gmail.com"
      },
      {
        "name": "\"smk762\"",
        "email": "smk762@iinet.net.au"
      }
    ],
    "lastContributor": {
      "name": "\"gcharang\"",
      "email": "21151592+gcharang@users.noreply.github.com"
    }
  },
  "/atomicdex/api/legacy/disable_coin": {
    "dateModified": "2023-09-09T13:48:49.000Z",
    "contributors": [
      {
        "name": "\"gcharang\"",
        "email": "21151592+gcharang@users.noreply.github.com"
      },
      {
        "name": "\"gcharang\"",
        "email": "gcharang@users.noreply.github.com"
      },
      {
        "name": "\"gaeacodes\"",
        "email": "gaeacodes@gmail.com"
      },
      {
        "name": "\"smk762\"",
        "email": "smk762@iinet.net.au"
      }
    ],
    "lastContributor": {
      "name": "\"gcharang\"",
      "email": "21151592+gcharang@users.noreply.github.com"
    }
  },
  "/atomicdex/api/legacy/get_enabled_coins": {
    "dateModified": "2023-09-09T13:48:49.000Z",
    "contributors": [
      {
        "name": "\"gcharang\"",
        "email": "21151592+gcharang@users.noreply.github.com"
      },
      {
        "name": "\"gcharang\"",
        "email": "gcharang@users.noreply.github.com"
      },
      {
        "name": "\"gaeacodes\"",
        "email": "gaeacodes@gmail.com"
      },
      {
        "name": "\"smk762\"",
        "email": "smk762@iinet.net.au"
      }
    ],
    "lastContributor": {
      "name": "\"gcharang\"",
      "email": "21151592+gcharang@users.noreply.github.com"
    }
  },
  "/atomicdex/api/legacy/get_gossip_mesh": {
    "dateModified": "2023-09-09T13:48:49.000Z",
    "contributors": [
      {
        "name": "\"gcharang\"",
        "email": "21151592+gcharang@users.noreply.github.com"
      },
      {
        "name": "\"gcharang\"",
        "email": "gcharang@users.noreply.github.com"
      },
      {
        "name": "\"gaeacodes\"",
        "email": "gaeacodes@gmail.com"
      },
      {
        "name": "\"smk762\"",
        "email": "smk762@iinet.net.au"
      }
    ],
    "lastContributor": {
      "name": "\"gcharang\"",
      "email": "21151592+gcharang@users.noreply.github.com"
    }
  },
  "/atomicdex/api/legacy/get_gossip_peer_topics": {
    "dateModified": "2023-09-09T13:48:49.000Z",
    "contributors": [
      {
        "name": "\"gcharang\"",
        "email": "21151592+gcharang@users.noreply.github.com"
      },
      {
        "name": "\"gcharang\"",
        "email": "gcharang@users.noreply.github.com"
      },
      {
        "name": "\"gaeacodes\"",
        "email": "gaeacodes@gmail.com"
      },
      {
        "name": "\"smk762\"",
        "email": "smk762@iinet.net.au"
      }
    ],
    "lastContributor": {
      "name": "\"gcharang\"",
      "email": "21151592+gcharang@users.noreply.github.com"
    }
  },
  "/atomicdex/api/legacy/get_gossip_topic_peers": {
    "dateModified": "2023-09-28T07:24:20.000Z",
    "contributors": [
      {
        "name": "\"gcharang\"",
        "email": "21151592+gcharang@users.noreply.github.com"
      },
      {
        "name": "\"smk762\"",
        "email": "smk762@iinet.net.au"
      },
      {
        "name": "\"gcharang\"",
        "email": "gcharang@users.noreply.github.com"
      },
      {
        "name": "\"gaeacodes\"",
        "email": "gaeacodes@gmail.com"
      }
    ],
    "lastContributor": {
      "name": "\"gcharang\"",
      "email": "21151592+gcharang@users.noreply.github.com"
    }
  },
  "/atomicdex/api/legacy/get_my_peer_id": {
    "dateModified": "2023-09-09T13:48:49.000Z",
    "contributors": [
      {
        "name": "\"gcharang\"",
        "email": "21151592+gcharang@users.noreply.github.com"
      },
      {
        "name": "\"gcharang\"",
        "email": "gcharang@users.noreply.github.com"
      },
      {
        "name": "\"gaeacodes\"",
        "email": "gaeacodes@gmail.com"
      },
      {
        "name": "\"smk762\"",
        "email": "smk762@iinet.net.au"
      }
    ],
    "lastContributor": {
      "name": "\"gcharang\"",
      "email": "21151592+gcharang@users.noreply.github.com"
    }
  },
  "/atomicdex/api/legacy/get_peers_info": {
    "dateModified": "2023-09-09T13:48:49.000Z",
    "contributors": [
      {
        "name": "\"gcharang\"",
        "email": "21151592+gcharang@users.noreply.github.com"
      },
      {
        "name": "\"gcharang\"",
        "email": "gcharang@users.noreply.github.com"
      },
      {
        "name": "\"gaeacodes\"",
        "email": "gaeacodes@gmail.com"
      },
      {
        "name": "\"smk762\"",
        "email": "smk762@iinet.net.au"
      }
    ],
    "lastContributor": {
      "name": "\"gcharang\"",
      "email": "21151592+gcharang@users.noreply.github.com"
    }
  },
  "/atomicdex/api/legacy/get_relay_mesh": {
    "dateModified": "2023-09-09T13:48:49.000Z",
    "contributors": [
      {
        "name": "\"gcharang\"",
        "email": "21151592+gcharang@users.noreply.github.com"
      },
      {
        "name": "\"gcharang\"",
        "email": "gcharang@users.noreply.github.com"
      },
      {
        "name": "\"gaeacodes\"",
        "email": "gaeacodes@gmail.com"
      },
      {
        "name": "\"smk762\"",
        "email": "smk762@iinet.net.au"
      }
    ],
    "lastContributor": {
      "name": "\"gcharang\"",
      "email": "21151592+gcharang@users.noreply.github.com"
    }
  },
  "/atomicdex/api/legacy/get_trade_fee": {
    "dateModified": "2023-09-27T20:43:30.000Z",
    "contributors": [
      {
        "name": "\"smk762\"",
        "email": "smk762@iinet.net.au"
      },
      {
        "name": "\"gcharang\"",
        "email": "21151592+gcharang@users.noreply.github.com"
      },
      {
        "name": "\"gcharang\"",
        "email": "gcharang@users.noreply.github.com"
      },
      {
        "name": "\"gaeacodes\"",
        "email": "gaeacodes@gmail.com"
      }
    ],
    "lastContributor": {
      "name": "\"smk762\"",
      "email": "smk762@iinet.net.au"
    }
  },
  "/atomicdex/api/legacy/help": {
    "dateModified": "2023-05-31T18:19:46.000Z",
    "contributors": [
      {
        "name": "\"gaeacodes\"",
        "email": "gaeacodes@gmail.com"
      },
      {
        "name": "\"gcharang\"",
        "email": "21151592+gcharang@users.noreply.github.com"
      }
    ],
    "lastContributor": {
      "name": "\"gaeacodes\"",
      "email": "gaeacodes@gmail.com"
    }
  },
  "/atomicdex/api/legacy/import_swaps": {
    "dateModified": "2023-09-09T13:48:49.000Z",
    "contributors": [
      {
        "name": "\"gcharang\"",
        "email": "21151592+gcharang@users.noreply.github.com"
      },
      {
        "name": "\"gcharang\"",
        "email": "gcharang@users.noreply.github.com"
      },
      {
        "name": "\"gaeacodes\"",
        "email": "gaeacodes@gmail.com"
      },
      {
        "name": "\"smk762\"",
        "email": "smk762@iinet.net.au"
      }
    ],
    "lastContributor": {
      "name": "\"gcharang\"",
      "email": "21151592+gcharang@users.noreply.github.com"
    }
  },
  "/atomicdex/api/legacy": {
    "dateModified": "2023-09-01T12:11:07.000Z",
    "contributors": [
      {
        "name": "\"gcharang\"",
        "email": "gcharang@users.noreply.github.com"
      },
      {
        "name": "\"gcharang\"",
        "email": "21151592+gcharang@users.noreply.github.com"
      }
    ],
    "lastContributor": {
      "name": "\"gcharang\"",
      "email": "gcharang@users.noreply.github.com"
    }
  },
  "/atomicdex/api/legacy/kmd_rewards_info": {
    "dateModified": "2023-09-09T13:48:49.000Z",
    "contributors": [
      {
        "name": "\"gcharang\"",
        "email": "21151592+gcharang@users.noreply.github.com"
      },
      {
        "name": "\"gcharang\"",
        "email": "gcharang@users.noreply.github.com"
      },
      {
        "name": "\"gaeacodes\"",
        "email": "gaeacodes@gmail.com"
      },
      {
        "name": "\"smk762\"",
        "email": "smk762@iinet.net.au"
      }
    ],
    "lastContributor": {
      "name": "\"gcharang\"",
      "email": "21151592+gcharang@users.noreply.github.com"
    }
  },
  "/atomicdex/api/legacy/list_banned_pubkeys": {
    "dateModified": "2023-09-09T13:48:49.000Z",
    "contributors": [
      {
        "name": "\"gcharang\"",
        "email": "21151592+gcharang@users.noreply.github.com"
      },
      {
        "name": "\"gcharang\"",
        "email": "gcharang@users.noreply.github.com"
      },
      {
        "name": "\"gaeacodes\"",
        "email": "gaeacodes@gmail.com"
      },
      {
        "name": "\"smk762\"",
        "email": "smk762@iinet.net.au"
      }
    ],
    "lastContributor": {
      "name": "\"gcharang\"",
      "email": "21151592+gcharang@users.noreply.github.com"
    }
  },
  "/atomicdex/api/legacy/max_taker_vol": {
    "dateModified": "2023-09-09T13:48:49.000Z",
    "contributors": [
      {
        "name": "\"gcharang\"",
        "email": "21151592+gcharang@users.noreply.github.com"
      },
      {
        "name": "\"gcharang\"",
        "email": "gcharang@users.noreply.github.com"
      },
      {
        "name": "\"gaeacodes\"",
        "email": "gaeacodes@gmail.com"
      },
      {
        "name": "\"smk762\"",
        "email": "smk762@iinet.net.au"
      }
    ],
    "lastContributor": {
      "name": "\"gcharang\"",
      "email": "21151592+gcharang@users.noreply.github.com"
    }
  },
  "/atomicdex/api/legacy/metrics": {
    "dateModified": "2023-09-09T13:48:49.000Z",
    "contributors": [
      {
        "name": "\"gcharang\"",
        "email": "21151592+gcharang@users.noreply.github.com"
      },
      {
        "name": "\"gcharang\"",
        "email": "gcharang@users.noreply.github.com"
      },
      {
        "name": "\"gaeacodes\"",
        "email": "gaeacodes@gmail.com"
      }
    ],
    "lastContributor": {
      "name": "\"gcharang\"",
      "email": "21151592+gcharang@users.noreply.github.com"
    }
  },
  "/atomicdex/api/legacy/min_trading_vol": {
    "dateModified": "2023-09-09T13:48:49.000Z",
    "contributors": [
      {
        "name": "\"gcharang\"",
        "email": "21151592+gcharang@users.noreply.github.com"
      },
      {
        "name": "\"gcharang\"",
        "email": "gcharang@users.noreply.github.com"
      },
      {
        "name": "\"gaeacodes\"",
        "email": "gaeacodes@gmail.com"
      },
      {
        "name": "\"smk762\"",
        "email": "smk762@iinet.net.au"
      }
    ],
    "lastContributor": {
      "name": "\"gcharang\"",
      "email": "21151592+gcharang@users.noreply.github.com"
    }
  },
  "/atomicdex/api/legacy/my_balance": {
    "dateModified": "2023-09-09T13:48:49.000Z",
    "contributors": [
      {
        "name": "\"gcharang\"",
        "email": "21151592+gcharang@users.noreply.github.com"
      },
      {
        "name": "\"gcharang\"",
        "email": "gcharang@users.noreply.github.com"
      },
      {
        "name": "\"gaeacodes\"",
        "email": "gaeacodes@gmail.com"
      },
      {
        "name": "\"smk762\"",
        "email": "smk762@iinet.net.au"
      }
    ],
    "lastContributor": {
      "name": "\"gcharang\"",
      "email": "21151592+gcharang@users.noreply.github.com"
    }
  },
  "/atomicdex/api/legacy/my_orders": {
    "dateModified": "2023-09-09T13:48:49.000Z",
    "contributors": [
      {
        "name": "\"gcharang\"",
        "email": "21151592+gcharang@users.noreply.github.com"
      },
      {
        "name": "\"gcharang\"",
        "email": "gcharang@users.noreply.github.com"
      },
      {
        "name": "\"gaeacodes\"",
        "email": "gaeacodes@gmail.com"
      },
      {
        "name": "\"smk762\"",
        "email": "smk762@iinet.net.au"
      }
    ],
    "lastContributor": {
      "name": "\"gcharang\"",
      "email": "21151592+gcharang@users.noreply.github.com"
    }
  },
  "/atomicdex/api/legacy/my_recent_swaps": {
    "dateModified": "2023-09-09T13:48:49.000Z",
    "contributors": [
      {
        "name": "\"gcharang\"",
        "email": "21151592+gcharang@users.noreply.github.com"
      },
      {
        "name": "\"gcharang\"",
        "email": "gcharang@users.noreply.github.com"
      },
      {
        "name": "\"gaeacodes\"",
        "email": "gaeacodes@gmail.com"
      },
      {
        "name": "\"smk762\"",
        "email": "smk762@iinet.net.au"
      }
    ],
    "lastContributor": {
      "name": "\"gcharang\"",
      "email": "21151592+gcharang@users.noreply.github.com"
    }
  },
  "/atomicdex/api/legacy/my_swap_status": {
    "dateModified": "2023-09-09T13:48:49.000Z",
    "contributors": [
      {
        "name": "\"gcharang\"",
        "email": "21151592+gcharang@users.noreply.github.com"
      },
      {
        "name": "\"gcharang\"",
        "email": "gcharang@users.noreply.github.com"
      },
      {
        "name": "\"gaeacodes\"",
        "email": "gaeacodes@gmail.com"
      },
      {
        "name": "\"smk762\"",
        "email": "smk762@iinet.net.au"
      }
    ],
    "lastContributor": {
      "name": "\"gcharang\"",
      "email": "21151592+gcharang@users.noreply.github.com"
    }
  },
  "/atomicdex/api/legacy/my_tx_history": {
    "dateModified": "2023-09-28T13:40:06.000Z",
    "contributors": [
      {
        "name": "\"smk762\"",
        "email": "smk762@iinet.net.au"
      },
      {
        "name": "\"gcharang\"",
        "email": "21151592+gcharang@users.noreply.github.com"
      },
      {
        "name": "\"gcharang\"",
        "email": "gcharang@users.noreply.github.com"
      },
      {
        "name": "\"gaeacodes\"",
        "email": "gaeacodes@gmail.com"
      }
    ],
    "lastContributor": {
      "name": "\"smk762\"",
      "email": "smk762@iinet.net.au"
    }
  },
  "/atomicdex/api/legacy/order_status": {
    "dateModified": "2023-09-09T13:48:49.000Z",
    "contributors": [
      {
        "name": "\"gcharang\"",
        "email": "21151592+gcharang@users.noreply.github.com"
      },
      {
        "name": "\"gcharang\"",
        "email": "gcharang@users.noreply.github.com"
      },
      {
        "name": "\"gaeacodes\"",
        "email": "gaeacodes@gmail.com"
      },
      {
        "name": "\"smk762\"",
        "email": "smk762@iinet.net.au"
      }
    ],
    "lastContributor": {
      "name": "\"gcharang\"",
      "email": "21151592+gcharang@users.noreply.github.com"
    }
  },
  "/atomicdex/api/legacy/orderbook": {
    "dateModified": "2023-09-27T20:43:30.000Z",
    "contributors": [
      {
        "name": "\"smk762\"",
        "email": "smk762@iinet.net.au"
      },
      {
        "name": "\"gcharang\"",
        "email": "21151592+gcharang@users.noreply.github.com"
      },
      {
        "name": "\"gcharang\"",
        "email": "gcharang@users.noreply.github.com"
      },
      {
        "name": "\"gaeacodes\"",
        "email": "gaeacodes@gmail.com"
      }
    ],
    "lastContributor": {
      "name": "\"smk762\"",
      "email": "smk762@iinet.net.au"
    }
  },
  "/atomicdex/api/legacy/orderbook_depth": {
    "dateModified": "2023-09-09T13:48:49.000Z",
    "contributors": [
      {
        "name": "\"gcharang\"",
        "email": "21151592+gcharang@users.noreply.github.com"
      },
      {
        "name": "\"gcharang\"",
        "email": "gcharang@users.noreply.github.com"
      },
      {
        "name": "\"gaeacodes\"",
        "email": "gaeacodes@gmail.com"
      },
      {
        "name": "\"smk762\"",
        "email": "smk762@iinet.net.au"
      }
    ],
    "lastContributor": {
      "name": "\"gcharang\"",
      "email": "21151592+gcharang@users.noreply.github.com"
    }
  },
  "/atomicdex/api/legacy/orders_history_by_filter": {
    "dateModified": "2023-09-09T13:48:49.000Z",
    "contributors": [
      {
        "name": "\"gcharang\"",
        "email": "21151592+gcharang@users.noreply.github.com"
      },
      {
        "name": "\"gcharang\"",
        "email": "gcharang@users.noreply.github.com"
      },
      {
        "name": "\"gaeacodes\"",
        "email": "gaeacodes@gmail.com"
      },
      {
        "name": "\"smk762\"",
        "email": "smk762@iinet.net.au"
      }
    ],
    "lastContributor": {
      "name": "\"gcharang\"",
      "email": "21151592+gcharang@users.noreply.github.com"
    }
  },
  "/atomicdex/api/legacy/rational_number_note": {
    "dateModified": "2023-09-01T12:11:07.000Z",
    "contributors": [
      {
        "name": "\"gcharang\"",
        "email": "gcharang@users.noreply.github.com"
      },
      {
        "name": "\"gaeacodes\"",
        "email": "gaeacodes@gmail.com"
      },
      {
        "name": "\"gcharang\"",
        "email": "21151592+gcharang@users.noreply.github.com"
      }
    ],
    "lastContributor": {
      "name": "\"gcharang\"",
      "email": "gcharang@users.noreply.github.com"
    }
  },
  "/atomicdex/api/legacy/recover_funds_of_swap": {
    "dateModified": "2023-09-09T13:48:49.000Z",
    "contributors": [
      {
        "name": "\"gcharang\"",
        "email": "21151592+gcharang@users.noreply.github.com"
      },
      {
        "name": "\"gcharang\"",
        "email": "gcharang@users.noreply.github.com"
      },
      {
        "name": "\"gaeacodes\"",
        "email": "gaeacodes@gmail.com"
      },
      {
        "name": "\"smk762\"",
        "email": "smk762@iinet.net.au"
      }
    ],
    "lastContributor": {
      "name": "\"gcharang\"",
      "email": "21151592+gcharang@users.noreply.github.com"
    }
  },
  "/atomicdex/api/legacy/sell": {
    "dateModified": "2023-09-09T13:48:49.000Z",
    "contributors": [
      {
        "name": "\"gcharang\"",
        "email": "21151592+gcharang@users.noreply.github.com"
      },
      {
        "name": "\"gcharang\"",
        "email": "gcharang@users.noreply.github.com"
      },
      {
        "name": "\"gaeacodes\"",
        "email": "gaeacodes@gmail.com"
      },
      {
        "name": "\"smk762\"",
        "email": "smk762@iinet.net.au"
      }
    ],
    "lastContributor": {
      "name": "\"gcharang\"",
      "email": "21151592+gcharang@users.noreply.github.com"
    }
  },
  "/atomicdex/api/legacy/send_raw_transaction": {
    "dateModified": "2023-09-09T13:48:49.000Z",
    "contributors": [
      {
        "name": "\"gcharang\"",
        "email": "21151592+gcharang@users.noreply.github.com"
      },
      {
        "name": "\"gcharang\"",
        "email": "gcharang@users.noreply.github.com"
      },
      {
        "name": "\"gaeacodes\"",
        "email": "gaeacodes@gmail.com"
      },
      {
        "name": "\"smk762\"",
        "email": "smk762@iinet.net.au"
      }
    ],
    "lastContributor": {
      "name": "\"gcharang\"",
      "email": "21151592+gcharang@users.noreply.github.com"
    }
  },
  "/atomicdex/api/legacy/set_required_confirmations": {
    "dateModified": "2023-09-09T13:48:49.000Z",
    "contributors": [
      {
        "name": "\"gcharang\"",
        "email": "21151592+gcharang@users.noreply.github.com"
      },
      {
        "name": "\"gcharang\"",
        "email": "gcharang@users.noreply.github.com"
      },
      {
        "name": "\"gaeacodes\"",
        "email": "gaeacodes@gmail.com"
      },
      {
        "name": "\"smk762\"",
        "email": "smk762@iinet.net.au"
      }
    ],
    "lastContributor": {
      "name": "\"gcharang\"",
      "email": "21151592+gcharang@users.noreply.github.com"
    }
  },
  "/atomicdex/api/legacy/set_requires_notarization": {
    "dateModified": "2023-09-09T13:48:49.000Z",
    "contributors": [
      {
        "name": "\"gcharang\"",
        "email": "21151592+gcharang@users.noreply.github.com"
      },
      {
        "name": "\"gcharang\"",
        "email": "gcharang@users.noreply.github.com"
      },
      {
        "name": "\"gaeacodes\"",
        "email": "gaeacodes@gmail.com"
      },
      {
        "name": "\"smk762\"",
        "email": "smk762@iinet.net.au"
      }
    ],
    "lastContributor": {
      "name": "\"gcharang\"",
      "email": "21151592+gcharang@users.noreply.github.com"
    }
  },
  "/atomicdex/api/legacy/setprice": {
    "dateModified": "2023-09-09T13:48:49.000Z",
    "contributors": [
      {
        "name": "\"gcharang\"",
        "email": "21151592+gcharang@users.noreply.github.com"
      },
      {
        "name": "\"gcharang\"",
        "email": "gcharang@users.noreply.github.com"
      },
      {
        "name": "\"gaeacodes\"",
        "email": "gaeacodes@gmail.com"
      },
      {
        "name": "\"smk762\"",
        "email": "smk762@iinet.net.au"
      }
    ],
    "lastContributor": {
      "name": "\"gcharang\"",
      "email": "21151592+gcharang@users.noreply.github.com"
    }
  },
  "/atomicdex/api/legacy/show_priv_key": {
    "dateModified": "2023-09-09T13:48:49.000Z",
    "contributors": [
      {
        "name": "\"gcharang\"",
        "email": "21151592+gcharang@users.noreply.github.com"
      },
      {
        "name": "\"gcharang\"",
        "email": "gcharang@users.noreply.github.com"
      },
      {
        "name": "\"gaeacodes\"",
        "email": "gaeacodes@gmail.com"
      },
      {
        "name": "\"smk762\"",
        "email": "smk762@iinet.net.au"
      }
    ],
    "lastContributor": {
      "name": "\"gcharang\"",
      "email": "21151592+gcharang@users.noreply.github.com"
    }
  },
  "/atomicdex/api/legacy/stop": {
    "dateModified": "2023-05-24T13:18:47.000Z",
    "contributors": [
      {
        "name": "\"gaeacodes\"",
        "email": "gaeacodes@gmail.com"
      },
      {
        "name": "\"gcharang\"",
        "email": "21151592+gcharang@users.noreply.github.com"
      }
    ],
    "lastContributor": {
      "name": "\"gaeacodes\"",
      "email": "gaeacodes@gmail.com"
    }
  },
  "/atomicdex/api/legacy/trade_preimage": {
    "dateModified": "2023-09-27T20:43:30.000Z",
    "contributors": [
      {
        "name": "\"smk762\"",
        "email": "smk762@iinet.net.au"
      },
      {
        "name": "\"gcharang\"",
        "email": "21151592+gcharang@users.noreply.github.com"
      },
      {
        "name": "\"gcharang\"",
        "email": "gcharang@users.noreply.github.com"
      },
      {
        "name": "\"gaeacodes\"",
        "email": "gaeacodes@gmail.com"
      }
    ],
    "lastContributor": {
      "name": "\"smk762\"",
      "email": "smk762@iinet.net.au"
    }
  },
  "/atomicdex/api/legacy/unban_pubkeys": {
    "dateModified": "2023-09-09T13:48:49.000Z",
    "contributors": [
      {
        "name": "\"gcharang\"",
        "email": "21151592+gcharang@users.noreply.github.com"
      },
      {
        "name": "\"gcharang\"",
        "email": "gcharang@users.noreply.github.com"
      },
      {
        "name": "\"gaeacodes\"",
        "email": "gaeacodes@gmail.com"
      },
      {
        "name": "\"smk762\"",
        "email": "smk762@iinet.net.au"
      }
    ],
    "lastContributor": {
      "name": "\"gcharang\"",
      "email": "21151592+gcharang@users.noreply.github.com"
    }
  },
  "/atomicdex/api/legacy/update_maker_order": {
    "dateModified": "2023-09-09T13:48:49.000Z",
    "contributors": [
      {
        "name": "\"gcharang\"",
        "email": "21151592+gcharang@users.noreply.github.com"
      },
      {
        "name": "\"gcharang\"",
        "email": "gcharang@users.noreply.github.com"
      },
      {
        "name": "\"gaeacodes\"",
        "email": "gaeacodes@gmail.com"
      },
      {
        "name": "\"smk762\"",
        "email": "smk762@iinet.net.au"
      }
    ],
    "lastContributor": {
      "name": "\"gcharang\"",
      "email": "21151592+gcharang@users.noreply.github.com"
    }
  },
  "/atomicdex/api/legacy/validateaddress": {
    "dateModified": "2023-09-09T13:48:49.000Z",
    "contributors": [
      {
        "name": "\"gcharang\"",
        "email": "21151592+gcharang@users.noreply.github.com"
      },
      {
        "name": "\"gcharang\"",
        "email": "gcharang@users.noreply.github.com"
      },
      {
        "name": "\"gaeacodes\"",
        "email": "gaeacodes@gmail.com"
      },
      {
        "name": "\"smk762\"",
        "email": "smk762@iinet.net.au"
      }
    ],
    "lastContributor": {
      "name": "\"gcharang\"",
      "email": "21151592+gcharang@users.noreply.github.com"
    }
  },
  "/atomicdex/api/legacy/version": {
    "dateModified": "2023-09-09T13:48:49.000Z",
    "contributors": [
      {
        "name": "\"gcharang\"",
        "email": "21151592+gcharang@users.noreply.github.com"
      },
      {
        "name": "\"gcharang\"",
        "email": "gcharang@users.noreply.github.com"
      },
      {
        "name": "\"gaeacodes\"",
        "email": "gaeacodes@gmail.com"
      },
      {
        "name": "\"smk762\"",
        "email": "smk762@iinet.net.au"
      }
    ],
    "lastContributor": {
      "name": "\"gcharang\"",
      "email": "21151592+gcharang@users.noreply.github.com"
    }
  },
  "/atomicdex/api/legacy/withdraw": {
    "dateModified": "2023-09-09T14:54:22.000Z",
    "contributors": [
      {
        "name": "\"gcharang\"",
        "email": "21151592+gcharang@users.noreply.github.com"
      },
      {
        "name": "\"smk762\"",
        "email": "smk762@iinet.net.au"
      },
      {
        "name": "\"gcharang\"",
        "email": "gcharang@users.noreply.github.com"
      },
      {
        "name": "\"gaeacodes\"",
        "email": "gaeacodes@gmail.com"
      }
    ],
    "lastContributor": {
      "name": "\"gcharang\"",
      "email": "21151592+gcharang@users.noreply.github.com"
    }
  },
  "/atomicdex/api/v20/add_delegation": {
    "dateModified": "2023-09-29T09:42:14.000Z",
    "contributors": [
      {
        "name": "\"gaeacodes\"",
        "email": "gaeacodes@gmail.com"
      },
      {
        "name": "\"smk762\"",
        "email": "smk762@iinet.net.au"
      },
      {
        "name": "\"gcharang\"",
        "email": "21151592+gcharang@users.noreply.github.com"
      },
      {
        "name": "\"gcharang\"",
        "email": "gcharang@users.noreply.github.com"
      }
    ],
    "lastContributor": {
      "name": "\"gaeacodes\"",
      "email": "gaeacodes@gmail.com"
    }
  },
  "/atomicdex/api/v20/add_node_to_version_stat": {
    "dateModified": "2023-09-09T13:48:49.000Z",
    "contributors": [
      {
        "name": "\"gcharang\"",
        "email": "21151592+gcharang@users.noreply.github.com"
      },
      {
        "name": "\"gcharang\"",
        "email": "gcharang@users.noreply.github.com"
      },
      {
        "name": "\"gaeacodes\"",
        "email": "gaeacodes@gmail.com"
      },
      {
        "name": "\"smk762\"",
        "email": "smk762@iinet.net.au"
      }
    ],
    "lastContributor": {
      "name": "\"gcharang\"",
      "email": "21151592+gcharang@users.noreply.github.com"
    }
  },
  "/atomicdex/api/v20/best_orders": {
    "dateModified": "2023-09-09T13:48:49.000Z",
    "contributors": [
      {
        "name": "\"gcharang\"",
        "email": "21151592+gcharang@users.noreply.github.com"
      },
      {
        "name": "\"gcharang\"",
        "email": "gcharang@users.noreply.github.com"
      },
      {
        "name": "\"gaeacodes\"",
        "email": "gaeacodes@gmail.com"
      },
      {
        "name": "\"smk762\"",
        "email": "smk762@iinet.net.au"
      }
    ],
    "lastContributor": {
      "name": "\"gcharang\"",
      "email": "21151592+gcharang@users.noreply.github.com"
    }
  },
  "/atomicdex/api/v20/enable_bch_with_tokens": {
    "dateModified": "2023-10-04T08:31:28.000Z",
    "contributors": [
      {
        "name": "\"smk762\"",
        "email": "smk762@iinet.net.au"
      },
      {
        "name": "\"gcharang\"",
        "email": "21151592+gcharang@users.noreply.github.com"
      },
      {
        "name": "\"gcharang\"",
        "email": "gcharang@users.noreply.github.com"
      },
      {
        "name": "\"gaeacodes\"",
        "email": "gaeacodes@gmail.com"
      }
    ],
    "lastContributor": {
      "name": "\"smk762\"",
      "email": "smk762@iinet.net.au"
    }
  },
  "/atomicdex/api/v20/enable_erc20": {
    "dateModified": "2023-09-09T13:48:49.000Z",
    "contributors": [
      {
        "name": "\"gcharang\"",
        "email": "21151592+gcharang@users.noreply.github.com"
      },
      {
        "name": "\"gcharang\"",
        "email": "gcharang@users.noreply.github.com"
      },
      {
        "name": "\"gaeacodes\"",
        "email": "gaeacodes@gmail.com"
      },
      {
        "name": "\"smk762\"",
        "email": "smk762@iinet.net.au"
      }
    ],
    "lastContributor": {
      "name": "\"gcharang\"",
      "email": "21151592+gcharang@users.noreply.github.com"
    }
  },
  "/atomicdex/api/v20/enable_eth_with_tokens": {
    "dateModified": "2023-10-04T08:31:28.000Z",
    "contributors": [
      {
        "name": "\"smk762\"",
        "email": "smk762@iinet.net.au"
      },
      {
        "name": "\"gaeacodes\"",
        "email": "gaeacodes@gmail.com"
      },
      {
        "name": "\"gcharang\"",
        "email": "21151592+gcharang@users.noreply.github.com"
      },
      {
        "name": "\"gcharang\"",
        "email": "gcharang@users.noreply.github.com"
      }
    ],
    "lastContributor": {
      "name": "\"smk762\"",
      "email": "smk762@iinet.net.au"
    }
  },
  "/atomicdex/api/v20/enable_slp": {
    "dateModified": "2023-09-27T20:43:30.000Z",
    "contributors": [
      {
        "name": "\"smk762\"",
        "email": "smk762@iinet.net.au"
      },
      {
        "name": "\"gcharang\"",
        "email": "21151592+gcharang@users.noreply.github.com"
      },
      {
        "name": "\"gcharang\"",
        "email": "gcharang@users.noreply.github.com"
      },
      {
        "name": "\"gaeacodes\"",
        "email": "gaeacodes@gmail.com"
      }
    ],
    "lastContributor": {
      "name": "\"smk762\"",
      "email": "smk762@iinet.net.au"
    }
  },
  "/atomicdex/api/v20/enable_tendermint_token": {
    "dateModified": "2023-09-27T20:43:30.000Z",
    "contributors": [
      {
        "name": "\"smk762\"",
        "email": "smk762@iinet.net.au"
      },
      {
        "name": "\"gcharang\"",
        "email": "21151592+gcharang@users.noreply.github.com"
      },
      {
        "name": "\"gcharang\"",
        "email": "gcharang@users.noreply.github.com"
      },
      {
        "name": "\"gaeacodes\"",
        "email": "gaeacodes@gmail.com"
      }
    ],
    "lastContributor": {
      "name": "\"smk762\"",
      "email": "smk762@iinet.net.au"
    }
  },
  "/atomicdex/api/v20/enable_tendermint_with_assets": {
    "dateModified": "2023-10-04T08:31:28.000Z",
    "contributors": [
      {
        "name": "\"smk762\"",
        "email": "smk762@iinet.net.au"
      },
      {
        "name": "\"gcharang\"",
        "email": "21151592+gcharang@users.noreply.github.com"
      },
      {
        "name": "\"gcharang\"",
        "email": "gcharang@users.noreply.github.com"
      },
      {
        "name": "\"gaeacodes\"",
        "email": "gaeacodes@gmail.com"
      }
    ],
    "lastContributor": {
      "name": "\"smk762\"",
      "email": "smk762@iinet.net.au"
    }
  },
  "/atomicdex/api/v20/get_public_key": {
    "dateModified": "2023-09-09T13:48:49.000Z",
    "contributors": [
      {
        "name": "\"gcharang\"",
        "email": "21151592+gcharang@users.noreply.github.com"
      },
      {
        "name": "\"gcharang\"",
        "email": "gcharang@users.noreply.github.com"
      },
      {
        "name": "\"gaeacodes\"",
        "email": "gaeacodes@gmail.com"
      },
      {
        "name": "\"smk762\"",
        "email": "smk762@iinet.net.au"
      }
    ],
    "lastContributor": {
      "name": "\"gcharang\"",
      "email": "21151592+gcharang@users.noreply.github.com"
    }
  },
  "/atomicdex/api/v20/get_public_key_hash": {
    "dateModified": "2023-09-09T13:48:49.000Z",
    "contributors": [
      {
        "name": "\"gcharang\"",
        "email": "21151592+gcharang@users.noreply.github.com"
      },
      {
        "name": "\"gcharang\"",
        "email": "gcharang@users.noreply.github.com"
      },
      {
        "name": "\"gaeacodes\"",
        "email": "gaeacodes@gmail.com"
      },
      {
        "name": "\"smk762\"",
        "email": "smk762@iinet.net.au"
      }
    ],
    "lastContributor": {
      "name": "\"gcharang\"",
      "email": "21151592+gcharang@users.noreply.github.com"
    }
  },
  "/atomicdex/api/v20/get_raw_transaction": {
    "dateModified": "2023-09-09T13:48:49.000Z",
    "contributors": [
      {
        "name": "\"gcharang\"",
        "email": "21151592+gcharang@users.noreply.github.com"
      },
      {
        "name": "\"gcharang\"",
        "email": "gcharang@users.noreply.github.com"
      },
      {
        "name": "\"gaeacodes\"",
        "email": "gaeacodes@gmail.com"
      },
      {
        "name": "\"smk762\"",
        "email": "smk762@iinet.net.au"
      }
    ],
    "lastContributor": {
      "name": "\"gcharang\"",
      "email": "21151592+gcharang@users.noreply.github.com"
    }
  },
  "/atomicdex/api/v20/get_staking_infos": {
    "dateModified": "2023-09-29T09:42:14.000Z",
    "contributors": [
      {
        "name": "\"gaeacodes\"",
        "email": "gaeacodes@gmail.com"
      },
      {
        "name": "\"smk762\"",
        "email": "smk762@iinet.net.au"
      },
      {
        "name": "\"gcharang\"",
        "email": "21151592+gcharang@users.noreply.github.com"
      },
      {
        "name": "\"gcharang\"",
        "email": "gcharang@users.noreply.github.com"
      }
    ],
    "lastContributor": {
      "name": "\"gaeacodes\"",
      "email": "gaeacodes@gmail.com"
    }
  },
  "/atomicdex/api/v20": {
    "dateModified": "2023-10-04T08:31:28.000Z",
    "contributors": [
      {
        "name": "\"smk762\"",
        "email": "smk762@iinet.net.au"
      },
      {
        "name": "\"gaeacodes\"",
        "email": "gaeacodes@gmail.com"
      },
      {
        "name": "\"gcharang\"",
        "email": "21151592+gcharang@users.noreply.github.com"
      },
      {
        "name": "\"gcharang\"",
        "email": "gcharang@users.noreply.github.com"
      }
    ],
    "lastContributor": {
      "name": "\"smk762\"",
      "email": "smk762@iinet.net.au"
    }
  },
  "/atomicdex/api/v20/message_signing": {
    "dateModified": "2023-10-03T07:36:45.000Z",
    "contributors": [
      {
        "name": "\"gaeacodes\"",
        "email": "gaeacodes@gmail.com"
      },
      {
        "name": "\"smk762\"",
        "email": "smk762@iinet.net.au"
      },
      {
        "name": "\"gcharang\"",
        "email": "21151592+gcharang@users.noreply.github.com"
      },
      {
        "name": "\"gcharang\"",
        "email": "gcharang@users.noreply.github.com"
      }
    ],
    "lastContributor": {
      "name": "\"gaeacodes\"",
      "email": "gaeacodes@gmail.com"
    }
  },
  "/atomicdex/api/v20/my_tx_history": {
    "dateModified": "2023-09-28T13:40:06.000Z",
    "contributors": [
      {
        "name": "\"smk762\"",
        "email": "smk762@iinet.net.au"
      },
      {
        "name": "\"gcharang\"",
        "email": "21151592+gcharang@users.noreply.github.com"
      },
      {
        "name": "\"gcharang\"",
        "email": "gcharang@users.noreply.github.com"
      },
      {
        "name": "\"gaeacodes\"",
        "email": "gaeacodes@gmail.com"
      }
    ],
    "lastContributor": {
      "name": "\"smk762\"",
      "email": "smk762@iinet.net.au"
    }
  },
  "/atomicdex/api/v20/orderbook": {
    "dateModified": "2023-09-27T20:43:30.000Z",
    "contributors": [
      {
        "name": "\"smk762\"",
        "email": "smk762@iinet.net.au"
      }
    ],
    "lastContributor": {
      "name": "\"smk762\"",
      "email": "smk762@iinet.net.au"
    }
  },
  "/atomicdex/api/v20/recreate_swap_data": {
    "dateModified": "2023-09-29T14:54:33.000Z",
    "contributors": [
      {
        "name": "\"gaeacodes\"",
        "email": "gaeacodes@gmail.com"
      },
      {
        "name": "\"gcharang\"",
        "email": "21151592+gcharang@users.noreply.github.com"
      },
      {
        "name": "\"gcharang\"",
        "email": "gcharang@users.noreply.github.com"
      },
      {
        "name": "\"smk762\"",
        "email": "smk762@iinet.net.au"
      }
    ],
    "lastContributor": {
      "name": "\"gaeacodes\"",
      "email": "gaeacodes@gmail.com"
    }
  },
  "/atomicdex/api/v20/remove_delegation": {
    "dateModified": "2023-09-29T09:42:14.000Z",
    "contributors": [
      {
        "name": "\"gaeacodes\"",
        "email": "gaeacodes@gmail.com"
      },
      {
        "name": "\"smk762\"",
        "email": "smk762@iinet.net.au"
      },
      {
        "name": "\"gcharang\"",
        "email": "21151592+gcharang@users.noreply.github.com"
      },
      {
        "name": "\"gcharang\"",
        "email": "gcharang@users.noreply.github.com"
      }
    ],
    "lastContributor": {
      "name": "\"gaeacodes\"",
      "email": "gaeacodes@gmail.com"
    }
  },
  "/atomicdex/api/v20/remove_node_from_version_stat": {
    "dateModified": "2023-09-09T13:48:49.000Z",
    "contributors": [
      {
        "name": "\"gcharang\"",
        "email": "21151592+gcharang@users.noreply.github.com"
      },
      {
        "name": "\"gcharang\"",
        "email": "gcharang@users.noreply.github.com"
      },
      {
        "name": "\"gaeacodes\"",
        "email": "gaeacodes@gmail.com"
      },
      {
        "name": "\"smk762\"",
        "email": "smk762@iinet.net.au"
      }
    ],
    "lastContributor": {
      "name": "\"gcharang\"",
      "email": "21151592+gcharang@users.noreply.github.com"
    }
  },
  "/atomicdex/api/v20/start_simple_market_maker_bot": {
    "dateModified": "2023-09-29T09:42:14.000Z",
    "contributors": [
      {
        "name": "\"gaeacodes\"",
        "email": "gaeacodes@gmail.com"
      },
      {
        "name": "\"gcharang\"",
        "email": "21151592+gcharang@users.noreply.github.com"
      },
      {
        "name": "\"gcharang\"",
        "email": "gcharang@users.noreply.github.com"
      },
      {
        "name": "\"smk762\"",
        "email": "smk762@iinet.net.au"
      }
    ],
    "lastContributor": {
      "name": "\"gaeacodes\"",
      "email": "gaeacodes@gmail.com"
    }
  },
  "/atomicdex/api/v20/start_version_stat_collection": {
    "dateModified": "2023-09-09T13:48:49.000Z",
    "contributors": [
      {
        "name": "\"gcharang\"",
        "email": "21151592+gcharang@users.noreply.github.com"
      },
      {
        "name": "\"gcharang\"",
        "email": "gcharang@users.noreply.github.com"
      },
      {
        "name": "\"gaeacodes\"",
        "email": "gaeacodes@gmail.com"
      },
      {
        "name": "\"smk762\"",
        "email": "smk762@iinet.net.au"
      }
    ],
    "lastContributor": {
      "name": "\"gcharang\"",
      "email": "21151592+gcharang@users.noreply.github.com"
    }
  },
  "/atomicdex/api/v20/stop_simple_market_maker_bot": {
    "dateModified": "2023-09-09T13:48:49.000Z",
    "contributors": [
      {
        "name": "\"gcharang\"",
        "email": "21151592+gcharang@users.noreply.github.com"
      },
      {
        "name": "\"gcharang\"",
        "email": "gcharang@users.noreply.github.com"
      },
      {
        "name": "\"gaeacodes\"",
        "email": "gaeacodes@gmail.com"
      },
      {
        "name": "\"smk762\"",
        "email": "smk762@iinet.net.au"
      }
    ],
    "lastContributor": {
      "name": "\"gcharang\"",
      "email": "21151592+gcharang@users.noreply.github.com"
    }
  },
  "/atomicdex/api/v20/stop_version_stat_collection": {
    "dateModified": "2023-09-09T13:48:49.000Z",
    "contributors": [
      {
        "name": "\"gcharang\"",
        "email": "21151592+gcharang@users.noreply.github.com"
      },
      {
        "name": "\"gcharang\"",
        "email": "gcharang@users.noreply.github.com"
      },
      {
        "name": "\"gaeacodes\"",
        "email": "gaeacodes@gmail.com"
      },
      {
        "name": "\"smk762\"",
        "email": "smk762@iinet.net.au"
      }
    ],
    "lastContributor": {
      "name": "\"gcharang\"",
      "email": "21151592+gcharang@users.noreply.github.com"
    }
  },
  "/atomicdex/api/v20/telegram_alerts": {
    "dateModified": "2023-09-05T12:43:04.000Z",
    "contributors": [
      {
        "name": "\"gcharang\"",
        "email": "gcharang@users.noreply.github.com"
      },
      {
        "name": "\"gaeacodes\"",
        "email": "gaeacodes@gmail.com"
      },
      {
        "name": "\"smk762\"",
        "email": "smk762@iinet.net.au"
      },
      {
        "name": "\"gcharang\"",
        "email": "21151592+gcharang@users.noreply.github.com"
      }
    ],
    "lastContributor": {
      "name": "\"gcharang\"",
      "email": "gcharang@users.noreply.github.com"
    }
  },
  "/atomicdex/api/v20/trade_preimage": {
    "dateModified": "2023-09-09T13:48:49.000Z",
    "contributors": [
      {
        "name": "\"gcharang\"",
        "email": "21151592+gcharang@users.noreply.github.com"
      },
      {
        "name": "\"gcharang\"",
        "email": "gcharang@users.noreply.github.com"
      },
      {
        "name": "\"gaeacodes\"",
        "email": "gaeacodes@gmail.com"
      },
      {
        "name": "\"smk762\"",
        "email": "smk762@iinet.net.au"
      }
    ],
    "lastContributor": {
      "name": "\"gcharang\"",
      "email": "21151592+gcharang@users.noreply.github.com"
    }
  },
  "/atomicdex/api/v20/update_version_stat_collection": {
    "dateModified": "2023-09-09T13:48:49.000Z",
    "contributors": [
      {
        "name": "\"gcharang\"",
        "email": "21151592+gcharang@users.noreply.github.com"
      },
      {
        "name": "\"gcharang\"",
        "email": "gcharang@users.noreply.github.com"
      },
      {
        "name": "\"gaeacodes\"",
        "email": "gaeacodes@gmail.com"
      },
      {
        "name": "\"smk762\"",
        "email": "smk762@iinet.net.au"
      }
    ],
    "lastContributor": {
      "name": "\"gcharang\"",
      "email": "21151592+gcharang@users.noreply.github.com"
    }
  },
  "/atomicdex/api/v20/withdraw": {
    "dateModified": "2023-09-09T14:54:22.000Z",
    "contributors": [
      {
        "name": "\"gcharang\"",
        "email": "21151592+gcharang@users.noreply.github.com"
      },
      {
        "name": "\"smk762\"",
        "email": "smk762@iinet.net.au"
      },
      {
        "name": "\"gcharang\"",
        "email": "gcharang@users.noreply.github.com"
      },
      {
        "name": "\"gaeacodes\"",
        "email": "gaeacodes@gmail.com"
      }
    ],
    "lastContributor": {
      "name": "\"gcharang\"",
      "email": "21151592+gcharang@users.noreply.github.com"
    }
  },
  "/atomicdex/api/v20-dev/get_current_mtp": {
    "dateModified": "2023-09-09T13:48:49.000Z",
    "contributors": [
      {
        "name": "\"gcharang\"",
        "email": "21151592+gcharang@users.noreply.github.com"
      },
      {
        "name": "\"gcharang\"",
        "email": "gcharang@users.noreply.github.com"
      },
      {
        "name": "\"gaeacodes\"",
        "email": "gaeacodes@gmail.com"
      },
      {
        "name": "\"smk762\"",
        "email": "smk762@iinet.net.au"
      }
    ],
    "lastContributor": {
      "name": "\"gcharang\"",
      "email": "21151592+gcharang@users.noreply.github.com"
    }
  },
  "/atomicdex/api/v20-dev/get_locked_amount": {
    "dateModified": "2023-09-09T13:48:49.000Z",
    "contributors": [
      {
        "name": "\"gcharang\"",
        "email": "21151592+gcharang@users.noreply.github.com"
      },
      {
        "name": "\"gcharang\"",
        "email": "gcharang@users.noreply.github.com"
      },
      {
        "name": "\"gaeacodes\"",
        "email": "gaeacodes@gmail.com"
      },
      {
        "name": "\"smk762\"",
        "email": "smk762@iinet.net.au"
      }
    ],
    "lastContributor": {
      "name": "\"gcharang\"",
      "email": "21151592+gcharang@users.noreply.github.com"
    }
  },
  "/atomicdex/api/v20-dev/hd_address_management": {
    "dateModified": "2023-09-27T20:43:30.000Z",
    "contributors": [
      {
        "name": "\"smk762\"",
        "email": "smk762@iinet.net.au"
      },
      {
        "name": "\"gcharang\"",
        "email": "21151592+gcharang@users.noreply.github.com"
      },
      {
        "name": "\"gcharang\"",
        "email": "gcharang@users.noreply.github.com"
      },
      {
        "name": "\"gaeacodes\"",
        "email": "gaeacodes@gmail.com"
      }
    ],
    "lastContributor": {
      "name": "\"smk762\"",
      "email": "smk762@iinet.net.au"
    }
  },
  "/atomicdex/api/v20-dev/hd_wallets_overview": {
    "dateModified": "2023-09-27T20:43:30.000Z",
    "contributors": [
      {
        "name": "\"smk762\"",
        "email": "smk762@iinet.net.au"
      },
      {
        "name": "\"gcharang\"",
        "email": "gcharang@users.noreply.github.com"
      },
      {
        "name": "\"gcharang\"",
        "email": "21151592+gcharang@users.noreply.github.com"
      },
      {
        "name": "\"gaeacodes\"",
        "email": "gaeacodes@gmail.com"
      }
    ],
    "lastContributor": {
      "name": "\"smk762\"",
      "email": "smk762@iinet.net.au"
    }
  },
  "/atomicdex/api/v20-dev": {
    "dateModified": "2023-10-03T07:36:45.000Z",
    "contributors": [
      {
        "name": "\"gaeacodes\"",
        "email": "gaeacodes@gmail.com"
      },
      {
        "name": "\"smk762\"",
        "email": "smk762@iinet.net.au"
      },
      {
        "name": "\"gcharang\"",
        "email": "21151592+gcharang@users.noreply.github.com"
      },
      {
        "name": "\"gcharang\"",
        "email": "gcharang@users.noreply.github.com"
      }
    ],
    "lastContributor": {
      "name": "\"gaeacodes\"",
      "email": "gaeacodes@gmail.com"
    }
  },
  "/atomicdex/api/v20-dev/lightning/activation": {
    "dateModified": "2023-10-04T08:31:28.000Z",
    "contributors": [
      {
        "name": "\"smk762\"",
        "email": "smk762@iinet.net.au"
      },
      {
        "name": "\"gcharang\"",
        "email": "21151592+gcharang@users.noreply.github.com"
      },
      {
        "name": "\"gcharang\"",
        "email": "gcharang@users.noreply.github.com"
      },
      {
        "name": "\"gaeacodes\"",
        "email": "gaeacodes@gmail.com"
      }
    ],
    "lastContributor": {
      "name": "\"smk762\"",
      "email": "smk762@iinet.net.au"
    }
  },
  "/atomicdex/api/v20-dev/lightning/channels": {
    "dateModified": "2023-10-04T08:31:28.000Z",
    "contributors": [
      {
        "name": "\"smk762\"",
        "email": "smk762@iinet.net.au"
      },
      {
        "name": "\"gcharang\"",
        "email": "21151592+gcharang@users.noreply.github.com"
      },
      {
        "name": "\"gcharang\"",
        "email": "gcharang@users.noreply.github.com"
      },
      {
        "name": "\"gaeacodes\"",
        "email": "gaeacodes@gmail.com"
      }
    ],
    "lastContributor": {
      "name": "\"smk762\"",
      "email": "smk762@iinet.net.au"
    }
  },
  "/atomicdex/api/v20-dev/lightning": {
<<<<<<< HEAD
    "dateModified": "2023-10-04T08:31:28.000Z",
=======
    "dateModified": "2023-10-04T04:39:48.000Z",
>>>>>>> badac235
    "contributors": [
      {
        "name": "\"gcharang\"",
        "email": "21151592+gcharang@users.noreply.github.com"
      },
      {
        "name": "\"smk762\"",
        "email": "smk762@iinet.net.au"
      },
      {
        "name": "\"gcharang\"",
        "email": "gcharang@users.noreply.github.com"
      },
      {
        "name": "\"gaeacodes\"",
        "email": "gaeacodes@gmail.com"
      }
    ],
    "lastContributor": {
      "name": "\"gcharang\"",
      "email": "21151592+gcharang@users.noreply.github.com"
    }
  },
  "/atomicdex/api/v20-dev/lightning/nodes": {
    "dateModified": "2023-09-28T20:56:11.000Z",
    "contributors": [
      {
        "name": "\"smk762\"",
        "email": "smk762@iinet.net.au"
      },
      {
        "name": "\"gcharang\"",
        "email": "21151592+gcharang@users.noreply.github.com"
      },
      {
        "name": "\"gcharang\"",
        "email": "gcharang@users.noreply.github.com"
      },
      {
        "name": "\"gaeacodes\"",
        "email": "gaeacodes@gmail.com"
      }
    ],
    "lastContributor": {
      "name": "\"smk762\"",
      "email": "smk762@iinet.net.au"
    }
  },
  "/atomicdex/api/v20-dev/lightning/payments": {
    "dateModified": "2023-10-04T08:31:28.000Z",
    "contributors": [
      {
        "name": "\"smk762\"",
        "email": "smk762@iinet.net.au"
      },
      {
        "name": "\"gcharang\"",
        "email": "21151592+gcharang@users.noreply.github.com"
      },
      {
        "name": "\"gcharang\"",
        "email": "gcharang@users.noreply.github.com"
      },
      {
        "name": "\"gaeacodes\"",
        "email": "gaeacodes@gmail.com"
      }
    ],
    "lastContributor": {
      "name": "\"smk762\"",
      "email": "smk762@iinet.net.au"
    }
  },
  "/atomicdex/api/v20-dev/max_maker_vol": {
    "dateModified": "2023-09-09T13:48:49.000Z",
    "contributors": [
      {
        "name": "\"gcharang\"",
        "email": "21151592+gcharang@users.noreply.github.com"
      },
      {
        "name": "\"gcharang\"",
        "email": "gcharang@users.noreply.github.com"
      },
      {
        "name": "\"gaeacodes\"",
        "email": "gaeacodes@gmail.com"
      },
      {
        "name": "\"smk762\"",
        "email": "smk762@iinet.net.au"
      }
    ],
    "lastContributor": {
      "name": "\"gcharang\"",
      "email": "21151592+gcharang@users.noreply.github.com"
    }
  },
  "/atomicdex/api/v20-dev/task_account_balance": {
    "dateModified": "2023-09-27T20:43:30.000Z",
    "contributors": [
      {
        "name": "\"smk762\"",
        "email": "smk762@iinet.net.au"
      }
    ],
    "lastContributor": {
      "name": "\"smk762\"",
      "email": "smk762@iinet.net.au"
    }
  },
  "/atomicdex/api/v20-dev/task_enable_qtum": {
    "dateModified": "2023-10-04T04:39:48.000Z",
    "contributors": [
      {
        "name": "\"gcharang\"",
        "email": "21151592+gcharang@users.noreply.github.com"
      },
      {
        "name": "\"smk762\"",
        "email": "smk762@iinet.net.au"
      }
    ],
    "lastContributor": {
      "name": "\"gcharang\"",
      "email": "21151592+gcharang@users.noreply.github.com"
    }
  },
  "/atomicdex/api/v20-dev/task_enable_utxo": {
    "dateModified": "2023-10-04T04:39:48.000Z",
    "contributors": [
      {
        "name": "\"gcharang\"",
        "email": "21151592+gcharang@users.noreply.github.com"
      },
      {
        "name": "\"smk762\"",
        "email": "smk762@iinet.net.au"
      }
    ],
    "lastContributor": {
      "name": "\"gcharang\"",
      "email": "21151592+gcharang@users.noreply.github.com"
    }
  },
  "/atomicdex/api/v20-dev/task_enable_z_coin": {
    "dateModified": "2023-10-04T08:31:28.000Z",
    "contributors": [
      {
        "name": "\"smk762\"",
        "email": "smk762@iinet.net.au"
      }
    ],
    "lastContributor": {
      "name": "\"smk762\"",
      "email": "smk762@iinet.net.au"
    }
  },
  "/atomicdex/api/v20-dev/task_init_trezor": {
    "dateModified": "2023-10-04T04:56:29.000Z",
    "contributors": [
      {
        "name": "\"gcharang\"",
        "email": "21151592+gcharang@users.noreply.github.com"
      },
      {
        "name": "\"smk762\"",
        "email": "smk762@iinet.net.au"
      }
    ],
    "lastContributor": {
      "name": "\"gcharang\"",
      "email": "21151592+gcharang@users.noreply.github.com"
    }
  },
  "/atomicdex/api/v20-dev/task_withdraw": {
    "dateModified": "2023-09-27T20:43:30.000Z",
    "contributors": [
      {
        "name": "\"smk762\"",
        "email": "smk762@iinet.net.au"
      }
    ],
    "lastContributor": {
      "name": "\"smk762\"",
      "email": "smk762@iinet.net.au"
    }
  },
  "/atomicdex/changelog": {
    "dateModified": "2023-09-01T12:11:07.000Z",
    "contributors": [
      {
        "name": "\"gcharang\"",
        "email": "gcharang@users.noreply.github.com"
      },
      {
        "name": "\"gaeacodes\"",
        "email": "gaeacodes@gmail.com"
      },
      {
        "name": "\"gcharang\"",
        "email": "21151592+gcharang@users.noreply.github.com"
      }
    ],
    "lastContributor": {
      "name": "\"gcharang\"",
      "email": "gcharang@users.noreply.github.com"
    }
  },
  "/atomicdex": {
    "dateModified": "2023-06-14T19:22:24.000Z",
    "contributors": [
      {
        "name": "\"gcharang\"",
        "email": "21151592+gcharang@users.noreply.github.com"
      },
      {
        "name": "\"gaeacodes\"",
        "email": "gaeacodes@gmail.com"
      }
    ],
    "lastContributor": {
      "name": "\"gcharang\"",
      "email": "21151592+gcharang@users.noreply.github.com"
    }
  },
  "/atomicdex/mobile/add-and-activate-coins-on-atomicdex-mobile": {
    "dateModified": "2023-10-04T04:39:48.000Z",
    "contributors": [
      {
        "name": "\"gcharang\"",
        "email": "21151592+gcharang@users.noreply.github.com"
      },
      {
        "name": "\"gcharang\"",
        "email": "gcharang@users.noreply.github.com"
      },
      {
        "name": "\"gaeacodes\"",
        "email": "gaeacodes@gmail.com"
      }
    ],
    "lastContributor": {
      "name": "\"gcharang\"",
      "email": "21151592+gcharang@users.noreply.github.com"
    }
  },
  "/atomicdex/mobile/delete-seed-from-atomicdex-mobile": {
    "dateModified": "2023-10-04T04:39:48.000Z",
    "contributors": [
      {
        "name": "\"gcharang\"",
        "email": "21151592+gcharang@users.noreply.github.com"
      },
      {
        "name": "\"gcharang\"",
        "email": "gcharang@users.noreply.github.com"
      },
      {
        "name": "\"gaeacodes\"",
        "email": "gaeacodes@gmail.com"
      }
    ],
    "lastContributor": {
      "name": "\"gcharang\"",
      "email": "21151592+gcharang@users.noreply.github.com"
    }
  },
  "/atomicdex/mobile": {
    "dateModified": "2023-10-04T04:39:48.000Z",
    "contributors": [
      {
        "name": "\"gcharang\"",
        "email": "21151592+gcharang@users.noreply.github.com"
      },
      {
        "name": "\"gcharang\"",
        "email": "gcharang@users.noreply.github.com"
      },
      {
        "name": "\"gaeacodes\"",
        "email": "gaeacodes@gmail.com"
      }
    ],
    "lastContributor": {
      "name": "\"gcharang\"",
      "email": "21151592+gcharang@users.noreply.github.com"
    }
  },
  "/atomicdex/mobile/perform-cross-chain-atomic-swaps-using-atomicdex-mobile": {
    "dateModified": "2023-10-04T04:39:48.000Z",
    "contributors": [
      {
        "name": "\"gcharang\"",
        "email": "21151592+gcharang@users.noreply.github.com"
      },
      {
        "name": "\"gcharang\"",
        "email": "gcharang@users.noreply.github.com"
      },
      {
        "name": "\"gaeacodes\"",
        "email": "gaeacodes@gmail.com"
      },
      {
        "name": "\"smk762\"",
        "email": "smk762@iinet.net.au"
      }
    ],
    "lastContributor": {
      "name": "\"gcharang\"",
      "email": "21151592+gcharang@users.noreply.github.com"
    }
  },
  "/atomicdex/mobile/recover-seed-on-atomicdex-mobile": {
    "dateModified": "2023-10-04T04:39:48.000Z",
    "contributors": [
      {
        "name": "\"gcharang\"",
        "email": "21151592+gcharang@users.noreply.github.com"
      },
      {
        "name": "\"gcharang\"",
        "email": "gcharang@users.noreply.github.com"
      },
      {
        "name": "\"gaeacodes\"",
        "email": "gaeacodes@gmail.com"
      }
    ],
    "lastContributor": {
      "name": "\"gcharang\"",
      "email": "21151592+gcharang@users.noreply.github.com"
    }
  },
  "/atomicdex/mobile/restore-wallet-using-atomicdex-mobile": {
    "dateModified": "2023-10-04T04:39:48.000Z",
    "contributors": [
      {
        "name": "\"gcharang\"",
        "email": "21151592+gcharang@users.noreply.github.com"
      },
      {
        "name": "\"gcharang\"",
        "email": "gcharang@users.noreply.github.com"
      },
      {
        "name": "\"gaeacodes\"",
        "email": "gaeacodes@gmail.com"
      }
    ],
    "lastContributor": {
      "name": "\"gcharang\"",
      "email": "21151592+gcharang@users.noreply.github.com"
    }
  },
  "/atomicdex/mobile/view-ongoing-orders-and-swap-history-on-atomicdex-mobile": {
    "dateModified": "2023-10-04T04:39:48.000Z",
    "contributors": [
      {
        "name": "\"gcharang\"",
        "email": "21151592+gcharang@users.noreply.github.com"
      },
      {
        "name": "\"gcharang\"",
        "email": "gcharang@users.noreply.github.com"
      },
      {
        "name": "\"gaeacodes\"",
        "email": "gaeacodes@gmail.com"
      }
    ],
    "lastContributor": {
      "name": "\"gcharang\"",
      "email": "21151592+gcharang@users.noreply.github.com"
    }
  },
  "/atomicdex/mobile/view-your-receiving-address-to-send-funds-for-trading": {
    "dateModified": "2023-10-04T04:39:48.000Z",
    "contributors": [
      {
        "name": "\"gcharang\"",
        "email": "21151592+gcharang@users.noreply.github.com"
      },
      {
        "name": "\"gcharang\"",
        "email": "gcharang@users.noreply.github.com"
      },
      {
        "name": "\"gaeacodes\"",
        "email": "gaeacodes@gmail.com"
      }
    ],
    "lastContributor": {
      "name": "\"gcharang\"",
      "email": "21151592+gcharang@users.noreply.github.com"
    }
  },
  "/atomicdex/mobile/withdraw-or-send-funds-using-atomicdex-mobile": {
    "dateModified": "2023-10-04T04:39:48.000Z",
    "contributors": [
      {
        "name": "\"gcharang\"",
        "email": "21151592+gcharang@users.noreply.github.com"
      },
      {
        "name": "\"gcharang\"",
        "email": "gcharang@users.noreply.github.com"
      },
      {
        "name": "\"gaeacodes\"",
        "email": "gaeacodes@gmail.com"
      }
    ],
    "lastContributor": {
      "name": "\"gcharang\"",
      "email": "21151592+gcharang@users.noreply.github.com"
    }
  },
  "/atomicdex/setup/configure-mm2-json": {
    "dateModified": "2023-10-03T07:36:45.000Z",
    "contributors": [
      {
        "name": "\"gaeacodes\"",
        "email": "gaeacodes@gmail.com"
      },
      {
        "name": "\"smk762\"",
        "email": "smk762@iinet.net.au"
      },
      {
        "name": "\"gcharang\"",
        "email": "gcharang@users.noreply.github.com"
      },
      {
        "name": "\"gcharang\"",
        "email": "21151592+gcharang@users.noreply.github.com"
      }
    ],
    "lastContributor": {
      "name": "\"gaeacodes\"",
      "email": "gaeacodes@gmail.com"
    }
  },
  "/atomicdex/setup": {
    "dateModified": "2023-10-04T04:39:48.000Z",
    "contributors": [
      {
        "name": "\"gcharang\"",
        "email": "21151592+gcharang@users.noreply.github.com"
      },
      {
        "name": "\"gaeacodes\"",
        "email": "gaeacodes@gmail.com"
      },
      {
        "name": "\"gcharang\"",
        "email": "gcharang@users.noreply.github.com"
      }
    ],
    "lastContributor": {
      "name": "\"gcharang\"",
      "email": "21151592+gcharang@users.noreply.github.com"
    }
  },
  "/atomicdex/tutorials/additional-information-about-atomicdex": {
    "dateModified": "2023-09-01T12:11:07.000Z",
    "contributors": [
      {
        "name": "\"gcharang\"",
        "email": "gcharang@users.noreply.github.com"
      },
      {
        "name": "\"gaeacodes\"",
        "email": "gaeacodes@gmail.com"
      },
      {
        "name": "\"gcharang\"",
        "email": "21151592+gcharang@users.noreply.github.com"
      }
    ],
    "lastContributor": {
      "name": "\"gcharang\"",
      "email": "gcharang@users.noreply.github.com"
    }
  },
  "/atomicdex/tutorials/atomicdex-metrics": {
    "dateModified": "2023-10-04T04:39:48.000Z",
    "contributors": [
      {
        "name": "\"gcharang\"",
        "email": "21151592+gcharang@users.noreply.github.com"
      },
      {
        "name": "\"smk762\"",
        "email": "smk762@iinet.net.au"
      },
      {
        "name": "\"gcharang\"",
        "email": "gcharang@users.noreply.github.com"
      },
      {
        "name": "\"gaeacodes\"",
        "email": "gaeacodes@gmail.com"
      }
    ],
    "lastContributor": {
      "name": "\"gcharang\"",
      "email": "21151592+gcharang@users.noreply.github.com"
    }
  },
  "/atomicdex/tutorials/atomicdex-walkthrough": {
    "dateModified": "2023-10-03T07:36:45.000Z",
    "contributors": [
      {
        "name": "\"gaeacodes\"",
        "email": "gaeacodes@gmail.com"
      },
      {
        "name": "\"smk762\"",
        "email": "smk762@iinet.net.au"
      },
      {
        "name": "\"gcharang\"",
        "email": "21151592+gcharang@users.noreply.github.com"
      },
      {
        "name": "\"gcharang\"",
        "email": "gcharang@users.noreply.github.com"
      }
    ],
    "lastContributor": {
      "name": "\"gaeacodes\"",
      "email": "gaeacodes@gmail.com"
    }
  },
  "/atomicdex/tutorials/coins-file-update": {
    "dateModified": "2023-09-01T12:11:07.000Z",
    "contributors": [
      {
        "name": "\"gcharang\"",
        "email": "gcharang@users.noreply.github.com"
      },
      {
        "name": "\"gaeacodes\"",
        "email": "gaeacodes@gmail.com"
      },
      {
        "name": "\"gcharang\"",
        "email": "21151592+gcharang@users.noreply.github.com"
      }
    ],
    "lastContributor": {
      "name": "\"gcharang\"",
      "email": "gcharang@users.noreply.github.com"
    }
  },
  "/atomicdex/tutorials/how-to-become-a-liquidity-provider": {
    "dateModified": "2023-10-03T07:36:45.000Z",
    "contributors": [
      {
        "name": "\"gaeacodes\"",
        "email": "gaeacodes@gmail.com"
      },
      {
        "name": "\"smk762\"",
        "email": "smk762@iinet.net.au"
      },
      {
        "name": "\"gcharang\"",
        "email": "21151592+gcharang@users.noreply.github.com"
      },
      {
        "name": "\"gcharang\"",
        "email": "gcharang@users.noreply.github.com"
      }
    ],
    "lastContributor": {
      "name": "\"gaeacodes\"",
      "email": "gaeacodes@gmail.com"
    }
  },
  "/atomicdex/tutorials/how-to-compile-mm2-from-source": {
    "dateModified": "2023-10-03T07:36:45.000Z",
    "contributors": [
      {
        "name": "\"gaeacodes\"",
        "email": "gaeacodes@gmail.com"
      },
      {
        "name": "\"gcharang\"",
        "email": "gcharang@users.noreply.github.com"
      },
      {
        "name": "\"gcharang\"",
        "email": "21151592+gcharang@users.noreply.github.com"
      }
    ],
    "lastContributor": {
      "name": "\"gaeacodes\"",
      "email": "gaeacodes@gmail.com"
    }
  },
  "/atomicdex/tutorials": {
    "dateModified": "2023-10-03T07:36:45.000Z",
    "contributors": [
      {
        "name": "\"gaeacodes\"",
        "email": "gaeacodes@gmail.com"
      },
      {
        "name": "\"gcharang\"",
        "email": "21151592+gcharang@users.noreply.github.com"
      }
    ],
    "lastContributor": {
      "name": "\"gaeacodes\"",
      "email": "gaeacodes@gmail.com"
    }
  },
  "/atomicdex/tutorials/listing-a-coin-on-atomicdex": {
    "dateModified": "2023-10-04T04:39:48.000Z",
    "contributors": [
      {
        "name": "\"gaeacodes\"",
        "email": "gaeacodes@gmail.com"
      },
      {
        "name": "\"gcharang\"",
        "email": "21151592+gcharang@users.noreply.github.com"
      },
      {
        "name": "\"gaeacodes\"",
        "email": "gaeacodes@gmail.com"
      },
      {
        "name": "\"gcharang\"",
        "email": "gcharang@users.noreply.github.com"
      }
    ],
    "lastContributor": {
      "name": "\"gcharang\"",
      "email": "21151592+gcharang@users.noreply.github.com"
    }
  },
  "/atomicdex/tutorials/query-the-mm2-database": {
    "dateModified": "2023-09-27T20:43:30.000Z",
    "contributors": [
      {
        "name": "\"smk762\"",
        "email": "smk762@iinet.net.au"
      },
      {
        "name": "\"gcharang\"",
        "email": "gcharang@users.noreply.github.com"
      },
      {
        "name": "\"gaeacodes\"",
        "email": "gaeacodes@gmail.com"
      },
      {
        "name": "\"gcharang\"",
        "email": "21151592+gcharang@users.noreply.github.com"
      }
    ],
    "lastContributor": {
      "name": "\"smk762\"",
      "email": "smk762@iinet.net.au"
    }
  },
  "/atomicdex/tutorials/setup-atomicdex-aws": {
    "dateModified": "2023-10-03T07:36:45.000Z",
    "contributors": [
      {
        "name": "\"gaeacodes\"",
        "email": "gaeacodes@gmail.com"
      },
      {
        "name": "\"gcharang\"",
        "email": "21151592+gcharang@users.noreply.github.com"
      },
      {
        "name": "\"gcharang\"",
        "email": "gcharang@users.noreply.github.com"
      },
      {
        "name": "\"smk762\"",
        "email": "smk762@iinet.net.au"
      }
    ],
    "lastContributor": {
      "name": "\"gaeacodes\"",
      "email": "gaeacodes@gmail.com"
    }
  },
  "/historical/cc-jl/chapter00": {
    "dateModified": "2023-05-24T13:18:47.000Z",
    "contributors": [
      {
        "name": "\"gaeacodes\"",
        "email": "gaeacodes@gmail.com"
      },
      {
        "name": "\"gcharang\"",
        "email": "21151592+gcharang@users.noreply.github.com"
      }
    ],
    "lastContributor": {
      "name": "\"gaeacodes\"",
      "email": "gaeacodes@gmail.com"
    }
  },
  "/historical/cc-jl/chapter01": {
    "dateModified": "2023-09-29T14:54:33.000Z",
    "contributors": [
      {
        "name": "\"gaeacodes\"",
        "email": "gaeacodes@gmail.com"
      },
      {
        "name": "\"gcharang\"",
        "email": "gcharang@users.noreply.github.com"
      },
      {
        "name": "\"gcharang\"",
        "email": "21151592+gcharang@users.noreply.github.com"
      }
    ],
    "lastContributor": {
      "name": "\"gaeacodes\"",
      "email": "gaeacodes@gmail.com"
    }
  },
  "/historical/cc-jl/chapter02": {
    "dateModified": "2023-10-03T07:36:45.000Z",
    "contributors": [
      {
        "name": "\"gaeacodes\"",
        "email": "gaeacodes@gmail.com"
      },
      {
        "name": "\"gcharang\"",
        "email": "gcharang@users.noreply.github.com"
      },
      {
        "name": "\"gcharang\"",
        "email": "21151592+gcharang@users.noreply.github.com"
      }
    ],
    "lastContributor": {
      "name": "\"gaeacodes\"",
      "email": "gaeacodes@gmail.com"
    }
  },
  "/historical/cc-jl/chapter03": {
    "dateModified": "2023-05-24T13:18:47.000Z",
    "contributors": [
      {
        "name": "\"gaeacodes\"",
        "email": "gaeacodes@gmail.com"
      },
      {
        "name": "\"gcharang\"",
        "email": "21151592+gcharang@users.noreply.github.com"
      }
    ],
    "lastContributor": {
      "name": "\"gaeacodes\"",
      "email": "gaeacodes@gmail.com"
    }
  },
  "/historical/cc-jl/chapter04": {
    "dateModified": "2023-10-03T07:36:45.000Z",
    "contributors": [
      {
        "name": "\"gaeacodes\"",
        "email": "gaeacodes@gmail.com"
      },
      {
        "name": "\"gcharang\"",
        "email": "gcharang@users.noreply.github.com"
      },
      {
        "name": "\"gcharang\"",
        "email": "21151592+gcharang@users.noreply.github.com"
      }
    ],
    "lastContributor": {
      "name": "\"gaeacodes\"",
      "email": "gaeacodes@gmail.com"
    }
  },
  "/historical/cc-jl/chapter05": {
    "dateModified": "2023-05-31T18:19:46.000Z",
    "contributors": [
      {
        "name": "\"gaeacodes\"",
        "email": "gaeacodes@gmail.com"
      },
      {
        "name": "\"gcharang\"",
        "email": "21151592+gcharang@users.noreply.github.com"
      }
    ],
    "lastContributor": {
      "name": "\"gaeacodes\"",
      "email": "gaeacodes@gmail.com"
    }
  },
  "/historical/cc-jl/chapter06": {
    "dateModified": "2023-10-03T07:36:45.000Z",
    "contributors": [
      {
        "name": "\"gaeacodes\"",
        "email": "gaeacodes@gmail.com"
      },
      {
        "name": "\"gcharang\"",
        "email": "gcharang@users.noreply.github.com"
      },
      {
        "name": "\"gcharang\"",
        "email": "21151592+gcharang@users.noreply.github.com"
      }
    ],
    "lastContributor": {
      "name": "\"gaeacodes\"",
      "email": "gaeacodes@gmail.com"
    }
  },
  "/historical/cc-jl/chapter07": {
    "dateModified": "2023-10-03T07:36:45.000Z",
    "contributors": [
      {
        "name": "\"gaeacodes\"",
        "email": "gaeacodes@gmail.com"
      },
      {
        "name": "\"gcharang\"",
        "email": "21151592+gcharang@users.noreply.github.com"
      }
    ],
    "lastContributor": {
      "name": "\"gaeacodes\"",
      "email": "gaeacodes@gmail.com"
    }
  },
  "/historical/cc-jl/chapter08": {
    "dateModified": "2023-05-31T18:19:46.000Z",
    "contributors": [
      {
        "name": "\"gaeacodes\"",
        "email": "gaeacodes@gmail.com"
      },
      {
        "name": "\"gcharang\"",
        "email": "21151592+gcharang@users.noreply.github.com"
      }
    ],
    "lastContributor": {
      "name": "\"gaeacodes\"",
      "email": "gaeacodes@gmail.com"
    }
  },
  "/historical/cc-jl/chapter09": {
    "dateModified": "2023-09-01T12:11:07.000Z",
    "contributors": [
      {
        "name": "\"gcharang\"",
        "email": "gcharang@users.noreply.github.com"
      },
      {
        "name": "\"gaeacodes\"",
        "email": "gaeacodes@gmail.com"
      },
      {
        "name": "\"gcharang\"",
        "email": "21151592+gcharang@users.noreply.github.com"
      }
    ],
    "lastContributor": {
      "name": "\"gcharang\"",
      "email": "gcharang@users.noreply.github.com"
    }
  },
  "/historical/cc-jl/chapter10": {
    "dateModified": "2023-09-01T12:11:07.000Z",
    "contributors": [
      {
        "name": "\"gcharang\"",
        "email": "gcharang@users.noreply.github.com"
      },
      {
        "name": "\"gaeacodes\"",
        "email": "gaeacodes@gmail.com"
      },
      {
        "name": "\"gcharang\"",
        "email": "21151592+gcharang@users.noreply.github.com"
      }
    ],
    "lastContributor": {
      "name": "\"gcharang\"",
      "email": "gcharang@users.noreply.github.com"
    }
  },
  "/historical/cc-jl/chapter11": {
    "dateModified": "2023-05-24T13:18:47.000Z",
    "contributors": [
      {
        "name": "\"gaeacodes\"",
        "email": "gaeacodes@gmail.com"
      },
      {
        "name": "\"gcharang\"",
        "email": "21151592+gcharang@users.noreply.github.com"
      }
    ],
    "lastContributor": {
      "name": "\"gaeacodes\"",
      "email": "gaeacodes@gmail.com"
    }
  },
  "/historical/cc-jl/chapter12": {
    "dateModified": "2023-05-24T13:18:47.000Z",
    "contributors": [
      {
        "name": "\"gaeacodes\"",
        "email": "gaeacodes@gmail.com"
      },
      {
        "name": "\"gcharang\"",
        "email": "21151592+gcharang@users.noreply.github.com"
      }
    ],
    "lastContributor": {
      "name": "\"gaeacodes\"",
      "email": "gaeacodes@gmail.com"
    }
  },
  "/historical/cc-jl/chapter13": {
    "dateModified": "2023-06-01T17:59:27.000Z",
    "contributors": [
      {
        "name": "\"gaeacodes\"",
        "email": "gaeacodes@gmail.com"
      },
      {
        "name": "\"gcharang\"",
        "email": "21151592+gcharang@users.noreply.github.com"
      }
    ],
    "lastContributor": {
      "name": "\"gaeacodes\"",
      "email": "gaeacodes@gmail.com"
    }
  },
  "/historical/cc-jl/chapter14": {
    "dateModified": "2023-06-01T17:59:27.000Z",
    "contributors": [
      {
        "name": "\"gaeacodes\"",
        "email": "gaeacodes@gmail.com"
      },
      {
        "name": "\"gcharang\"",
        "email": "21151592+gcharang@users.noreply.github.com"
      }
    ],
    "lastContributor": {
      "name": "\"gaeacodes\"",
      "email": "gaeacodes@gmail.com"
    }
  },
  "/historical/cc-jl/chapter15": {
    "dateModified": "2023-06-01T17:59:27.000Z",
    "contributors": [
      {
        "name": "\"gaeacodes\"",
        "email": "gaeacodes@gmail.com"
      },
      {
        "name": "\"gcharang\"",
        "email": "21151592+gcharang@users.noreply.github.com"
      }
    ],
    "lastContributor": {
      "name": "\"gaeacodes\"",
      "email": "gaeacodes@gmail.com"
    }
  },
  "/historical/cc-jl/faq": {
    "dateModified": "2023-10-03T07:36:45.000Z",
    "contributors": [
      {
        "name": "\"gaeacodes\"",
        "email": "gaeacodes@gmail.com"
      },
      {
        "name": "\"gcharang\"",
        "email": "gcharang@users.noreply.github.com"
      },
      {
        "name": "\"gcharang\"",
        "email": "21151592+gcharang@users.noreply.github.com"
      }
    ],
    "lastContributor": {
      "name": "\"gaeacodes\"",
      "email": "gaeacodes@gmail.com"
    }
  },
  "/historical/cc-jl": {
    "dateModified": "2023-10-03T07:36:45.000Z",
    "contributors": [
      {
        "name": "\"gaeacodes\"",
        "email": "gaeacodes@gmail.com"
      },
      {
        "name": "\"gcharang\"",
        "email": "21151592+gcharang@users.noreply.github.com"
      }
    ],
    "lastContributor": {
      "name": "\"gaeacodes\"",
      "email": "gaeacodes@gmail.com"
    }
  },
  "/historical": {
    "dateModified": "2023-09-01T12:11:07.000Z",
    "contributors": [
      {
        "name": "\"gcharang\"",
        "email": "gcharang@users.noreply.github.com"
      },
      {
        "name": "\"gcharang\"",
        "email": "21151592+gcharang@users.noreply.github.com"
      }
    ],
    "lastContributor": {
      "name": "\"gcharang\"",
      "email": "gcharang@users.noreply.github.com"
    }
  },
  "/historical/whitepaper/chapter1": {
    "dateModified": "2023-09-01T12:11:07.000Z",
    "contributors": [
      {
        "name": "\"gcharang\"",
        "email": "gcharang@users.noreply.github.com"
      },
      {
        "name": "\"gaeacodes\"",
        "email": "gaeacodes@gmail.com"
      },
      {
        "name": "\"gcharang\"",
        "email": "21151592+gcharang@users.noreply.github.com"
      }
    ],
    "lastContributor": {
      "name": "\"gcharang\"",
      "email": "gcharang@users.noreply.github.com"
    }
  },
  "/historical/whitepaper/chapter2": {
    "dateModified": "2023-10-03T07:36:45.000Z",
    "contributors": [
      {
        "name": "\"gaeacodes\"",
        "email": "gaeacodes@gmail.com"
      },
      {
        "name": "\"gcharang\"",
        "email": "gcharang@users.noreply.github.com"
      },
      {
        "name": "\"gcharang\"",
        "email": "21151592+gcharang@users.noreply.github.com"
      }
    ],
    "lastContributor": {
      "name": "\"gaeacodes\"",
      "email": "gaeacodes@gmail.com"
    }
  },
  "/historical/whitepaper/chapter3": {
    "dateModified": "2023-10-03T07:36:45.000Z",
    "contributors": [
      {
        "name": "\"gaeacodes\"",
        "email": "gaeacodes@gmail.com"
      },
      {
        "name": "\"smk762\"",
        "email": "smk762@iinet.net.au"
      },
      {
        "name": "\"gcharang\"",
        "email": "gcharang@users.noreply.github.com"
      },
      {
        "name": "\"gcharang\"",
        "email": "21151592+gcharang@users.noreply.github.com"
      }
    ],
    "lastContributor": {
      "name": "\"gaeacodes\"",
      "email": "gaeacodes@gmail.com"
    }
  },
  "/historical/whitepaper/chapter4": {
    "dateModified": "2023-09-27T20:43:30.000Z",
    "contributors": [
      {
        "name": "\"smk762\"",
        "email": "smk762@iinet.net.au"
      },
      {
        "name": "\"gcharang\"",
        "email": "21151592+gcharang@users.noreply.github.com"
      },
      {
        "name": "\"gaeacodes\"",
        "email": "gaeacodes@gmail.com"
      }
    ],
    "lastContributor": {
      "name": "\"smk762\"",
      "email": "smk762@iinet.net.au"
    }
  },
  "/historical/whitepaper/chapter5": {
    "dateModified": "2023-09-27T20:43:30.000Z",
    "contributors": [
      {
        "name": "\"smk762\"",
        "email": "smk762@iinet.net.au"
      },
      {
        "name": "\"gcharang\"",
        "email": "gcharang@users.noreply.github.com"
      },
      {
        "name": "\"gaeacodes\"",
        "email": "gaeacodes@gmail.com"
      },
      {
        "name": "\"gcharang\"",
        "email": "21151592+gcharang@users.noreply.github.com"
      }
    ],
    "lastContributor": {
      "name": "\"smk762\"",
      "email": "smk762@iinet.net.au"
    }
  },
  "/historical/whitepaper/chapter6": {
    "dateModified": "2023-09-27T20:43:30.000Z",
    "contributors": [
      {
        "name": "\"smk762\"",
        "email": "smk762@iinet.net.au"
      },
      {
        "name": "\"gcharang\"",
        "email": "gcharang@users.noreply.github.com"
      },
      {
        "name": "\"gaeacodes\"",
        "email": "gaeacodes@gmail.com"
      },
      {
        "name": "\"gcharang\"",
        "email": "21151592+gcharang@users.noreply.github.com"
      }
    ],
    "lastContributor": {
      "name": "\"smk762\"",
      "email": "smk762@iinet.net.au"
    }
  },
  "/historical/whitepaper/chapter7": {
    "dateModified": "2023-09-27T20:43:30.000Z",
    "contributors": [
      {
        "name": "\"smk762\"",
        "email": "smk762@iinet.net.au"
      },
      {
        "name": "\"gcharang\"",
        "email": "gcharang@users.noreply.github.com"
      },
      {
        "name": "\"gaeacodes\"",
        "email": "gaeacodes@gmail.com"
      },
      {
        "name": "\"gcharang\"",
        "email": "21151592+gcharang@users.noreply.github.com"
      }
    ],
    "lastContributor": {
      "name": "\"smk762\"",
      "email": "smk762@iinet.net.au"
    }
  },
  "/historical/whitepaper/chapter8": {
    "dateModified": "2023-09-05T12:43:04.000Z",
    "contributors": [
      {
        "name": "\"gcharang\"",
        "email": "gcharang@users.noreply.github.com"
      },
      {
        "name": "\"gaeacodes\"",
        "email": "gaeacodes@gmail.com"
      },
      {
        "name": "\"gcharang\"",
        "email": "21151592+gcharang@users.noreply.github.com"
      }
    ],
    "lastContributor": {
      "name": "\"gcharang\"",
      "email": "gcharang@users.noreply.github.com"
    }
  },
  "/historical/whitepaper": {
    "dateModified": "2023-06-14T19:22:24.000Z",
    "contributors": [
      {
        "name": "\"gcharang\"",
        "email": "21151592+gcharang@users.noreply.github.com"
      }
    ],
    "lastContributor": {
      "name": "\"gcharang\"",
      "email": "21151592+gcharang@users.noreply.github.com"
    }
  },
  "/historical/whitepaper/references": {
    "dateModified": "2023-10-03T07:36:45.000Z",
    "contributors": [
      {
        "name": "\"gaeacodes\"",
        "email": "gaeacodes@gmail.com"
      },
      {
        "name": "\"gcharang\"",
        "email": "gcharang@users.noreply.github.com"
      },
      {
        "name": "\"gcharang\"",
        "email": "21151592+gcharang@users.noreply.github.com"
      }
    ],
    "lastContributor": {
      "name": "\"gaeacodes\"",
      "email": "gaeacodes@gmail.com"
    }
  },
  "/": {
    "dateModified": "2023-09-27T20:43:30.000Z",
    "contributors": [
      {
        "name": "\"smk762\"",
        "email": "smk762@iinet.net.au"
      },
      {
        "name": "\"gcharang\"",
        "email": "gcharang@users.noreply.github.com"
      },
      {
        "name": "\"gaeacodes\"",
        "email": "gaeacodes@gmail.com"
      },
      {
        "name": "\"gcharang\"",
        "email": "21151592+gcharang@users.noreply.github.com"
      }
    ],
    "lastContributor": {
      "name": "\"smk762\"",
      "email": "smk762@iinet.net.au"
    }
  },
  "/smart-chains/api/address": {
    "dateModified": "2023-09-27T20:43:30.000Z",
    "contributors": [
      {
        "name": "\"smk762\"",
        "email": "smk762@iinet.net.au"
      },
      {
        "name": "\"gcharang\"",
        "email": "gcharang@users.noreply.github.com"
      },
      {
        "name": "\"gaeacodes\"",
        "email": "gaeacodes@gmail.com"
      },
      {
        "name": "\"gcharang\"",
        "email": "21151592+gcharang@users.noreply.github.com"
      }
    ],
    "lastContributor": {
      "name": "\"smk762\"",
      "email": "smk762@iinet.net.au"
    }
  },
  "/smart-chains/api/blockchain": {
    "dateModified": "2023-09-05T12:43:04.000Z",
    "contributors": [
      {
        "name": "\"gcharang\"",
        "email": "gcharang@users.noreply.github.com"
      },
      {
        "name": "\"gcharang\"",
        "email": "21151592+gcharang@users.noreply.github.com"
      },
      {
        "name": "\"gaeacodes\"",
        "email": "gaeacodes@gmail.com"
      }
    ],
    "lastContributor": {
      "name": "\"gcharang\"",
      "email": "gcharang@users.noreply.github.com"
    }
  },
  "/smart-chains/api/cclib": {
    "dateModified": "2023-09-27T20:43:30.000Z",
    "contributors": [
      {
        "name": "\"smk762\"",
        "email": "smk762@iinet.net.au"
      },
      {
        "name": "\"gcharang\"",
        "email": "gcharang@users.noreply.github.com"
      },
      {
        "name": "\"gaeacodes\"",
        "email": "gaeacodes@gmail.com"
      },
      {
        "name": "\"gcharang\"",
        "email": "21151592+gcharang@users.noreply.github.com"
      }
    ],
    "lastContributor": {
      "name": "\"smk762\"",
      "email": "smk762@iinet.net.au"
    }
  },
  "/smart-chains/api/control": {
    "dateModified": "2023-09-05T12:43:04.000Z",
    "contributors": [
      {
        "name": "\"gcharang\"",
        "email": "gcharang@users.noreply.github.com"
      },
      {
        "name": "\"gaeacodes\"",
        "email": "gaeacodes@gmail.com"
      },
      {
        "name": "\"gcharang\"",
        "email": "21151592+gcharang@users.noreply.github.com"
      }
    ],
    "lastContributor": {
      "name": "\"gcharang\"",
      "email": "gcharang@users.noreply.github.com"
    }
  },
  "/smart-chains/api/crosschain": {
    "dateModified": "2023-10-03T07:36:45.000Z",
    "contributors": [
      {
        "name": "\"gaeacodes\"",
        "email": "gaeacodes@gmail.com"
      },
      {
        "name": "\"smk762\"",
        "email": "smk762@iinet.net.au"
      },
      {
        "name": "\"gcharang\"",
        "email": "gcharang@users.noreply.github.com"
      },
      {
        "name": "\"gcharang\"",
        "email": "21151592+gcharang@users.noreply.github.com"
      }
    ],
    "lastContributor": {
      "name": "\"gaeacodes\"",
      "email": "gaeacodes@gmail.com"
    }
  },
  "/smart-chains/api/disclosure": {
    "dateModified": "2023-10-04T04:57:56.000Z",
    "contributors": [
      {
        "name": "\"gcharang\"",
        "email": "21151592+gcharang@users.noreply.github.com"
      },
      {
        "name": "\"gcharang\"",
        "email": "gcharang@users.noreply.github.com"
      },
      {
        "name": "\"gaeacodes\"",
        "email": "gaeacodes@gmail.com"
      }
    ],
    "lastContributor": {
      "name": "\"gcharang\"",
      "email": "21151592+gcharang@users.noreply.github.com"
    }
  },
  "/smart-chains/api/generate": {
    "dateModified": "2023-09-27T20:43:30.000Z",
    "contributors": [
      {
        "name": "\"smk762\"",
        "email": "smk762@iinet.net.au"
      },
      {
        "name": "\"gcharang\"",
        "email": "gcharang@users.noreply.github.com"
      },
      {
        "name": "\"gaeacodes\"",
        "email": "gaeacodes@gmail.com"
      },
      {
        "name": "\"gcharang\"",
        "email": "21151592+gcharang@users.noreply.github.com"
      }
    ],
    "lastContributor": {
      "name": "\"smk762\"",
      "email": "smk762@iinet.net.au"
    }
  },
  "/smart-chains/api": {
    "dateModified": "2023-09-01T12:11:07.000Z",
    "contributors": [
      {
        "name": "\"gcharang\"",
        "email": "gcharang@users.noreply.github.com"
      },
      {
        "name": "\"gcharang\"",
        "email": "21151592+gcharang@users.noreply.github.com"
      }
    ],
    "lastContributor": {
      "name": "\"gcharang\"",
      "email": "gcharang@users.noreply.github.com"
    }
  },
  "/smart-chains/api/jumblr": {
    "dateModified": "2023-09-27T20:43:30.000Z",
    "contributors": [
      {
        "name": "\"smk762\"",
        "email": "smk762@iinet.net.au"
      },
      {
        "name": "\"gcharang\"",
        "email": "gcharang@users.noreply.github.com"
      },
      {
        "name": "\"gaeacodes\"",
        "email": "gaeacodes@gmail.com"
      },
      {
        "name": "\"gcharang\"",
        "email": "21151592+gcharang@users.noreply.github.com"
      }
    ],
    "lastContributor": {
      "name": "\"smk762\"",
      "email": "smk762@iinet.net.au"
    }
  },
  "/smart-chains/api/mining": {
    "dateModified": "2023-09-27T20:43:30.000Z",
    "contributors": [
      {
        "name": "\"smk762\"",
        "email": "smk762@iinet.net.au"
      },
      {
        "name": "\"gcharang\"",
        "email": "gcharang@users.noreply.github.com"
      },
      {
        "name": "\"gaeacodes\"",
        "email": "gaeacodes@gmail.com"
      },
      {
        "name": "\"gcharang\"",
        "email": "21151592+gcharang@users.noreply.github.com"
      }
    ],
    "lastContributor": {
      "name": "\"smk762\"",
      "email": "smk762@iinet.net.au"
    }
  },
  "/smart-chains/api/network": {
    "dateModified": "2023-10-03T07:36:45.000Z",
    "contributors": [
      {
        "name": "\"gaeacodes\"",
        "email": "gaeacodes@gmail.com"
      },
      {
        "name": "\"smk762\"",
        "email": "smk762@iinet.net.au"
      },
      {
        "name": "\"gcharang\"",
        "email": "gcharang@users.noreply.github.com"
      },
      {
        "name": "\"gcharang\"",
        "email": "21151592+gcharang@users.noreply.github.com"
      }
    ],
    "lastContributor": {
      "name": "\"gaeacodes\"",
      "email": "gaeacodes@gmail.com"
    }
  },
  "/smart-chains/api/rawtransactions": {
    "dateModified": "2023-09-27T20:43:30.000Z",
    "contributors": [
      {
        "name": "\"smk762\"",
        "email": "smk762@iinet.net.au"
      },
      {
        "name": "\"gcharang\"",
        "email": "gcharang@users.noreply.github.com"
      },
      {
        "name": "\"gaeacodes\"",
        "email": "gaeacodes@gmail.com"
      },
      {
        "name": "\"gcharang\"",
        "email": "21151592+gcharang@users.noreply.github.com"
      }
    ],
    "lastContributor": {
      "name": "\"smk762\"",
      "email": "smk762@iinet.net.au"
    }
  },
  "/smart-chains/api/util": {
    "dateModified": "2023-09-27T20:43:30.000Z",
    "contributors": [
      {
        "name": "\"smk762\"",
        "email": "smk762@iinet.net.au"
      },
      {
        "name": "\"gcharang\"",
        "email": "gcharang@users.noreply.github.com"
      },
      {
        "name": "\"gaeacodes\"",
        "email": "gaeacodes@gmail.com"
      },
      {
        "name": "\"gcharang\"",
        "email": "21151592+gcharang@users.noreply.github.com"
      }
    ],
    "lastContributor": {
      "name": "\"smk762\"",
      "email": "smk762@iinet.net.au"
    }
  },
  "/smart-chains/api/wallet": {
    "dateModified": "2023-09-27T20:43:30.000Z",
    "contributors": [
      {
        "name": "\"smk762\"",
        "email": "smk762@iinet.net.au"
      },
      {
        "name": "\"gcharang\"",
        "email": "gcharang@users.noreply.github.com"
      },
      {
        "name": "\"gaeacodes\"",
        "email": "gaeacodes@gmail.com"
      },
      {
        "name": "\"gcharang\"",
        "email": "21151592+gcharang@users.noreply.github.com"
      }
    ],
    "lastContributor": {
      "name": "\"smk762\"",
      "email": "smk762@iinet.net.au"
    }
  },
  "/smart-chains/changelog": {
    "dateModified": "2023-09-01T12:11:07.000Z",
    "contributors": [
      {
        "name": "\"gcharang\"",
        "email": "gcharang@users.noreply.github.com"
      },
      {
        "name": "\"gaeacodes\"",
        "email": "gaeacodes@gmail.com"
      },
      {
        "name": "\"gcharang\"",
        "email": "21151592+gcharang@users.noreply.github.com"
      }
    ],
    "lastContributor": {
      "name": "\"gcharang\"",
      "email": "gcharang@users.noreply.github.com"
    }
  },
  "/smart-chains": {
    "dateModified": "2023-09-27T20:43:30.000Z",
    "contributors": [
      {
        "name": "\"smk762\"",
        "email": "smk762@iinet.net.au"
      },
      {
        "name": "\"gcharang\"",
        "email": "gcharang@users.noreply.github.com"
      },
      {
        "name": "\"gcharang\"",
        "email": "21151592+gcharang@users.noreply.github.com"
      },
      {
        "name": "\"gaeacodes\"",
        "email": "gaeacodes@gmail.com"
      }
    ],
    "lastContributor": {
      "name": "\"smk762\"",
      "email": "smk762@iinet.net.au"
    }
  },
  "/smart-chains/setup/common-runtime-parameters": {
    "dateModified": "2023-10-03T07:36:45.000Z",
    "contributors": [
      {
        "name": "\"gaeacodes\"",
        "email": "gaeacodes@gmail.com"
      },
      {
        "name": "\"smk762\"",
        "email": "smk762@iinet.net.au"
      },
      {
        "name": "\"gcharang\"",
        "email": "gcharang@users.noreply.github.com"
      },
      {
        "name": "\"gcharang\"",
        "email": "21151592+gcharang@users.noreply.github.com"
      }
    ],
    "lastContributor": {
      "name": "\"gaeacodes\"",
      "email": "gaeacodes@gmail.com"
    }
  },
  "/smart-chains/setup/ecosystem-launch-parameters": {
    "dateModified": "2023-06-01T17:59:27.000Z",
    "contributors": [
      {
        "name": "\"gaeacodes\"",
        "email": "gaeacodes@gmail.com"
      },
      {
        "name": "\"gcharang\"",
        "email": "21151592+gcharang@users.noreply.github.com"
      }
    ],
    "lastContributor": {
      "name": "\"gaeacodes\"",
      "email": "gaeacodes@gmail.com"
    }
  },
  "/smart-chains/setup": {
    "dateModified": "2023-09-01T12:11:07.000Z",
    "contributors": [
      {
        "name": "\"gcharang\"",
        "email": "gcharang@users.noreply.github.com"
      },
      {
        "name": "\"gcharang\"",
        "email": "21151592+gcharang@users.noreply.github.com"
      }
    ],
    "lastContributor": {
      "name": "\"gcharang\"",
      "email": "gcharang@users.noreply.github.com"
    }
  },
  "/smart-chains/setup/installing-from-source": {
    "dateModified": "2023-10-04T05:01:12.000Z",
    "contributors": [
      {
        "name": "\"gcharang\"",
        "email": "21151592+gcharang@users.noreply.github.com"
      },
      {
        "name": "\"gaeacodes\"",
        "email": "gaeacodes@gmail.com"
      },
      {
        "name": "\"smk762\"",
        "email": "smk762@iinet.net.au"
      },
      {
        "name": "\"gcharang\"",
        "email": "gcharang@users.noreply.github.com"
      }
    ],
    "lastContributor": {
      "name": "\"gcharang\"",
      "email": "21151592+gcharang@users.noreply.github.com"
    }
  },
  "/smart-chains/setup/interacting-with-smart-chains": {
    "dateModified": "2023-09-27T20:43:30.000Z",
    "contributors": [
      {
        "name": "\"smk762\"",
        "email": "smk762@iinet.net.au"
      },
      {
        "name": "\"gaeacodes\"",
        "email": "gaeacodes@gmail.com"
      },
      {
        "name": "\"gcharang\"",
        "email": "21151592+gcharang@users.noreply.github.com"
      }
    ],
    "lastContributor": {
      "name": "\"smk762\"",
      "email": "smk762@iinet.net.au"
    }
  },
  "/smart-chains/setup/nspv": {
    "dateModified": "2023-09-27T20:43:30.000Z",
    "contributors": [
      {
        "name": "\"smk762\"",
        "email": "smk762@iinet.net.au"
      },
      {
        "name": "\"gcharang\"",
        "email": "21151592+gcharang@users.noreply.github.com"
      },
      {
        "name": "\"gcharang\"",
        "email": "gcharang@users.noreply.github.com"
      },
      {
        "name": "\"gaeacodes\"",
        "email": "gaeacodes@gmail.com"
      }
    ],
    "lastContributor": {
      "name": "\"smk762\"",
      "email": "smk762@iinet.net.au"
    }
  },
  "/smart-chains/setup/smart-chain-maintenance": {
    "dateModified": "2023-09-01T12:11:07.000Z",
    "contributors": [
      {
        "name": "\"gcharang\"",
        "email": "gcharang@users.noreply.github.com"
      },
      {
        "name": "\"gaeacodes\"",
        "email": "gaeacodes@gmail.com"
      },
      {
        "name": "\"gcharang\"",
        "email": "21151592+gcharang@users.noreply.github.com"
      }
    ],
    "lastContributor": {
      "name": "\"gcharang\"",
      "email": "gcharang@users.noreply.github.com"
    }
  },
  "/smart-chains/setup/updating-from-source": {
    "dateModified": "2023-06-01T17:59:27.000Z",
    "contributors": [
      {
        "name": "\"gaeacodes\"",
        "email": "gaeacodes@gmail.com"
      },
      {
        "name": "\"gcharang\"",
        "email": "21151592+gcharang@users.noreply.github.com"
      }
    ],
    "lastContributor": {
      "name": "\"gaeacodes\"",
      "email": "gaeacodes@gmail.com"
    }
  },
  "/smart-chains/tutorials/basic-environment-setup-for-linux-vps": {
    "dateModified": "2023-10-03T07:36:45.000Z",
    "contributors": [
      {
        "name": "\"gaeacodes\"",
        "email": "gaeacodes@gmail.com"
      },
      {
        "name": "\"gcharang\"",
        "email": "gcharang@users.noreply.github.com"
      },
      {
        "name": "\"gcharang\"",
        "email": "21151592+gcharang@users.noreply.github.com"
      }
    ],
    "lastContributor": {
      "name": "\"gaeacodes\"",
      "email": "gaeacodes@gmail.com"
    }
  },
  "/smart-chains/tutorials/create-a-default-smart-chain": {
    "dateModified": "2023-09-27T20:43:30.000Z",
    "contributors": [
      {
        "name": "\"smk762\"",
        "email": "smk762@iinet.net.au"
      },
      {
        "name": "\"gcharang\"",
        "email": "gcharang@users.noreply.github.com"
      },
      {
        "name": "\"gaeacodes\"",
        "email": "gaeacodes@gmail.com"
      },
      {
        "name": "\"gcharang\"",
        "email": "21151592+gcharang@users.noreply.github.com"
      }
    ],
    "lastContributor": {
      "name": "\"smk762\"",
      "email": "smk762@iinet.net.au"
    }
  },
  "/smart-chains/tutorials/creating-a-smart-chain-on-a-single-node": {
    "dateModified": "2023-09-27T20:43:30.000Z",
    "contributors": [
      {
        "name": "\"smk762\"",
        "email": "smk762@iinet.net.au"
      },
      {
        "name": "\"gcharang\"",
        "email": "gcharang@users.noreply.github.com"
      },
      {
        "name": "\"gcharang\"",
        "email": "21151592+gcharang@users.noreply.github.com"
      },
      {
        "name": "\"gaeacodes\"",
        "email": "gaeacodes@gmail.com"
      }
    ],
    "lastContributor": {
      "name": "\"smk762\"",
      "email": "smk762@iinet.net.au"
    }
  },
  "/smart-chains/tutorials": {
    "dateModified": "2023-09-01T12:11:07.000Z",
    "contributors": [
      {
        "name": "\"gcharang\"",
        "email": "gcharang@users.noreply.github.com"
      },
      {
        "name": "\"gcharang\"",
        "email": "21151592+gcharang@users.noreply.github.com"
      }
    ],
    "lastContributor": {
      "name": "\"gcharang\"",
      "email": "gcharang@users.noreply.github.com"
    }
  },
  "/smart-chains/tutorials/introduction-to-smart-chain-tutorials": {
    "dateModified": "2023-06-14T19:22:24.000Z",
    "contributors": [
      {
        "name": "\"gcharang\"",
        "email": "21151592+gcharang@users.noreply.github.com"
      },
      {
        "name": "\"gaeacodes\"",
        "email": "gaeacodes@gmail.com"
      }
    ],
    "lastContributor": {
      "name": "\"gcharang\"",
      "email": "21151592+gcharang@users.noreply.github.com"
    }
  },
  "/smart-chains/tutorials/multisignature-transaction-creation-and-walkthrough": {
    "dateModified": "2023-09-01T12:11:07.000Z",
    "contributors": [
      {
        "name": "\"gcharang\"",
        "email": "gcharang@users.noreply.github.com"
      },
      {
        "name": "\"gaeacodes\"",
        "email": "gaeacodes@gmail.com"
      },
      {
        "name": "\"gcharang\"",
        "email": "21151592+gcharang@users.noreply.github.com"
      }
    ],
    "lastContributor": {
      "name": "\"gcharang\"",
      "email": "gcharang@users.noreply.github.com"
    }
  },
  "/smart-chains/tutorials/running-komodo-software-in-debug-mode": {
    "dateModified": "2023-09-01T12:11:07.000Z",
    "contributors": [
      {
        "name": "\"gcharang\"",
        "email": "gcharang@users.noreply.github.com"
      },
      {
        "name": "\"gaeacodes\"",
        "email": "gaeacodes@gmail.com"
      },
      {
        "name": "\"gcharang\"",
        "email": "21151592+gcharang@users.noreply.github.com"
      }
    ],
    "lastContributor": {
      "name": "\"gcharang\"",
      "email": "gcharang@users.noreply.github.com"
    }
  },
  "/smart-chains/tutorials/smart-chain-api-basics": {
    "dateModified": "2023-09-27T20:43:30.000Z",
    "contributors": [
      {
        "name": "\"smk762\"",
        "email": "smk762@iinet.net.au"
      },
      {
        "name": "\"gcharang\"",
        "email": "gcharang@users.noreply.github.com"
      },
      {
        "name": "\"gaeacodes\"",
        "email": "gaeacodes@gmail.com"
      },
      {
        "name": "\"gcharang\"",
        "email": "21151592+gcharang@users.noreply.github.com"
      }
    ],
    "lastContributor": {
      "name": "\"smk762\"",
      "email": "smk762@iinet.net.au"
    }
  },
  "/start-here/about-komodo-platform": {
    "dateModified": "2023-10-04T04:39:48.000Z",
    "contributors": [
      {
        "name": "\"gcharang\"",
        "email": "21151592+gcharang@users.noreply.github.com"
      },
      {
        "name": "\"gaeacodes\"",
        "email": "gaeacodes@gmail.com"
      },
      {
        "name": "\"gcharang\"",
        "email": "gcharang@users.noreply.github.com"
      }
    ],
    "lastContributor": {
      "name": "\"gcharang\"",
      "email": "21151592+gcharang@users.noreply.github.com"
    }
  },
  "/start-here/about-komodo-platform/orientation": {
    "dateModified": "2023-09-27T20:43:30.000Z",
    "contributors": [
      {
        "name": "\"smk762\"",
        "email": "smk762@iinet.net.au"
      },
      {
        "name": "\"gcharang\"",
        "email": "gcharang@users.noreply.github.com"
      },
      {
        "name": "\"gaeacodes\"",
        "email": "gaeacodes@gmail.com"
      },
      {
        "name": "\"gcharang\"",
        "email": "21151592+gcharang@users.noreply.github.com"
      }
    ],
    "lastContributor": {
      "name": "\"smk762\"",
      "email": "smk762@iinet.net.au"
    }
  },
  "/start-here/about-komodo-platform/product-introductions": {
    "dateModified": "2023-10-04T04:39:48.000Z",
    "contributors": [
      {
        "name": "\"gcharang\"",
        "email": "21151592+gcharang@users.noreply.github.com"
      },
      {
        "name": "\"smk762\"",
        "email": "smk762@iinet.net.au"
      },
      {
        "name": "\"gcharang\"",
        "email": "gcharang@users.noreply.github.com"
      },
      {
        "name": "\"gaeacodes\"",
        "email": "gaeacodes@gmail.com"
      }
    ],
    "lastContributor": {
      "name": "\"gcharang\"",
      "email": "21151592+gcharang@users.noreply.github.com"
    }
  },
  "/start-here/about-komodo-platform/simple-installations": {
    "dateModified": "2023-10-03T07:36:45.000Z",
    "contributors": [
      {
        "name": "\"gaeacodes\"",
        "email": "gaeacodes@gmail.com"
      },
      {
        "name": "\"smk762\"",
        "email": "smk762@iinet.net.au"
      },
      {
        "name": "\"gcharang\"",
        "email": "21151592+gcharang@users.noreply.github.com"
      }
    ],
    "lastContributor": {
      "name": "\"gaeacodes\"",
      "email": "gaeacodes@gmail.com"
    }
  },
  "/start-here/core-technology-discussions/antara": {
    "dateModified": "2023-05-24T13:18:47.000Z",
    "contributors": [
      {
        "name": "\"gaeacodes\"",
        "email": "gaeacodes@gmail.com"
      },
      {
        "name": "\"gcharang\"",
        "email": "21151592+gcharang@users.noreply.github.com"
      }
    ],
    "lastContributor": {
      "name": "\"gaeacodes\"",
      "email": "gaeacodes@gmail.com"
    }
  },
  "/start-here/core-technology-discussions/atomicdex": {
    "dateModified": "2023-09-27T20:43:30.000Z",
    "contributors": [
      {
        "name": "\"smk762\"",
        "email": "smk762@iinet.net.au"
      },
      {
        "name": "\"gcharang\"",
        "email": "21151592+gcharang@users.noreply.github.com"
      },
      {
        "name": "\"gcharang\"",
        "email": "gcharang@users.noreply.github.com"
      },
      {
        "name": "\"gaeacodes\"",
        "email": "gaeacodes@gmail.com"
      }
    ],
    "lastContributor": {
      "name": "\"smk762\"",
      "email": "smk762@iinet.net.au"
    }
  },
  "/start-here/core-technology-discussions/delayed-proof-of-work": {
    "dateModified": "2023-10-03T07:36:45.000Z",
    "contributors": [
      {
        "name": "\"gaeacodes\"",
        "email": "gaeacodes@gmail.com"
      },
      {
        "name": "\"gcharang\"",
        "email": "gcharang@users.noreply.github.com"
      },
      {
        "name": "\"gcharang\"",
        "email": "21151592+gcharang@users.noreply.github.com"
      }
    ],
    "lastContributor": {
      "name": "\"gaeacodes\"",
      "email": "gaeacodes@gmail.com"
    }
  },
  "/start-here/core-technology-discussions": {
    "dateModified": "2023-09-01T12:11:07.000Z",
    "contributors": [
      {
        "name": "\"gcharang\"",
        "email": "gcharang@users.noreply.github.com"
      },
      {
        "name": "\"gaeacodes\"",
        "email": "gaeacodes@gmail.com"
      }
    ],
    "lastContributor": {
      "name": "\"gcharang\"",
      "email": "gcharang@users.noreply.github.com"
    }
  },
  "/start-here/core-technology-discussions/initial-dex-offering": {
    "dateModified": "2023-10-03T07:36:45.000Z",
    "contributors": [
      {
        "name": "\"gaeacodes\"",
        "email": "gaeacodes@gmail.com"
      },
      {
        "name": "\"smk762\"",
        "email": "smk762@iinet.net.au"
      },
      {
        "name": "\"gcharang\"",
        "email": "21151592+gcharang@users.noreply.github.com"
      },
      {
        "name": "\"gcharang\"",
        "email": "gcharang@users.noreply.github.com"
      }
    ],
    "lastContributor": {
      "name": "\"gaeacodes\"",
      "email": "gaeacodes@gmail.com"
    }
  },
  "/start-here/core-technology-discussions/miscellaneous": {
    "dateModified": "2023-09-27T20:43:30.000Z",
    "contributors": [
      {
        "name": "\"smk762\"",
        "email": "smk762@iinet.net.au"
      },
      {
        "name": "\"gcharang\"",
        "email": "gcharang@users.noreply.github.com"
      },
      {
        "name": "\"gaeacodes\"",
        "email": "gaeacodes@gmail.com"
      },
      {
        "name": "\"gcharang\"",
        "email": "21151592+gcharang@users.noreply.github.com"
      }
    ],
    "lastContributor": {
      "name": "\"smk762\"",
      "email": "smk762@iinet.net.au"
    }
  },
  "/start-here/core-technology-discussions/references": {
    "dateModified": "2023-10-03T07:36:45.000Z",
    "contributors": [
      {
        "name": "\"gaeacodes\"",
        "email": "gaeacodes@gmail.com"
      },
      {
        "name": "\"gcharang\"",
        "email": "gcharang@users.noreply.github.com"
      },
      {
        "name": "\"gcharang\"",
        "email": "21151592+gcharang@users.noreply.github.com"
      }
    ],
    "lastContributor": {
      "name": "\"gaeacodes\"",
      "email": "gaeacodes@gmail.com"
    }
  },
  "/start-here": {
    "dateModified": "2023-09-01T12:11:07.000Z",
    "contributors": [
      {
        "name": "\"gcharang\"",
        "email": "gcharang@users.noreply.github.com"
      },
      {
        "name": "\"gcharang\"",
        "email": "21151592+gcharang@users.noreply.github.com"
      }
    ],
    "lastContributor": {
      "name": "\"gcharang\"",
      "email": "gcharang@users.noreply.github.com"
    }
  },
  "/start-here/learning-launchpad/common-terminology-and-concepts": {
    "dateModified": "2023-09-27T20:43:30.000Z",
    "contributors": [
      {
        "name": "\"smk762\"",
        "email": "smk762@iinet.net.au"
      },
      {
        "name": "\"gcharang\"",
        "email": "gcharang@users.noreply.github.com"
      },
      {
        "name": "\"gaeacodes\"",
        "email": "gaeacodes@gmail.com"
      },
      {
        "name": "\"gcharang\"",
        "email": "21151592+gcharang@users.noreply.github.com"
      }
    ],
    "lastContributor": {
      "name": "\"smk762\"",
      "email": "smk762@iinet.net.au"
    }
  },
  "/start-here/learning-launchpad": {
    "dateModified": "2023-09-29T09:42:14.000Z",
    "contributors": [
      {
        "name": "\"gaeacodes\"",
        "email": "gaeacodes@gmail.com"
      },
      {
        "name": "\"smk762\"",
        "email": "smk762@iinet.net.au"
      },
      {
        "name": "\"gcharang\"",
        "email": "gcharang@users.noreply.github.com"
      },
      {
        "name": "\"gcharang\"",
        "email": "21151592+gcharang@users.noreply.github.com"
      }
    ],
    "lastContributor": {
      "name": "\"gaeacodes\"",
      "email": "gaeacodes@gmail.com"
    }
  }
}<|MERGE_RESOLUTION|>--- conflicted
+++ resolved
@@ -3319,11 +3319,7 @@
     }
   },
   "/atomicdex/api/v20-dev/lightning": {
-<<<<<<< HEAD
-    "dateModified": "2023-10-04T08:31:28.000Z",
-=======
     "dateModified": "2023-10-04T04:39:48.000Z",
->>>>>>> badac235
     "contributors": [
       {
         "name": "\"gcharang\"",
