{
  "/antara/api/assets": {
    "dateModified": "2023-09-01T12:11:07.000Z",
    "contributors": [
      {
        "name": "\"gcharang\"",
        "email": "gcharang@users.noreply.github.com"
      },
      {
        "name": "\"gcharang\"",
        "email": "21151592+gcharang@users.noreply.github.com"
      },
      {
        "name": "\"gaeacodes\"",
        "email": "gaeacodes@gmail.com"
      }
    ],
    "lastContributor": {
      "name": "\"gcharang\"",
      "email": "gcharang@users.noreply.github.com"
    }
  },
  "/antara/api/channels": {
    "dateModified": "2023-09-11T05:33:19.000Z",
    "contributors": [
      {
        "name": "\"gcharang\"",
        "email": "21151592+gcharang@users.noreply.github.com"
      },
      {
        "name": "\"gcharang\"",
        "email": "gcharang@users.noreply.github.com"
      },
      {
        "name": "\"gaeacodes\"",
        "email": "gaeacodes@gmail.com"
      }
    ],
    "lastContributor": {
      "name": "\"gcharang\"",
      "email": "21151592+gcharang@users.noreply.github.com"
    }
  },
  "/antara/api/custom": {
    "dateModified": "2023-09-01T12:11:07.000Z",
    "contributors": [
      {
        "name": "\"gcharang\"",
        "email": "gcharang@users.noreply.github.com"
      },
      {
        "name": "\"gcharang\"",
        "email": "21151592+gcharang@users.noreply.github.com"
      },
      {
        "name": "\"gaeacodes\"",
        "email": "gaeacodes@gmail.com"
      }
    ],
    "lastContributor": {
      "name": "\"gcharang\"",
      "email": "gcharang@users.noreply.github.com"
    }
  },
  "/antara/api/dice": {
    "dateModified": "2023-09-05T12:43:04.000Z",
    "contributors": [
      {
        "name": "\"gcharang\"",
        "email": "gcharang@users.noreply.github.com"
      },
      {
        "name": "\"gaeacodes\"",
        "email": "gaeacodes@gmail.com"
      },
      {
        "name": "\"gcharang\"",
        "email": "21151592+gcharang@users.noreply.github.com"
      }
    ],
    "lastContributor": {
      "name": "\"gcharang\"",
      "email": "gcharang@users.noreply.github.com"
    }
  },
  "/antara/api/dilithium": {
    "dateModified": "2023-09-05T12:43:04.000Z",
    "contributors": [
      {
        "name": "\"gcharang\"",
        "email": "gcharang@users.noreply.github.com"
      },
      {
        "name": "\"gaeacodes\"",
        "email": "gaeacodes@gmail.com"
      },
      {
        "name": "\"gcharang\"",
        "email": "21151592+gcharang@users.noreply.github.com"
      }
    ],
    "lastContributor": {
      "name": "\"gcharang\"",
      "email": "gcharang@users.noreply.github.com"
    }
  },
  "/antara/api/faucet": {
    "dateModified": "2023-09-05T12:43:04.000Z",
    "contributors": [
      {
        "name": "\"gcharang\"",
        "email": "gcharang@users.noreply.github.com"
      },
      {
        "name": "\"gaeacodes\"",
        "email": "gaeacodes@gmail.com"
      },
      {
        "name": "\"gcharang\"",
        "email": "21151592+gcharang@users.noreply.github.com"
      }
    ],
    "lastContributor": {
      "name": "\"gcharang\"",
      "email": "gcharang@users.noreply.github.com"
    }
  },
  "/antara/api/gaming": {
    "dateModified": "2023-09-27T13:42:56.000Z",
    "contributors": [
      {
        "name": "\"smk762\"",
        "email": "smk762@iinet.net.au"
      },
      {
        "name": "\"gaeacodes\"",
        "email": "gaeacodes@gmail.com"
      },
      {
        "name": "\"gcharang\"",
        "email": "21151592+gcharang@users.noreply.github.com"
      },
      {
        "name": "\"gcharang\"",
        "email": "gcharang@users.noreply.github.com"
      }
    ],
    "lastContributor": {
      "name": "\"smk762\"",
      "email": "smk762@iinet.net.au"
    }
  },
  "/antara/api/gateways": {
    "dateModified": "2023-09-27T17:48:31.000Z",
    "contributors": [
      {
        "name": "\"smk762\"",
        "email": "smk762@iinet.net.au"
      },
      {
        "name": "\"gcharang\"",
        "email": "gcharang@users.noreply.github.com"
      },
      {
        "name": "\"gaeacodes\"",
        "email": "gaeacodes@gmail.com"
      },
      {
        "name": "\"gcharang\"",
        "email": "21151592+gcharang@users.noreply.github.com"
      }
    ],
    "lastContributor": {
      "name": "\"smk762\"",
      "email": "smk762@iinet.net.au"
    }
  },
  "/antara/api/heir": {
    "dateModified": "2023-09-27T13:42:56.000Z",
    "contributors": [
      {
        "name": "\"smk762\"",
        "email": "smk762@iinet.net.au"
      },
      {
        "name": "\"gcharang\"",
        "email": "gcharang@users.noreply.github.com"
      },
      {
        "name": "\"gaeacodes\"",
        "email": "gaeacodes@gmail.com"
      },
      {
        "name": "\"gcharang\"",
        "email": "21151592+gcharang@users.noreply.github.com"
      }
    ],
    "lastContributor": {
      "name": "\"smk762\"",
      "email": "smk762@iinet.net.au"
    }
  },
  "/antara/api": {
    "dateModified": "2023-08-28T20:49:14.000Z",
    "contributors": [
      {
        "name": "\"gcharang\"",
        "email": "21151592+gcharang@users.noreply.github.com"
      }
    ],
    "lastContributor": {
      "name": "\"gcharang\"",
      "email": "21151592+gcharang@users.noreply.github.com"
    }
  },
  "/antara/api/musig": {
    "dateModified": "2023-09-27T13:42:56.000Z",
    "contributors": [
      {
        "name": "\"smk762\"",
        "email": "smk762@iinet.net.au"
      },
      {
        "name": "\"gcharang\"",
        "email": "gcharang@users.noreply.github.com"
      },
      {
        "name": "\"gaeacodes\"",
        "email": "gaeacodes@gmail.com"
      },
      {
        "name": "\"gcharang\"",
        "email": "21151592+gcharang@users.noreply.github.com"
      }
    ],
    "lastContributor": {
      "name": "\"smk762\"",
      "email": "smk762@iinet.net.au"
    }
  },
  "/antara/api/oracles": {
    "dateModified": "2023-09-27T13:42:56.000Z",
    "contributors": [
      {
        "name": "\"smk762\"",
        "email": "smk762@iinet.net.au"
      },
      {
        "name": "\"gcharang\"",
        "email": "gcharang@users.noreply.github.com"
      },
      {
        "name": "\"gaeacodes\"",
        "email": "gaeacodes@gmail.com"
      },
      {
        "name": "\"gcharang\"",
        "email": "21151592+gcharang@users.noreply.github.com"
      }
    ],
    "lastContributor": {
      "name": "\"smk762\"",
      "email": "smk762@iinet.net.au"
    }
  },
  "/antara/api/payments": {
    "dateModified": "2023-09-28T14:57:43.000Z",
    "contributors": [
      {
        "name": "\"smk762\"",
        "email": "smk762@iinet.net.au"
      },
      {
        "name": "\"gcharang\"",
        "email": "gcharang@users.noreply.github.com"
      },
      {
        "name": "\"gcharang\"",
        "email": "21151592+gcharang@users.noreply.github.com"
      },
      {
        "name": "\"gaeacodes\"",
        "email": "gaeacodes@gmail.com"
      }
    ],
    "lastContributor": {
      "name": "\"smk762\"",
      "email": "smk762@iinet.net.au"
    }
  },
  "/antara/api/pegs": {
    "dateModified": "2023-09-27T17:48:31.000Z",
    "contributors": [
      {
        "name": "\"smk762\"",
        "email": "smk762@iinet.net.au"
      },
      {
        "name": "\"gcharang\"",
        "email": "gcharang@users.noreply.github.com"
      },
      {
        "name": "\"gcharang\"",
        "email": "21151592+gcharang@users.noreply.github.com"
      },
      {
        "name": "\"gaeacodes\"",
        "email": "gaeacodes@gmail.com"
      }
    ],
    "lastContributor": {
      "name": "\"smk762\"",
      "email": "smk762@iinet.net.au"
    }
  },
  "/antara/api/prices": {
    "dateModified": "2023-09-27T17:48:31.000Z",
    "contributors": [
      {
        "name": "\"smk762\"",
        "email": "smk762@iinet.net.au"
      },
      {
        "name": "\"gcharang\"",
        "email": "gcharang@users.noreply.github.com"
      },
      {
        "name": "\"gcharang\"",
        "email": "21151592+gcharang@users.noreply.github.com"
      },
      {
        "name": "\"gaeacodes\"",
        "email": "gaeacodes@gmail.com"
      }
    ],
    "lastContributor": {
      "name": "\"smk762\"",
      "email": "smk762@iinet.net.au"
    }
  },
  "/antara/api/rewards": {
    "dateModified": "2023-09-27T17:48:31.000Z",
    "contributors": [
      {
        "name": "\"smk762\"",
        "email": "smk762@iinet.net.au"
      },
      {
        "name": "\"gcharang\"",
        "email": "gcharang@users.noreply.github.com"
      },
      {
        "name": "\"gaeacodes\"",
        "email": "gaeacodes@gmail.com"
      },
      {
        "name": "\"gcharang\"",
        "email": "21151592+gcharang@users.noreply.github.com"
      }
    ],
    "lastContributor": {
      "name": "\"smk762\"",
      "email": "smk762@iinet.net.au"
    }
  },
  "/antara/api/rogue": {
    "dateModified": "2023-09-27T17:48:31.000Z",
    "contributors": [
      {
        "name": "\"smk762\"",
        "email": "smk762@iinet.net.au"
      },
      {
        "name": "\"gcharang\"",
        "email": "gcharang@users.noreply.github.com"
      },
      {
        "name": "\"gaeacodes\"",
        "email": "gaeacodes@gmail.com"
      },
      {
        "name": "\"gcharang\"",
        "email": "21151592+gcharang@users.noreply.github.com"
      }
    ],
    "lastContributor": {
      "name": "\"smk762\"",
      "email": "smk762@iinet.net.au"
    }
  },
  "/antara/api/sudoku": {
    "dateModified": "2023-09-27T17:48:31.000Z",
    "contributors": [
      {
        "name": "\"smk762\"",
        "email": "smk762@iinet.net.au"
      },
      {
        "name": "\"gcharang\"",
        "email": "gcharang@users.noreply.github.com"
      },
      {
        "name": "\"gaeacodes\"",
        "email": "gaeacodes@gmail.com"
      },
      {
        "name": "\"gcharang\"",
        "email": "21151592+gcharang@users.noreply.github.com"
      }
    ],
    "lastContributor": {
      "name": "\"smk762\"",
      "email": "smk762@iinet.net.au"
    }
  },
  "/antara/api/tokens": {
    "dateModified": "2023-09-27T17:48:31.000Z",
    "contributors": [
      {
        "name": "\"smk762\"",
        "email": "smk762@iinet.net.au"
      },
      {
        "name": "\"gcharang\"",
        "email": "gcharang@users.noreply.github.com"
      },
      {
        "name": "\"gaeacodes\"",
        "email": "gaeacodes@gmail.com"
      },
      {
        "name": "\"gcharang\"",
        "email": "21151592+gcharang@users.noreply.github.com"
      }
    ],
    "lastContributor": {
      "name": "\"smk762\"",
      "email": "smk762@iinet.net.au"
    }
  },
  "/antara": {
    "dateModified": "2023-09-27T17:48:31.000Z",
    "contributors": [
      {
        "name": "\"smk762\"",
        "email": "smk762@iinet.net.au"
      },
      {
        "name": "\"gcharang\"",
        "email": "gcharang@users.noreply.github.com"
      },
      {
        "name": "\"gcharang\"",
        "email": "21151592+gcharang@users.noreply.github.com"
      },
      {
        "name": "\"gaeacodes\"",
        "email": "gaeacodes@gmail.com"
      }
    ],
    "lastContributor": {
      "name": "\"smk762\"",
      "email": "smk762@iinet.net.au"
    }
  },
  "/antara/setup/antara-customizations": {
    "dateModified": "2023-09-28T14:57:43.000Z",
    "contributors": [
      {
        "name": "\"smk762\"",
        "email": "smk762@iinet.net.au"
      },
      {
        "name": "\"gcharang\"",
        "email": "gcharang@users.noreply.github.com"
      },
      {
        "name": "\"gcharang\"",
        "email": "21151592+gcharang@users.noreply.github.com"
      },
      {
        "name": "\"gaeacodes\"",
        "email": "gaeacodes@gmail.com"
      }
    ],
    "lastContributor": {
      "name": "\"smk762\"",
      "email": "smk762@iinet.net.au"
    }
  },
  "/antara/setup": {
    "dateModified": "2023-09-01T12:11:07.000Z",
    "contributors": [
      {
        "name": "\"gcharang\"",
        "email": "gcharang@users.noreply.github.com"
      },
      {
        "name": "\"gcharang\"",
        "email": "21151592+gcharang@users.noreply.github.com"
      }
    ],
    "lastContributor": {
      "name": "\"gcharang\"",
      "email": "gcharang@users.noreply.github.com"
    }
  },
  "/antara/tutorials/advanced-series-0": {
    "dateModified": "2023-09-27T17:48:31.000Z",
    "contributors": [
      {
        "name": "\"smk762\"",
        "email": "smk762@iinet.net.au"
      },
      {
        "name": "\"gcharang\"",
        "email": "gcharang@users.noreply.github.com"
      },
      {
        "name": "\"gcharang\"",
        "email": "21151592+gcharang@users.noreply.github.com"
      },
      {
        "name": "\"gaeacodes\"",
        "email": "gaeacodes@gmail.com"
      }
    ],
    "lastContributor": {
      "name": "\"smk762\"",
      "email": "smk762@iinet.net.au"
    }
  },
  "/antara/tutorials/advanced-series-1": {
    "dateModified": "2023-09-27T17:48:31.000Z",
    "contributors": [
      {
        "name": "\"smk762\"",
        "email": "smk762@iinet.net.au"
      },
      {
        "name": "\"gcharang\"",
        "email": "gcharang@users.noreply.github.com"
      },
      {
        "name": "\"gcharang\"",
        "email": "21151592+gcharang@users.noreply.github.com"
      },
      {
        "name": "\"gaeacodes\"",
        "email": "gaeacodes@gmail.com"
      }
    ],
    "lastContributor": {
      "name": "\"smk762\"",
      "email": "smk762@iinet.net.au"
    }
  },
  "/antara/tutorials/advanced-series-2": {
    "dateModified": "2023-09-27T17:48:31.000Z",
    "contributors": [
      {
        "name": "\"smk762\"",
        "email": "smk762@iinet.net.au"
      },
      {
        "name": "\"gcharang\"",
        "email": "gcharang@users.noreply.github.com"
      },
      {
        "name": "\"gaeacodes\"",
        "email": "gaeacodes@gmail.com"
      },
      {
        "name": "\"gcharang\"",
        "email": "21151592+gcharang@users.noreply.github.com"
      }
    ],
    "lastContributor": {
      "name": "\"smk762\"",
      "email": "smk762@iinet.net.au"
    }
  },
  "/antara/tutorials/advanced-series-3": {
    "dateModified": "2023-09-27T17:48:31.000Z",
    "contributors": [
      {
        "name": "\"smk762\"",
        "email": "smk762@iinet.net.au"
      },
      {
        "name": "\"gcharang\"",
        "email": "gcharang@users.noreply.github.com"
      },
      {
        "name": "\"gaeacodes\"",
        "email": "gaeacodes@gmail.com"
      },
      {
        "name": "\"gcharang\"",
        "email": "21151592+gcharang@users.noreply.github.com"
      }
    ],
    "lastContributor": {
      "name": "\"smk762\"",
      "email": "smk762@iinet.net.au"
    }
  },
  "/antara/tutorials/advanced-series-4": {
    "dateModified": "2023-09-27T17:48:31.000Z",
    "contributors": [
      {
        "name": "\"smk762\"",
        "email": "smk762@iinet.net.au"
      },
      {
        "name": "\"gcharang\"",
        "email": "gcharang@users.noreply.github.com"
      },
      {
        "name": "\"gaeacodes\"",
        "email": "gaeacodes@gmail.com"
      },
      {
        "name": "\"gcharang\"",
        "email": "21151592+gcharang@users.noreply.github.com"
      }
    ],
    "lastContributor": {
      "name": "\"smk762\"",
      "email": "smk762@iinet.net.au"
    }
  },
  "/antara/tutorials/advanced-series-5": {
    "dateModified": "2023-09-27T17:48:31.000Z",
    "contributors": [
      {
        "name": "\"smk762\"",
        "email": "smk762@iinet.net.au"
      },
      {
        "name": "\"gcharang\"",
        "email": "gcharang@users.noreply.github.com"
      },
      {
        "name": "\"gcharang\"",
        "email": "21151592+gcharang@users.noreply.github.com"
      },
      {
        "name": "\"gaeacodes\"",
        "email": "gaeacodes@gmail.com"
      }
    ],
    "lastContributor": {
      "name": "\"smk762\"",
      "email": "smk762@iinet.net.au"
    }
  },
  "/antara/tutorials/advanced-series-6": {
    "dateModified": "2023-09-28T14:57:43.000Z",
    "contributors": [
      {
        "name": "\"smk762\"",
        "email": "smk762@iinet.net.au"
      },
      {
        "name": "\"gcharang\"",
        "email": "gcharang@users.noreply.github.com"
      },
      {
        "name": "\"gaeacodes\"",
        "email": "gaeacodes@gmail.com"
      },
      {
        "name": "\"gcharang\"",
        "email": "21151592+gcharang@users.noreply.github.com"
      }
    ],
    "lastContributor": {
      "name": "\"smk762\"",
      "email": "smk762@iinet.net.au"
    }
  },
  "/antara/tutorials/beginner-series-part-0": {
    "dateModified": "2023-09-27T17:48:31.000Z",
    "contributors": [
      {
        "name": "\"smk762\"",
        "email": "smk762@iinet.net.au"
      },
      {
        "name": "\"gcharang\"",
        "email": "gcharang@users.noreply.github.com"
      },
      {
        "name": "\"gaeacodes\"",
        "email": "gaeacodes@gmail.com"
      },
      {
        "name": "\"gcharang\"",
        "email": "21151592+gcharang@users.noreply.github.com"
      }
    ],
    "lastContributor": {
      "name": "\"smk762\"",
      "email": "smk762@iinet.net.au"
    }
  },
  "/antara/tutorials/beginner-series-part-1": {
    "dateModified": "2023-09-27T17:48:31.000Z",
    "contributors": [
      {
        "name": "\"smk762\"",
        "email": "smk762@iinet.net.au"
      },
      {
        "name": "\"gcharang\"",
        "email": "gcharang@users.noreply.github.com"
      },
      {
        "name": "\"gcharang\"",
        "email": "21151592+gcharang@users.noreply.github.com"
      },
      {
        "name": "\"gaeacodes\"",
        "email": "gaeacodes@gmail.com"
      }
    ],
    "lastContributor": {
      "name": "\"smk762\"",
      "email": "smk762@iinet.net.au"
    }
  },
  "/antara/tutorials/beginner-series-part-2": {
    "dateModified": "2023-09-27T17:48:31.000Z",
    "contributors": [
      {
        "name": "\"smk762\"",
        "email": "smk762@iinet.net.au"
      },
      {
        "name": "\"gcharang\"",
        "email": "gcharang@users.noreply.github.com"
      },
      {
        "name": "\"gcharang\"",
        "email": "21151592+gcharang@users.noreply.github.com"
      },
      {
        "name": "\"gaeacodes\"",
        "email": "gaeacodes@gmail.com"
      }
    ],
    "lastContributor": {
      "name": "\"smk762\"",
      "email": "smk762@iinet.net.au"
    }
  },
  "/antara/tutorials/beginner-series-part-3": {
    "dateModified": "2023-09-27T17:48:31.000Z",
    "contributors": [
      {
        "name": "\"smk762\"",
        "email": "smk762@iinet.net.au"
      },
      {
        "name": "\"gcharang\"",
        "email": "gcharang@users.noreply.github.com"
      },
      {
        "name": "\"gaeacodes\"",
        "email": "gaeacodes@gmail.com"
      },
      {
        "name": "\"gcharang\"",
        "email": "21151592+gcharang@users.noreply.github.com"
      }
    ],
    "lastContributor": {
      "name": "\"smk762\"",
      "email": "smk762@iinet.net.au"
    }
  },
  "/antara/tutorials/beginner-series-part-4": {
    "dateModified": "2023-09-27T17:48:31.000Z",
    "contributors": [
      {
        "name": "\"smk762\"",
        "email": "smk762@iinet.net.au"
      },
      {
        "name": "\"gcharang\"",
        "email": "gcharang@users.noreply.github.com"
      },
      {
        "name": "\"gcharang\"",
        "email": "21151592+gcharang@users.noreply.github.com"
      },
      {
        "name": "\"gaeacodes\"",
        "email": "gaeacodes@gmail.com"
      }
    ],
    "lastContributor": {
      "name": "\"smk762\"",
      "email": "smk762@iinet.net.au"
    }
  },
  "/antara/tutorials/dilithium-module-tutorial": {
    "dateModified": "2023-09-28T07:38:23.000Z",
    "contributors": [
      {
        "name": "\"gcharang\"",
        "email": "21151592+gcharang@users.noreply.github.com"
      },
      {
        "name": "\"smk762\"",
        "email": "smk762@iinet.net.au"
      },
      {
        "name": "\"gcharang\"",
        "email": "gcharang@users.noreply.github.com"
      },
      {
        "name": "\"gaeacodes\"",
        "email": "gaeacodes@gmail.com"
      }
    ],
    "lastContributor": {
      "name": "\"gcharang\"",
      "email": "21151592+gcharang@users.noreply.github.com"
    }
  },
  "/antara/tutorials/gateways-module-tutorial": {
    "dateModified": "2023-09-27T17:48:31.000Z",
    "contributors": [
      {
        "name": "\"smk762\"",
        "email": "smk762@iinet.net.au"
      },
      {
        "name": "\"gcharang\"",
        "email": "gcharang@users.noreply.github.com"
      },
      {
        "name": "\"gaeacodes\"",
        "email": "gaeacodes@gmail.com"
      },
      {
        "name": "\"gcharang\"",
        "email": "21151592+gcharang@users.noreply.github.com"
      }
    ],
    "lastContributor": {
      "name": "\"smk762\"",
      "email": "smk762@iinet.net.au"
    }
  },
  "/antara/tutorials": {
    "dateModified": "2023-09-01T12:11:07.000Z",
    "contributors": [
      {
        "name": "\"gcharang\"",
        "email": "gcharang@users.noreply.github.com"
      },
      {
        "name": "\"gcharang\"",
        "email": "21151592+gcharang@users.noreply.github.com"
      }
    ],
    "lastContributor": {
      "name": "\"gcharang\"",
      "email": "gcharang@users.noreply.github.com"
    }
  },
  "/antara/tutorials/introduction-to-antara-tutorials": {
    "dateModified": "2023-06-14T19:22:24.000Z",
    "contributors": [
      {
        "name": "\"gcharang\"",
        "email": "21151592+gcharang@users.noreply.github.com"
      },
      {
        "name": "\"gaeacodes\"",
        "email": "gaeacodes@gmail.com"
      }
    ],
    "lastContributor": {
      "name": "\"gcharang\"",
      "email": "21151592+gcharang@users.noreply.github.com"
    }
  },
  "/antara/tutorials/musig-module-tutorial": {
    "dateModified": "2023-09-27T17:48:31.000Z",
    "contributors": [
      {
        "name": "\"smk762\"",
        "email": "smk762@iinet.net.au"
      },
      {
        "name": "\"gcharang\"",
        "email": "gcharang@users.noreply.github.com"
      },
      {
        "name": "\"gaeacodes\"",
        "email": "gaeacodes@gmail.com"
      },
      {
        "name": "\"gcharang\"",
        "email": "21151592+gcharang@users.noreply.github.com"
      }
    ],
    "lastContributor": {
      "name": "\"smk762\"",
      "email": "smk762@iinet.net.au"
    }
  },
  "/antara/tutorials/overview-of-antara-modules-part-i": {
    "dateModified": "2023-09-27T17:48:31.000Z",
    "contributors": [
      {
        "name": "\"smk762\"",
        "email": "smk762@iinet.net.au"
      },
      {
        "name": "\"gcharang\"",
        "email": "gcharang@users.noreply.github.com"
      },
      {
        "name": "\"gaeacodes\"",
        "email": "gaeacodes@gmail.com"
      },
      {
        "name": "\"gcharang\"",
        "email": "21151592+gcharang@users.noreply.github.com"
      }
    ],
    "lastContributor": {
      "name": "\"smk762\"",
      "email": "smk762@iinet.net.au"
    }
  },
  "/antara/tutorials/overview-of-antara-modules-part-ii": {
    "dateModified": "2023-09-27T17:48:31.000Z",
    "contributors": [
      {
        "name": "\"smk762\"",
        "email": "smk762@iinet.net.au"
      },
      {
        "name": "\"gcharang\"",
        "email": "gcharang@users.noreply.github.com"
      },
      {
        "name": "\"gaeacodes\"",
        "email": "gaeacodes@gmail.com"
      },
      {
        "name": "\"gcharang\"",
        "email": "21151592+gcharang@users.noreply.github.com"
      }
    ],
    "lastContributor": {
      "name": "\"smk762\"",
      "email": "smk762@iinet.net.au"
    }
  },
  "/antara/tutorials/pegs-module-creator-tutorial": {
    "dateModified": "2023-09-27T17:48:31.000Z",
    "contributors": [
      {
        "name": "\"smk762\"",
        "email": "smk762@iinet.net.au"
      },
      {
        "name": "\"gcharang\"",
        "email": "gcharang@users.noreply.github.com"
      },
      {
        "name": "\"gcharang\"",
        "email": "21151592+gcharang@users.noreply.github.com"
      },
      {
        "name": "\"gaeacodes\"",
        "email": "gaeacodes@gmail.com"
      }
    ],
    "lastContributor": {
      "name": "\"smk762\"",
      "email": "smk762@iinet.net.au"
    }
  },
  "/antara/tutorials/pegs-module-user-tutorial": {
    "dateModified": "2023-09-27T17:48:31.000Z",
    "contributors": [
      {
        "name": "\"smk762\"",
        "email": "smk762@iinet.net.au"
      },
      {
        "name": "\"gcharang\"",
        "email": "gcharang@users.noreply.github.com"
      },
      {
        "name": "\"gaeacodes\"",
        "email": "gaeacodes@gmail.com"
      },
      {
        "name": "\"gcharang\"",
        "email": "21151592+gcharang@users.noreply.github.com"
      }
    ],
    "lastContributor": {
      "name": "\"smk762\"",
      "email": "smk762@iinet.net.au"
    }
  },
  "/antara/tutorials/rogue-module-tutorial": {
    "dateModified": "2023-09-27T17:48:31.000Z",
    "contributors": [
      {
        "name": "\"smk762\"",
        "email": "smk762@iinet.net.au"
      },
      {
        "name": "\"gcharang\"",
        "email": "gcharang@users.noreply.github.com"
      },
      {
        "name": "\"gcharang\"",
        "email": "21151592+gcharang@users.noreply.github.com"
      },
      {
        "name": "\"gaeacodes\"",
        "email": "gaeacodes@gmail.com"
      }
    ],
    "lastContributor": {
      "name": "\"smk762\"",
      "email": "smk762@iinet.net.au"
    }
  },
  "/antara/tutorials/understanding-antara-addresses": {
    "dateModified": "2023-09-27T17:48:31.000Z",
    "contributors": [
      {
        "name": "\"smk762\"",
        "email": "smk762@iinet.net.au"
      },
      {
        "name": "\"gcharang\"",
        "email": "gcharang@users.noreply.github.com"
      },
      {
        "name": "\"gaeacodes\"",
        "email": "gaeacodes@gmail.com"
      },
      {
        "name": "\"gcharang\"",
        "email": "21151592+gcharang@users.noreply.github.com"
      }
    ],
    "lastContributor": {
      "name": "\"smk762\"",
      "email": "smk762@iinet.net.au"
    }
  },
  "/atomicdex/api": {
<<<<<<< HEAD
    "dateModified": "2023-09-28T14:57:43.000Z",
=======
    "dateModified": "2023-09-28T13:40:06.000Z",
>>>>>>> 70c6e650
    "contributors": [
      {
        "name": "\"smk762\"",
        "email": "smk762@iinet.net.au"
      },
      {
        "name": "\"gcharang\"",
        "email": "gcharang@users.noreply.github.com"
      },
      {
        "name": "\"gcharang\"",
        "email": "21151592+gcharang@users.noreply.github.com"
      },
      {
        "name": "\"gaeacodes\"",
        "email": "gaeacodes@gmail.com"
      }
    ],
    "lastContributor": {
      "name": "\"smk762\"",
      "email": "smk762@iinet.net.au"
    }
  },
  "/atomicdex/api/legacy/active_swaps": {
    "dateModified": "2023-09-09T13:48:49.000Z",
    "contributors": [
      {
        "name": "\"gcharang\"",
        "email": "21151592+gcharang@users.noreply.github.com"
      },
      {
        "name": "\"gcharang\"",
        "email": "gcharang@users.noreply.github.com"
      },
      {
        "name": "\"gaeacodes\"",
        "email": "gaeacodes@gmail.com"
      },
      {
        "name": "\"smk762\"",
        "email": "smk762@iinet.net.au"
      }
    ],
    "lastContributor": {
      "name": "\"gcharang\"",
      "email": "21151592+gcharang@users.noreply.github.com"
    }
  },
  "/atomicdex/api/legacy/all_swaps_uuids_by_filter": {
    "dateModified": "2023-09-09T13:48:49.000Z",
    "contributors": [
      {
        "name": "\"gcharang\"",
        "email": "21151592+gcharang@users.noreply.github.com"
      },
      {
        "name": "\"gcharang\"",
        "email": "gcharang@users.noreply.github.com"
      },
      {
        "name": "\"gaeacodes\"",
        "email": "gaeacodes@gmail.com"
      },
      {
        "name": "\"smk762\"",
        "email": "smk762@iinet.net.au"
      }
    ],
    "lastContributor": {
      "name": "\"gcharang\"",
      "email": "21151592+gcharang@users.noreply.github.com"
    }
  },
  "/atomicdex/api/legacy/ban_pubkey": {
    "dateModified": "2023-09-09T13:48:49.000Z",
    "contributors": [
      {
        "name": "\"gcharang\"",
        "email": "21151592+gcharang@users.noreply.github.com"
      },
      {
        "name": "\"gcharang\"",
        "email": "gcharang@users.noreply.github.com"
      },
      {
        "name": "\"gaeacodes\"",
        "email": "gaeacodes@gmail.com"
      },
      {
        "name": "\"smk762\"",
        "email": "smk762@iinet.net.au"
      }
    ],
    "lastContributor": {
      "name": "\"gcharang\"",
      "email": "21151592+gcharang@users.noreply.github.com"
    }
  },
  "/atomicdex/api/legacy/batch_requests": {
    "dateModified": "2023-09-27T13:46:21.000Z",
    "contributors": [
      {
        "name": "\"smk762\"",
        "email": "smk762@iinet.net.au"
      },
      {
        "name": "\"gcharang\"",
        "email": "21151592+gcharang@users.noreply.github.com"
      },
      {
        "name": "\"gcharang\"",
        "email": "gcharang@users.noreply.github.com"
      },
      {
        "name": "\"gaeacodes\"",
        "email": "gaeacodes@gmail.com"
      }
    ],
    "lastContributor": {
      "name": "\"smk762\"",
      "email": "smk762@iinet.net.au"
    }
  },
  "/atomicdex/api/legacy/best_orders": {
    "dateModified": "2023-09-09T13:48:49.000Z",
    "contributors": [
      {
        "name": "\"gcharang\"",
        "email": "21151592+gcharang@users.noreply.github.com"
      },
      {
        "name": "\"gcharang\"",
        "email": "gcharang@users.noreply.github.com"
      },
      {
        "name": "\"gaeacodes\"",
        "email": "gaeacodes@gmail.com"
      },
      {
        "name": "\"smk762\"",
        "email": "smk762@iinet.net.au"
      }
    ],
    "lastContributor": {
      "name": "\"gcharang\"",
      "email": "21151592+gcharang@users.noreply.github.com"
    }
  },
  "/atomicdex/api/legacy/buy": {
    "dateModified": "2023-09-09T13:48:49.000Z",
    "contributors": [
      {
        "name": "\"gcharang\"",
        "email": "21151592+gcharang@users.noreply.github.com"
      },
      {
        "name": "\"gcharang\"",
        "email": "gcharang@users.noreply.github.com"
      },
      {
        "name": "\"gaeacodes\"",
        "email": "gaeacodes@gmail.com"
      },
      {
        "name": "\"smk762\"",
        "email": "smk762@iinet.net.au"
      }
    ],
    "lastContributor": {
      "name": "\"gcharang\"",
      "email": "21151592+gcharang@users.noreply.github.com"
    }
  },
  "/atomicdex/api/legacy/cancel_all_orders": {
    "dateModified": "2023-09-09T13:48:49.000Z",
    "contributors": [
      {
        "name": "\"gcharang\"",
        "email": "21151592+gcharang@users.noreply.github.com"
      },
      {
        "name": "\"gcharang\"",
        "email": "gcharang@users.noreply.github.com"
      },
      {
        "name": "\"gaeacodes\"",
        "email": "gaeacodes@gmail.com"
      },
      {
        "name": "\"smk762\"",
        "email": "smk762@iinet.net.au"
      }
    ],
    "lastContributor": {
      "name": "\"gcharang\"",
      "email": "21151592+gcharang@users.noreply.github.com"
    }
  },
  "/atomicdex/api/legacy/cancel_order": {
    "dateModified": "2023-09-09T13:48:49.000Z",
    "contributors": [
      {
        "name": "\"gcharang\"",
        "email": "21151592+gcharang@users.noreply.github.com"
      },
      {
        "name": "\"gcharang\"",
        "email": "gcharang@users.noreply.github.com"
      },
      {
        "name": "\"gaeacodes\"",
        "email": "gaeacodes@gmail.com"
      },
      {
        "name": "\"smk762\"",
        "email": "smk762@iinet.net.au"
      }
    ],
    "lastContributor": {
      "name": "\"gcharang\"",
      "email": "21151592+gcharang@users.noreply.github.com"
    }
  },
  "/atomicdex/api/legacy/coin_activation": {
    "dateModified": "2023-09-28T20:56:11.000Z",
    "contributors": [
      {
        "name": "\"smk762\"",
        "email": "smk762@iinet.net.au"
      },
      {
        "name": "\"gcharang\"",
        "email": "21151592+gcharang@users.noreply.github.com"
      },
      {
        "name": "\"gcharang\"",
        "email": "gcharang@users.noreply.github.com"
      },
      {
        "name": "\"Samuel Onoja\"",
        "email": "samiodev@icloud.com"
      },
      {
        "name": "\"gaeacodes\"",
        "email": "gaeacodes@gmail.com"
      }
    ],
    "lastContributor": {
      "name": "\"smk762\"",
      "email": "smk762@iinet.net.au"
    }
  },
  "/atomicdex/api/legacy/coins_needed_for_kick_start": {
    "dateModified": "2023-09-09T13:48:49.000Z",
    "contributors": [
      {
        "name": "\"gcharang\"",
        "email": "21151592+gcharang@users.noreply.github.com"
      },
      {
        "name": "\"gcharang\"",
        "email": "gcharang@users.noreply.github.com"
      },
      {
        "name": "\"gaeacodes\"",
        "email": "gaeacodes@gmail.com"
      },
      {
        "name": "\"smk762\"",
        "email": "smk762@iinet.net.au"
      }
    ],
    "lastContributor": {
      "name": "\"gcharang\"",
      "email": "21151592+gcharang@users.noreply.github.com"
    }
  },
  "/atomicdex/api/legacy/convert_utxo_address": {
    "dateModified": "2023-09-09T13:48:49.000Z",
    "contributors": [
      {
        "name": "\"gcharang\"",
        "email": "21151592+gcharang@users.noreply.github.com"
      },
      {
        "name": "\"gcharang\"",
        "email": "gcharang@users.noreply.github.com"
      },
      {
        "name": "\"gaeacodes\"",
        "email": "gaeacodes@gmail.com"
      },
      {
        "name": "\"smk762\"",
        "email": "smk762@iinet.net.au"
      }
    ],
    "lastContributor": {
      "name": "\"gcharang\"",
      "email": "21151592+gcharang@users.noreply.github.com"
    }
  },
  "/atomicdex/api/legacy/convertaddress": {
    "dateModified": "2023-09-09T13:48:49.000Z",
    "contributors": [
      {
        "name": "\"gcharang\"",
        "email": "21151592+gcharang@users.noreply.github.com"
      },
      {
        "name": "\"gcharang\"",
        "email": "gcharang@users.noreply.github.com"
      },
      {
        "name": "\"gaeacodes\"",
        "email": "gaeacodes@gmail.com"
      },
      {
        "name": "\"smk762\"",
        "email": "smk762@iinet.net.au"
      }
    ],
    "lastContributor": {
      "name": "\"gcharang\"",
      "email": "21151592+gcharang@users.noreply.github.com"
    }
  },
  "/atomicdex/api/legacy/disable_coin": {
    "dateModified": "2023-09-09T13:48:49.000Z",
    "contributors": [
      {
        "name": "\"gcharang\"",
        "email": "21151592+gcharang@users.noreply.github.com"
      },
      {
        "name": "\"gcharang\"",
        "email": "gcharang@users.noreply.github.com"
      },
      {
        "name": "\"gaeacodes\"",
        "email": "gaeacodes@gmail.com"
      },
      {
        "name": "\"smk762\"",
        "email": "smk762@iinet.net.au"
      }
    ],
    "lastContributor": {
      "name": "\"gcharang\"",
      "email": "21151592+gcharang@users.noreply.github.com"
    }
  },
  "/atomicdex/api/legacy/get_enabled_coins": {
    "dateModified": "2023-09-09T13:48:49.000Z",
    "contributors": [
      {
        "name": "\"gcharang\"",
        "email": "21151592+gcharang@users.noreply.github.com"
      },
      {
        "name": "\"gcharang\"",
        "email": "gcharang@users.noreply.github.com"
      },
      {
        "name": "\"gaeacodes\"",
        "email": "gaeacodes@gmail.com"
      },
      {
        "name": "\"smk762\"",
        "email": "smk762@iinet.net.au"
      }
    ],
    "lastContributor": {
      "name": "\"gcharang\"",
      "email": "21151592+gcharang@users.noreply.github.com"
    }
  },
  "/atomicdex/api/legacy/get_gossip_mesh": {
    "dateModified": "2023-09-09T13:48:49.000Z",
    "contributors": [
      {
        "name": "\"gcharang\"",
        "email": "21151592+gcharang@users.noreply.github.com"
      },
      {
        "name": "\"gcharang\"",
        "email": "gcharang@users.noreply.github.com"
      },
      {
        "name": "\"gaeacodes\"",
        "email": "gaeacodes@gmail.com"
      },
      {
        "name": "\"smk762\"",
        "email": "smk762@iinet.net.au"
      }
    ],
    "lastContributor": {
      "name": "\"gcharang\"",
      "email": "21151592+gcharang@users.noreply.github.com"
    }
  },
  "/atomicdex/api/legacy/get_gossip_peer_topics": {
    "dateModified": "2023-09-09T13:48:49.000Z",
    "contributors": [
      {
        "name": "\"gcharang\"",
        "email": "21151592+gcharang@users.noreply.github.com"
      },
      {
        "name": "\"gcharang\"",
        "email": "gcharang@users.noreply.github.com"
      },
      {
        "name": "\"gaeacodes\"",
        "email": "gaeacodes@gmail.com"
      },
      {
        "name": "\"smk762\"",
        "email": "smk762@iinet.net.au"
      }
    ],
    "lastContributor": {
      "name": "\"gcharang\"",
      "email": "21151592+gcharang@users.noreply.github.com"
    }
  },
  "/atomicdex/api/legacy/get_gossip_topic_peers": {
    "dateModified": "2023-09-28T07:24:20.000Z",
    "contributors": [
      {
        "name": "\"gcharang\"",
        "email": "21151592+gcharang@users.noreply.github.com"
      },
      {
        "name": "\"smk762\"",
        "email": "smk762@iinet.net.au"
      },
      {
        "name": "\"gcharang\"",
        "email": "gcharang@users.noreply.github.com"
      },
      {
        "name": "\"gaeacodes\"",
        "email": "gaeacodes@gmail.com"
      }
    ],
    "lastContributor": {
      "name": "\"gcharang\"",
      "email": "21151592+gcharang@users.noreply.github.com"
    }
  },
  "/atomicdex/api/legacy/get_my_peer_id": {
    "dateModified": "2023-09-09T13:48:49.000Z",
    "contributors": [
      {
        "name": "\"gcharang\"",
        "email": "21151592+gcharang@users.noreply.github.com"
      },
      {
        "name": "\"gcharang\"",
        "email": "gcharang@users.noreply.github.com"
      },
      {
        "name": "\"gaeacodes\"",
        "email": "gaeacodes@gmail.com"
      },
      {
        "name": "\"smk762\"",
        "email": "smk762@iinet.net.au"
      }
    ],
    "lastContributor": {
      "name": "\"gcharang\"",
      "email": "21151592+gcharang@users.noreply.github.com"
    }
  },
  "/atomicdex/api/legacy/get_peers_info": {
    "dateModified": "2023-09-09T13:48:49.000Z",
    "contributors": [
      {
        "name": "\"gcharang\"",
        "email": "21151592+gcharang@users.noreply.github.com"
      },
      {
        "name": "\"gcharang\"",
        "email": "gcharang@users.noreply.github.com"
      },
      {
        "name": "\"gaeacodes\"",
        "email": "gaeacodes@gmail.com"
      },
      {
        "name": "\"smk762\"",
        "email": "smk762@iinet.net.au"
      }
    ],
    "lastContributor": {
      "name": "\"gcharang\"",
      "email": "21151592+gcharang@users.noreply.github.com"
    }
  },
  "/atomicdex/api/legacy/get_relay_mesh": {
    "dateModified": "2023-09-09T13:48:49.000Z",
    "contributors": [
      {
        "name": "\"gcharang\"",
        "email": "21151592+gcharang@users.noreply.github.com"
      },
      {
        "name": "\"gcharang\"",
        "email": "gcharang@users.noreply.github.com"
      },
      {
        "name": "\"gaeacodes\"",
        "email": "gaeacodes@gmail.com"
      },
      {
        "name": "\"smk762\"",
        "email": "smk762@iinet.net.au"
      }
    ],
    "lastContributor": {
      "name": "\"gcharang\"",
      "email": "21151592+gcharang@users.noreply.github.com"
    }
  },
  "/atomicdex/api/legacy/get_trade_fee": {
    "dateModified": "2023-09-28T20:56:11.000Z",
    "contributors": [
      {
        "name": "\"smk762\"",
        "email": "smk762@iinet.net.au"
      },
      {
        "name": "\"gcharang\"",
        "email": "21151592+gcharang@users.noreply.github.com"
      },
      {
        "name": "\"gcharang\"",
        "email": "gcharang@users.noreply.github.com"
      },
      {
        "name": "\"gaeacodes\"",
        "email": "gaeacodes@gmail.com"
      }
    ],
    "lastContributor": {
      "name": "\"smk762\"",
      "email": "smk762@iinet.net.au"
    }
  },
  "/atomicdex/api/legacy/help": {
    "dateModified": "2023-05-31T18:19:46.000Z",
    "contributors": [
      {
        "name": "\"gaeacodes\"",
        "email": "gaeacodes@gmail.com"
      },
      {
        "name": "\"gcharang\"",
        "email": "21151592+gcharang@users.noreply.github.com"
      }
    ],
    "lastContributor": {
      "name": "\"gaeacodes\"",
      "email": "gaeacodes@gmail.com"
    }
  },
  "/atomicdex/api/legacy/import_swaps": {
    "dateModified": "2023-09-09T13:48:49.000Z",
    "contributors": [
      {
        "name": "\"gcharang\"",
        "email": "21151592+gcharang@users.noreply.github.com"
      },
      {
        "name": "\"gcharang\"",
        "email": "gcharang@users.noreply.github.com"
      },
      {
        "name": "\"gaeacodes\"",
        "email": "gaeacodes@gmail.com"
      },
      {
        "name": "\"smk762\"",
        "email": "smk762@iinet.net.au"
      }
    ],
    "lastContributor": {
      "name": "\"gcharang\"",
      "email": "21151592+gcharang@users.noreply.github.com"
    }
  },
  "/atomicdex/api/legacy": {
    "dateModified": "2023-09-01T12:11:07.000Z",
    "contributors": [
      {
        "name": "\"gcharang\"",
        "email": "gcharang@users.noreply.github.com"
      },
      {
        "name": "\"gcharang\"",
        "email": "21151592+gcharang@users.noreply.github.com"
      }
    ],
    "lastContributor": {
      "name": "\"gcharang\"",
      "email": "gcharang@users.noreply.github.com"
    }
  },
  "/atomicdex/api/legacy/kmd_rewards_info": {
    "dateModified": "2023-09-09T13:48:49.000Z",
    "contributors": [
      {
        "name": "\"gcharang\"",
        "email": "21151592+gcharang@users.noreply.github.com"
      },
      {
        "name": "\"gcharang\"",
        "email": "gcharang@users.noreply.github.com"
      },
      {
        "name": "\"gaeacodes\"",
        "email": "gaeacodes@gmail.com"
      },
      {
        "name": "\"smk762\"",
        "email": "smk762@iinet.net.au"
      }
    ],
    "lastContributor": {
      "name": "\"gcharang\"",
      "email": "21151592+gcharang@users.noreply.github.com"
    }
  },
  "/atomicdex/api/legacy/list_banned_pubkeys": {
    "dateModified": "2023-09-09T13:48:49.000Z",
    "contributors": [
      {
        "name": "\"gcharang\"",
        "email": "21151592+gcharang@users.noreply.github.com"
      },
      {
        "name": "\"gcharang\"",
        "email": "gcharang@users.noreply.github.com"
      },
      {
        "name": "\"gaeacodes\"",
        "email": "gaeacodes@gmail.com"
      },
      {
        "name": "\"smk762\"",
        "email": "smk762@iinet.net.au"
      }
    ],
    "lastContributor": {
      "name": "\"gcharang\"",
      "email": "21151592+gcharang@users.noreply.github.com"
    }
  },
  "/atomicdex/api/legacy/max_taker_vol": {
    "dateModified": "2023-09-09T13:48:49.000Z",
    "contributors": [
      {
        "name": "\"gcharang\"",
        "email": "21151592+gcharang@users.noreply.github.com"
      },
      {
        "name": "\"gcharang\"",
        "email": "gcharang@users.noreply.github.com"
      },
      {
        "name": "\"gaeacodes\"",
        "email": "gaeacodes@gmail.com"
      },
      {
        "name": "\"smk762\"",
        "email": "smk762@iinet.net.au"
      }
    ],
    "lastContributor": {
      "name": "\"gcharang\"",
      "email": "21151592+gcharang@users.noreply.github.com"
    }
  },
  "/atomicdex/api/legacy/metrics": {
    "dateModified": "2023-09-09T13:48:49.000Z",
    "contributors": [
      {
        "name": "\"gcharang\"",
        "email": "21151592+gcharang@users.noreply.github.com"
      },
      {
        "name": "\"gcharang\"",
        "email": "gcharang@users.noreply.github.com"
      },
      {
        "name": "\"gaeacodes\"",
        "email": "gaeacodes@gmail.com"
      }
    ],
    "lastContributor": {
      "name": "\"gcharang\"",
      "email": "21151592+gcharang@users.noreply.github.com"
    }
  },
  "/atomicdex/api/legacy/min_trading_vol": {
    "dateModified": "2023-09-09T13:48:49.000Z",
    "contributors": [
      {
        "name": "\"gcharang\"",
        "email": "21151592+gcharang@users.noreply.github.com"
      },
      {
        "name": "\"gcharang\"",
        "email": "gcharang@users.noreply.github.com"
      },
      {
        "name": "\"gaeacodes\"",
        "email": "gaeacodes@gmail.com"
      },
      {
        "name": "\"smk762\"",
        "email": "smk762@iinet.net.au"
      }
    ],
    "lastContributor": {
      "name": "\"gcharang\"",
      "email": "21151592+gcharang@users.noreply.github.com"
    }
  },
  "/atomicdex/api/legacy/my_balance": {
    "dateModified": "2023-09-09T13:48:49.000Z",
    "contributors": [
      {
        "name": "\"gcharang\"",
        "email": "21151592+gcharang@users.noreply.github.com"
      },
      {
        "name": "\"gcharang\"",
        "email": "gcharang@users.noreply.github.com"
      },
      {
        "name": "\"gaeacodes\"",
        "email": "gaeacodes@gmail.com"
      },
      {
        "name": "\"smk762\"",
        "email": "smk762@iinet.net.au"
      }
    ],
    "lastContributor": {
      "name": "\"gcharang\"",
      "email": "21151592+gcharang@users.noreply.github.com"
    }
  },
  "/atomicdex/api/legacy/my_orders": {
    "dateModified": "2023-09-09T13:48:49.000Z",
    "contributors": [
      {
        "name": "\"gcharang\"",
        "email": "21151592+gcharang@users.noreply.github.com"
      },
      {
        "name": "\"gcharang\"",
        "email": "gcharang@users.noreply.github.com"
      },
      {
        "name": "\"gaeacodes\"",
        "email": "gaeacodes@gmail.com"
      },
      {
        "name": "\"smk762\"",
        "email": "smk762@iinet.net.au"
      }
    ],
    "lastContributor": {
      "name": "\"gcharang\"",
      "email": "21151592+gcharang@users.noreply.github.com"
    }
  },
  "/atomicdex/api/legacy/my_recent_swaps": {
    "dateModified": "2023-09-09T13:48:49.000Z",
    "contributors": [
      {
        "name": "\"gcharang\"",
        "email": "21151592+gcharang@users.noreply.github.com"
      },
      {
        "name": "\"gcharang\"",
        "email": "gcharang@users.noreply.github.com"
      },
      {
        "name": "\"gaeacodes\"",
        "email": "gaeacodes@gmail.com"
      },
      {
        "name": "\"smk762\"",
        "email": "smk762@iinet.net.au"
      }
    ],
    "lastContributor": {
      "name": "\"gcharang\"",
      "email": "21151592+gcharang@users.noreply.github.com"
    }
  },
  "/atomicdex/api/legacy/my_swap_status": {
    "dateModified": "2023-09-09T13:48:49.000Z",
    "contributors": [
      {
        "name": "\"gcharang\"",
        "email": "21151592+gcharang@users.noreply.github.com"
      },
      {
        "name": "\"gcharang\"",
        "email": "gcharang@users.noreply.github.com"
      },
      {
        "name": "\"gaeacodes\"",
        "email": "gaeacodes@gmail.com"
      },
      {
        "name": "\"smk762\"",
        "email": "smk762@iinet.net.au"
      }
    ],
    "lastContributor": {
      "name": "\"gcharang\"",
      "email": "21151592+gcharang@users.noreply.github.com"
    }
  },
  "/atomicdex/api/legacy/my_tx_history": {
    "dateModified": "2023-09-28T13:40:06.000Z",
    "contributors": [
      {
        "name": "\"smk762\"",
        "email": "smk762@iinet.net.au"
      },
      {
        "name": "\"gcharang\"",
        "email": "21151592+gcharang@users.noreply.github.com"
      },
      {
        "name": "\"gcharang\"",
        "email": "gcharang@users.noreply.github.com"
      },
      {
        "name": "\"gaeacodes\"",
        "email": "gaeacodes@gmail.com"
      }
    ],
    "lastContributor": {
      "name": "\"smk762\"",
      "email": "smk762@iinet.net.au"
    }
  },
  "/atomicdex/api/legacy/order_status": {
    "dateModified": "2023-09-09T13:48:49.000Z",
    "contributors": [
      {
        "name": "\"gcharang\"",
        "email": "21151592+gcharang@users.noreply.github.com"
      },
      {
        "name": "\"gcharang\"",
        "email": "gcharang@users.noreply.github.com"
      },
      {
        "name": "\"gaeacodes\"",
        "email": "gaeacodes@gmail.com"
      },
      {
        "name": "\"smk762\"",
        "email": "smk762@iinet.net.au"
      }
    ],
    "lastContributor": {
      "name": "\"gcharang\"",
      "email": "21151592+gcharang@users.noreply.github.com"
    }
  },
  "/atomicdex/api/legacy/orderbook": {
    "dateModified": "2023-09-27T20:43:30.000Z",
    "contributors": [
      {
        "name": "\"smk762\"",
        "email": "smk762@iinet.net.au"
      },
      {
        "name": "\"gcharang\"",
        "email": "21151592+gcharang@users.noreply.github.com"
      },
      {
        "name": "\"gcharang\"",
        "email": "gcharang@users.noreply.github.com"
      },
      {
        "name": "\"gaeacodes\"",
        "email": "gaeacodes@gmail.com"
      }
    ],
    "lastContributor": {
      "name": "\"smk762\"",
      "email": "smk762@iinet.net.au"
    }
  },
  "/atomicdex/api/legacy/orderbook_depth": {
    "dateModified": "2023-09-09T13:48:49.000Z",
    "contributors": [
      {
        "name": "\"gcharang\"",
        "email": "21151592+gcharang@users.noreply.github.com"
      },
      {
        "name": "\"gcharang\"",
        "email": "gcharang@users.noreply.github.com"
      },
      {
        "name": "\"gaeacodes\"",
        "email": "gaeacodes@gmail.com"
      },
      {
        "name": "\"smk762\"",
        "email": "smk762@iinet.net.au"
      }
    ],
    "lastContributor": {
      "name": "\"gcharang\"",
      "email": "21151592+gcharang@users.noreply.github.com"
    }
  },
  "/atomicdex/api/legacy/orders_history_by_filter": {
    "dateModified": "2023-09-09T13:48:49.000Z",
    "contributors": [
      {
        "name": "\"gcharang\"",
        "email": "21151592+gcharang@users.noreply.github.com"
      },
      {
        "name": "\"gcharang\"",
        "email": "gcharang@users.noreply.github.com"
      },
      {
        "name": "\"gaeacodes\"",
        "email": "gaeacodes@gmail.com"
      },
      {
        "name": "\"smk762\"",
        "email": "smk762@iinet.net.au"
      }
    ],
    "lastContributor": {
      "name": "\"gcharang\"",
      "email": "21151592+gcharang@users.noreply.github.com"
    }
  },
  "/atomicdex/api/legacy/rational_number_note": {
    "dateModified": "2023-09-01T12:11:07.000Z",
    "contributors": [
      {
        "name": "\"gcharang\"",
        "email": "gcharang@users.noreply.github.com"
      },
      {
        "name": "\"gaeacodes\"",
        "email": "gaeacodes@gmail.com"
      },
      {
        "name": "\"gcharang\"",
        "email": "21151592+gcharang@users.noreply.github.com"
      }
    ],
    "lastContributor": {
      "name": "\"gcharang\"",
      "email": "gcharang@users.noreply.github.com"
    }
  },
  "/atomicdex/api/legacy/recover_funds_of_swap": {
    "dateModified": "2023-09-09T13:48:49.000Z",
    "contributors": [
      {
        "name": "\"gcharang\"",
        "email": "21151592+gcharang@users.noreply.github.com"
      },
      {
        "name": "\"gcharang\"",
        "email": "gcharang@users.noreply.github.com"
      },
      {
        "name": "\"gaeacodes\"",
        "email": "gaeacodes@gmail.com"
      },
      {
        "name": "\"smk762\"",
        "email": "smk762@iinet.net.au"
      }
    ],
    "lastContributor": {
      "name": "\"gcharang\"",
      "email": "21151592+gcharang@users.noreply.github.com"
    }
  },
  "/atomicdex/api/legacy/sell": {
    "dateModified": "2023-09-09T13:48:49.000Z",
    "contributors": [
      {
        "name": "\"gcharang\"",
        "email": "21151592+gcharang@users.noreply.github.com"
      },
      {
        "name": "\"gcharang\"",
        "email": "gcharang@users.noreply.github.com"
      },
      {
        "name": "\"gaeacodes\"",
        "email": "gaeacodes@gmail.com"
      },
      {
        "name": "\"smk762\"",
        "email": "smk762@iinet.net.au"
      }
    ],
    "lastContributor": {
      "name": "\"gcharang\"",
      "email": "21151592+gcharang@users.noreply.github.com"
    }
  },
  "/atomicdex/api/legacy/send_raw_transaction": {
    "dateModified": "2023-09-09T13:48:49.000Z",
    "contributors": [
      {
        "name": "\"gcharang\"",
        "email": "21151592+gcharang@users.noreply.github.com"
      },
      {
        "name": "\"gcharang\"",
        "email": "gcharang@users.noreply.github.com"
      },
      {
        "name": "\"gaeacodes\"",
        "email": "gaeacodes@gmail.com"
      },
      {
        "name": "\"smk762\"",
        "email": "smk762@iinet.net.au"
      }
    ],
    "lastContributor": {
      "name": "\"gcharang\"",
      "email": "21151592+gcharang@users.noreply.github.com"
    }
  },
  "/atomicdex/api/legacy/set_required_confirmations": {
    "dateModified": "2023-09-09T13:48:49.000Z",
    "contributors": [
      {
        "name": "\"gcharang\"",
        "email": "21151592+gcharang@users.noreply.github.com"
      },
      {
        "name": "\"gcharang\"",
        "email": "gcharang@users.noreply.github.com"
      },
      {
        "name": "\"gaeacodes\"",
        "email": "gaeacodes@gmail.com"
      },
      {
        "name": "\"smk762\"",
        "email": "smk762@iinet.net.au"
      }
    ],
    "lastContributor": {
      "name": "\"gcharang\"",
      "email": "21151592+gcharang@users.noreply.github.com"
    }
  },
  "/atomicdex/api/legacy/set_requires_notarization": {
    "dateModified": "2023-09-09T13:48:49.000Z",
    "contributors": [
      {
        "name": "\"gcharang\"",
        "email": "21151592+gcharang@users.noreply.github.com"
      },
      {
        "name": "\"gcharang\"",
        "email": "gcharang@users.noreply.github.com"
      },
      {
        "name": "\"gaeacodes\"",
        "email": "gaeacodes@gmail.com"
      },
      {
        "name": "\"smk762\"",
        "email": "smk762@iinet.net.au"
      }
    ],
    "lastContributor": {
      "name": "\"gcharang\"",
      "email": "21151592+gcharang@users.noreply.github.com"
    }
  },
  "/atomicdex/api/legacy/setprice": {
    "dateModified": "2023-09-09T13:48:49.000Z",
    "contributors": [
      {
        "name": "\"gcharang\"",
        "email": "21151592+gcharang@users.noreply.github.com"
      },
      {
        "name": "\"gcharang\"",
        "email": "gcharang@users.noreply.github.com"
      },
      {
        "name": "\"gaeacodes\"",
        "email": "gaeacodes@gmail.com"
      },
      {
        "name": "\"smk762\"",
        "email": "smk762@iinet.net.au"
      }
    ],
    "lastContributor": {
      "name": "\"gcharang\"",
      "email": "21151592+gcharang@users.noreply.github.com"
    }
  },
  "/atomicdex/api/legacy/show_priv_key": {
    "dateModified": "2023-09-09T13:48:49.000Z",
    "contributors": [
      {
        "name": "\"gcharang\"",
        "email": "21151592+gcharang@users.noreply.github.com"
      },
      {
        "name": "\"gcharang\"",
        "email": "gcharang@users.noreply.github.com"
      },
      {
        "name": "\"gaeacodes\"",
        "email": "gaeacodes@gmail.com"
      },
      {
        "name": "\"smk762\"",
        "email": "smk762@iinet.net.au"
      }
    ],
    "lastContributor": {
      "name": "\"gcharang\"",
      "email": "21151592+gcharang@users.noreply.github.com"
    }
  },
  "/atomicdex/api/legacy/stop": {
    "dateModified": "2023-05-24T13:18:47.000Z",
    "contributors": [
      {
        "name": "\"gaeacodes\"",
        "email": "gaeacodes@gmail.com"
      },
      {
        "name": "\"gcharang\"",
        "email": "21151592+gcharang@users.noreply.github.com"
      }
    ],
    "lastContributor": {
      "name": "\"gaeacodes\"",
      "email": "gaeacodes@gmail.com"
    }
  },
  "/atomicdex/api/legacy/trade_preimage": {
    "dateModified": "2023-09-28T20:56:11.000Z",
    "contributors": [
      {
        "name": "\"smk762\"",
        "email": "smk762@iinet.net.au"
      },
      {
        "name": "\"gcharang\"",
        "email": "21151592+gcharang@users.noreply.github.com"
      },
      {
        "name": "\"gcharang\"",
        "email": "gcharang@users.noreply.github.com"
      },
      {
        "name": "\"gaeacodes\"",
        "email": "gaeacodes@gmail.com"
      }
    ],
    "lastContributor": {
      "name": "\"smk762\"",
      "email": "smk762@iinet.net.au"
    }
  },
  "/atomicdex/api/legacy/unban_pubkeys": {
    "dateModified": "2023-09-09T13:48:49.000Z",
    "contributors": [
      {
        "name": "\"gcharang\"",
        "email": "21151592+gcharang@users.noreply.github.com"
      },
      {
        "name": "\"gcharang\"",
        "email": "gcharang@users.noreply.github.com"
      },
      {
        "name": "\"gaeacodes\"",
        "email": "gaeacodes@gmail.com"
      },
      {
        "name": "\"smk762\"",
        "email": "smk762@iinet.net.au"
      }
    ],
    "lastContributor": {
      "name": "\"gcharang\"",
      "email": "21151592+gcharang@users.noreply.github.com"
    }
  },
  "/atomicdex/api/legacy/update_maker_order": {
    "dateModified": "2023-09-09T13:48:49.000Z",
    "contributors": [
      {
        "name": "\"gcharang\"",
        "email": "21151592+gcharang@users.noreply.github.com"
      },
      {
        "name": "\"gcharang\"",
        "email": "gcharang@users.noreply.github.com"
      },
      {
        "name": "\"gaeacodes\"",
        "email": "gaeacodes@gmail.com"
      },
      {
        "name": "\"smk762\"",
        "email": "smk762@iinet.net.au"
      }
    ],
    "lastContributor": {
      "name": "\"gcharang\"",
      "email": "21151592+gcharang@users.noreply.github.com"
    }
  },
  "/atomicdex/api/legacy/validateaddress": {
    "dateModified": "2023-09-09T13:48:49.000Z",
    "contributors": [
      {
        "name": "\"gcharang\"",
        "email": "21151592+gcharang@users.noreply.github.com"
      },
      {
        "name": "\"gcharang\"",
        "email": "gcharang@users.noreply.github.com"
      },
      {
        "name": "\"gaeacodes\"",
        "email": "gaeacodes@gmail.com"
      },
      {
        "name": "\"smk762\"",
        "email": "smk762@iinet.net.au"
      }
    ],
    "lastContributor": {
      "name": "\"gcharang\"",
      "email": "21151592+gcharang@users.noreply.github.com"
    }
  },
  "/atomicdex/api/legacy/version": {
    "dateModified": "2023-09-09T13:48:49.000Z",
    "contributors": [
      {
        "name": "\"gcharang\"",
        "email": "21151592+gcharang@users.noreply.github.com"
      },
      {
        "name": "\"gcharang\"",
        "email": "gcharang@users.noreply.github.com"
      },
      {
        "name": "\"gaeacodes\"",
        "email": "gaeacodes@gmail.com"
      },
      {
        "name": "\"smk762\"",
        "email": "smk762@iinet.net.au"
      }
    ],
    "lastContributor": {
      "name": "\"gcharang\"",
      "email": "21151592+gcharang@users.noreply.github.com"
    }
  },
  "/atomicdex/api/legacy/withdraw": {
    "dateModified": "2023-09-09T14:54:22.000Z",
    "contributors": [
      {
        "name": "\"gcharang\"",
        "email": "21151592+gcharang@users.noreply.github.com"
      },
      {
        "name": "\"smk762\"",
        "email": "smk762@iinet.net.au"
      },
      {
        "name": "\"gcharang\"",
        "email": "gcharang@users.noreply.github.com"
      },
      {
        "name": "\"gaeacodes\"",
        "email": "gaeacodes@gmail.com"
      }
    ],
    "lastContributor": {
      "name": "\"gcharang\"",
      "email": "21151592+gcharang@users.noreply.github.com"
    }
  },
  "/atomicdex/api/v20/add_delegation": {
    "dateModified": "2023-09-27T20:43:30.000Z",
    "contributors": [
      {
        "name": "\"smk762\"",
        "email": "smk762@iinet.net.au"
      },
      {
        "name": "\"gcharang\"",
        "email": "21151592+gcharang@users.noreply.github.com"
      },
      {
        "name": "\"gcharang\"",
        "email": "gcharang@users.noreply.github.com"
      },
      {
        "name": "\"gaeacodes\"",
        "email": "gaeacodes@gmail.com"
      }
    ],
    "lastContributor": {
      "name": "\"smk762\"",
      "email": "smk762@iinet.net.au"
    }
  },
  "/atomicdex/api/v20/add_node_to_version_stat": {
    "dateModified": "2023-09-09T13:48:49.000Z",
    "contributors": [
      {
        "name": "\"gcharang\"",
        "email": "21151592+gcharang@users.noreply.github.com"
      },
      {
        "name": "\"gcharang\"",
        "email": "gcharang@users.noreply.github.com"
      },
      {
        "name": "\"gaeacodes\"",
        "email": "gaeacodes@gmail.com"
      },
      {
        "name": "\"smk762\"",
        "email": "smk762@iinet.net.au"
      }
    ],
    "lastContributor": {
      "name": "\"gcharang\"",
      "email": "21151592+gcharang@users.noreply.github.com"
    }
  },
  "/atomicdex/api/v20/best_orders": {
    "dateModified": "2023-09-09T13:48:49.000Z",
    "contributors": [
      {
        "name": "\"gcharang\"",
        "email": "21151592+gcharang@users.noreply.github.com"
      },
      {
        "name": "\"gcharang\"",
        "email": "gcharang@users.noreply.github.com"
      },
      {
        "name": "\"gaeacodes\"",
        "email": "gaeacodes@gmail.com"
      },
      {
        "name": "\"smk762\"",
        "email": "smk762@iinet.net.au"
      }
    ],
    "lastContributor": {
      "name": "\"gcharang\"",
      "email": "21151592+gcharang@users.noreply.github.com"
    }
  },
  "/atomicdex/api/v20/enable_bch_with_tokens": {
    "dateModified": "2023-09-27T20:43:30.000Z",
    "contributors": [
      {
        "name": "\"smk762\"",
        "email": "smk762@iinet.net.au"
      },
      {
        "name": "\"gcharang\"",
        "email": "21151592+gcharang@users.noreply.github.com"
      },
      {
        "name": "\"gcharang\"",
        "email": "gcharang@users.noreply.github.com"
      },
      {
        "name": "\"gaeacodes\"",
        "email": "gaeacodes@gmail.com"
      }
    ],
    "lastContributor": {
      "name": "\"smk762\"",
      "email": "smk762@iinet.net.au"
    }
  },
  "/atomicdex/api/v20/enable_erc20": {
    "dateModified": "2023-09-09T13:48:49.000Z",
    "contributors": [
      {
        "name": "\"gcharang\"",
        "email": "21151592+gcharang@users.noreply.github.com"
      },
      {
        "name": "\"gcharang\"",
        "email": "gcharang@users.noreply.github.com"
      },
      {
        "name": "\"gaeacodes\"",
        "email": "gaeacodes@gmail.com"
      },
      {
        "name": "\"smk762\"",
        "email": "smk762@iinet.net.au"
      }
    ],
    "lastContributor": {
      "name": "\"gcharang\"",
      "email": "21151592+gcharang@users.noreply.github.com"
    }
  },
  "/atomicdex/api/v20/enable_eth_with_tokens": {
    "dateModified": "2023-09-27T20:43:30.000Z",
    "contributors": [
      {
        "name": "\"smk762\"",
        "email": "smk762@iinet.net.au"
      },
      {
        "name": "\"gcharang\"",
        "email": "21151592+gcharang@users.noreply.github.com"
      },
      {
        "name": "\"gcharang\"",
        "email": "gcharang@users.noreply.github.com"
      },
      {
        "name": "\"gaeacodes\"",
        "email": "gaeacodes@gmail.com"
      }
    ],
    "lastContributor": {
      "name": "\"smk762\"",
      "email": "smk762@iinet.net.au"
    }
  },
  "/atomicdex/api/v20/enable_slp": {
    "dateModified": "2023-09-27T20:43:30.000Z",
    "contributors": [
      {
        "name": "\"smk762\"",
        "email": "smk762@iinet.net.au"
      },
      {
        "name": "\"gcharang\"",
        "email": "21151592+gcharang@users.noreply.github.com"
      },
      {
        "name": "\"gcharang\"",
        "email": "gcharang@users.noreply.github.com"
      },
      {
        "name": "\"gaeacodes\"",
        "email": "gaeacodes@gmail.com"
      }
    ],
    "lastContributor": {
      "name": "\"smk762\"",
      "email": "smk762@iinet.net.au"
    }
  },
  "/atomicdex/api/v20/enable_tendermint_token": {
    "dateModified": "2023-09-27T20:43:30.000Z",
    "contributors": [
      {
        "name": "\"smk762\"",
        "email": "smk762@iinet.net.au"
      },
      {
        "name": "\"gcharang\"",
        "email": "21151592+gcharang@users.noreply.github.com"
      },
      {
        "name": "\"gcharang\"",
        "email": "gcharang@users.noreply.github.com"
      },
      {
        "name": "\"gaeacodes\"",
        "email": "gaeacodes@gmail.com"
      }
    ],
    "lastContributor": {
      "name": "\"smk762\"",
      "email": "smk762@iinet.net.au"
    }
  },
  "/atomicdex/api/v20/enable_tendermint_with_assets": {
    "dateModified": "2023-09-27T20:43:30.000Z",
    "contributors": [
      {
        "name": "\"smk762\"",
        "email": "smk762@iinet.net.au"
      },
      {
        "name": "\"gcharang\"",
        "email": "21151592+gcharang@users.noreply.github.com"
      },
      {
        "name": "\"gcharang\"",
        "email": "gcharang@users.noreply.github.com"
      },
      {
        "name": "\"gaeacodes\"",
        "email": "gaeacodes@gmail.com"
      }
    ],
    "lastContributor": {
      "name": "\"smk762\"",
      "email": "smk762@iinet.net.au"
    }
  },
  "/atomicdex/api/v20/get_public_key": {
    "dateModified": "2023-09-09T13:48:49.000Z",
    "contributors": [
      {
        "name": "\"gcharang\"",
        "email": "21151592+gcharang@users.noreply.github.com"
      },
      {
        "name": "\"gcharang\"",
        "email": "gcharang@users.noreply.github.com"
      },
      {
        "name": "\"gaeacodes\"",
        "email": "gaeacodes@gmail.com"
      },
      {
        "name": "\"smk762\"",
        "email": "smk762@iinet.net.au"
      }
    ],
    "lastContributor": {
      "name": "\"gcharang\"",
      "email": "21151592+gcharang@users.noreply.github.com"
    }
  },
  "/atomicdex/api/v20/get_public_key_hash": {
    "dateModified": "2023-09-09T13:48:49.000Z",
    "contributors": [
      {
        "name": "\"gcharang\"",
        "email": "21151592+gcharang@users.noreply.github.com"
      },
      {
        "name": "\"gcharang\"",
        "email": "gcharang@users.noreply.github.com"
      },
      {
        "name": "\"gaeacodes\"",
        "email": "gaeacodes@gmail.com"
      },
      {
        "name": "\"smk762\"",
        "email": "smk762@iinet.net.au"
      }
    ],
    "lastContributor": {
      "name": "\"gcharang\"",
      "email": "21151592+gcharang@users.noreply.github.com"
    }
  },
  "/atomicdex/api/v20/get_raw_transaction": {
    "dateModified": "2023-09-09T13:48:49.000Z",
    "contributors": [
      {
        "name": "\"gcharang\"",
        "email": "21151592+gcharang@users.noreply.github.com"
      },
      {
        "name": "\"gcharang\"",
        "email": "gcharang@users.noreply.github.com"
      },
      {
        "name": "\"gaeacodes\"",
        "email": "gaeacodes@gmail.com"
      },
      {
        "name": "\"smk762\"",
        "email": "smk762@iinet.net.au"
      }
    ],
    "lastContributor": {
      "name": "\"gcharang\"",
      "email": "21151592+gcharang@users.noreply.github.com"
    }
  },
  "/atomicdex/api/v20/get_staking_infos": {
    "dateModified": "2023-09-27T20:43:30.000Z",
    "contributors": [
      {
        "name": "\"smk762\"",
        "email": "smk762@iinet.net.au"
      },
      {
        "name": "\"gcharang\"",
        "email": "21151592+gcharang@users.noreply.github.com"
      },
      {
        "name": "\"gcharang\"",
        "email": "gcharang@users.noreply.github.com"
      },
      {
        "name": "\"gaeacodes\"",
        "email": "gaeacodes@gmail.com"
      }
    ],
    "lastContributor": {
      "name": "\"smk762\"",
      "email": "smk762@iinet.net.au"
    }
  },
  "/atomicdex/api/v20": {
<<<<<<< HEAD
    "dateModified": "2023-09-28T14:57:43.000Z",
=======
    "dateModified": "2023-09-28T13:40:06.000Z",
>>>>>>> 70c6e650
    "contributors": [
      {
        "name": "\"smk762\"",
        "email": "smk762@iinet.net.au"
      },
      {
        "name": "\"smk762\"",
        "email": "35845239+smk762@users.noreply.github.com"
      },
      {
        "name": "\"gaeacodes\"",
        "email": "gaeacodes@gmail.com"
      },
      {
        "name": "\"gcharang\"",
        "email": "21151592+gcharang@users.noreply.github.com"
      },
      {
        "name": "\"gcharang\"",
        "email": "gcharang@users.noreply.github.com"
      }
    ],
    "lastContributor": {
      "name": "\"smk762\"",
      "email": "smk762@iinet.net.au"
    }
  },
  "/atomicdex/api/v20/message_signing": {
    "dateModified": "2023-09-27T20:43:30.000Z",
    "contributors": [
      {
        "name": "\"smk762\"",
        "email": "smk762@iinet.net.au"
      },
      {
        "name": "\"gcharang\"",
        "email": "21151592+gcharang@users.noreply.github.com"
      },
      {
        "name": "\"gcharang\"",
        "email": "gcharang@users.noreply.github.com"
      },
      {
        "name": "\"gaeacodes\"",
        "email": "gaeacodes@gmail.com"
      }
    ],
    "lastContributor": {
      "name": "\"smk762\"",
      "email": "smk762@iinet.net.au"
    }
  },
  "/atomicdex/api/v20/my_tx_history": {
<<<<<<< HEAD
    "dateModified": "2023-09-28T14:57:43.000Z",
=======
    "dateModified": "2023-09-28T13:40:06.000Z",
>>>>>>> 70c6e650
    "contributors": [
      {
        "name": "\"smk762\"",
        "email": "smk762@iinet.net.au"
      },
      {
        "name": "\"gcharang\"",
        "email": "21151592+gcharang@users.noreply.github.com"
      },
      {
        "name": "\"gcharang\"",
        "email": "gcharang@users.noreply.github.com"
      },
      {
        "name": "\"gaeacodes\"",
        "email": "gaeacodes@gmail.com"
      }
    ],
    "lastContributor": {
      "name": "\"smk762\"",
      "email": "smk762@iinet.net.au"
    }
  },
  "/atomicdex/api/v20/orderbook": {
    "dateModified": "2023-09-27T20:43:30.000Z",
    "contributors": [
      {
        "name": "\"smk762\"",
        "email": "smk762@iinet.net.au"
      }
    ],
    "lastContributor": {
      "name": "\"smk762\"",
      "email": "smk762@iinet.net.au"
    }
  },
  "/atomicdex/api/v20/recreate_swap_data": {
    "dateModified": "2023-09-09T13:48:49.000Z",
    "contributors": [
      {
        "name": "\"gcharang\"",
        "email": "21151592+gcharang@users.noreply.github.com"
      },
      {
        "name": "\"gcharang\"",
        "email": "gcharang@users.noreply.github.com"
      },
      {
        "name": "\"gaeacodes\"",
        "email": "gaeacodes@gmail.com"
      },
      {
        "name": "\"smk762\"",
        "email": "smk762@iinet.net.au"
      }
    ],
    "lastContributor": {
      "name": "\"gcharang\"",
      "email": "21151592+gcharang@users.noreply.github.com"
    }
  },
  "/atomicdex/api/v20/remove_delegation": {
    "dateModified": "2023-09-27T20:43:30.000Z",
    "contributors": [
      {
        "name": "\"smk762\"",
        "email": "smk762@iinet.net.au"
      },
      {
        "name": "\"gcharang\"",
        "email": "21151592+gcharang@users.noreply.github.com"
      },
      {
        "name": "\"gcharang\"",
        "email": "gcharang@users.noreply.github.com"
      },
      {
        "name": "\"gaeacodes\"",
        "email": "gaeacodes@gmail.com"
      }
    ],
    "lastContributor": {
      "name": "\"smk762\"",
      "email": "smk762@iinet.net.au"
    }
  },
  "/atomicdex/api/v20/remove_node_from_version_stat": {
    "dateModified": "2023-09-09T13:48:49.000Z",
    "contributors": [
      {
        "name": "\"gcharang\"",
        "email": "21151592+gcharang@users.noreply.github.com"
      },
      {
        "name": "\"gcharang\"",
        "email": "gcharang@users.noreply.github.com"
      },
      {
        "name": "\"gaeacodes\"",
        "email": "gaeacodes@gmail.com"
      },
      {
        "name": "\"smk762\"",
        "email": "smk762@iinet.net.au"
      }
    ],
    "lastContributor": {
      "name": "\"gcharang\"",
      "email": "21151592+gcharang@users.noreply.github.com"
    }
  },
  "/atomicdex/api/v20/start_simple_market_maker_bot": {
    "dateModified": "2023-09-09T13:48:49.000Z",
    "contributors": [
      {
        "name": "\"gcharang\"",
        "email": "21151592+gcharang@users.noreply.github.com"
      },
      {
        "name": "\"gcharang\"",
        "email": "gcharang@users.noreply.github.com"
      },
      {
        "name": "\"smk762\"",
        "email": "smk762@iinet.net.au"
      },
      {
        "name": "\"gaeacodes\"",
        "email": "gaeacodes@gmail.com"
      }
    ],
    "lastContributor": {
      "name": "\"gcharang\"",
      "email": "21151592+gcharang@users.noreply.github.com"
    }
  },
  "/atomicdex/api/v20/start_version_stat_collection": {
    "dateModified": "2023-09-09T13:48:49.000Z",
    "contributors": [
      {
        "name": "\"gcharang\"",
        "email": "21151592+gcharang@users.noreply.github.com"
      },
      {
        "name": "\"gcharang\"",
        "email": "gcharang@users.noreply.github.com"
      },
      {
        "name": "\"gaeacodes\"",
        "email": "gaeacodes@gmail.com"
      },
      {
        "name": "\"smk762\"",
        "email": "smk762@iinet.net.au"
      }
    ],
    "lastContributor": {
      "name": "\"gcharang\"",
      "email": "21151592+gcharang@users.noreply.github.com"
    }
  },
  "/atomicdex/api/v20/stop_simple_market_maker_bot": {
    "dateModified": "2023-09-09T13:48:49.000Z",
    "contributors": [
      {
        "name": "\"gcharang\"",
        "email": "21151592+gcharang@users.noreply.github.com"
      },
      {
        "name": "\"gcharang\"",
        "email": "gcharang@users.noreply.github.com"
      },
      {
        "name": "\"gaeacodes\"",
        "email": "gaeacodes@gmail.com"
      },
      {
        "name": "\"smk762\"",
        "email": "smk762@iinet.net.au"
      }
    ],
    "lastContributor": {
      "name": "\"gcharang\"",
      "email": "21151592+gcharang@users.noreply.github.com"
    }
  },
  "/atomicdex/api/v20/stop_version_stat_collection": {
    "dateModified": "2023-09-09T13:48:49.000Z",
    "contributors": [
      {
        "name": "\"gcharang\"",
        "email": "21151592+gcharang@users.noreply.github.com"
      },
      {
        "name": "\"gcharang\"",
        "email": "gcharang@users.noreply.github.com"
      },
      {
        "name": "\"gaeacodes\"",
        "email": "gaeacodes@gmail.com"
      },
      {
        "name": "\"smk762\"",
        "email": "smk762@iinet.net.au"
      }
    ],
    "lastContributor": {
      "name": "\"gcharang\"",
      "email": "21151592+gcharang@users.noreply.github.com"
    }
  },
  "/atomicdex/api/v20/telegram_alerts": {
    "dateModified": "2023-09-05T12:43:04.000Z",
    "contributors": [
      {
        "name": "\"gcharang\"",
        "email": "gcharang@users.noreply.github.com"
      },
      {
        "name": "\"gaeacodes\"",
        "email": "gaeacodes@gmail.com"
      },
      {
        "name": "\"smk762\"",
        "email": "smk762@iinet.net.au"
      },
      {
        "name": "\"gcharang\"",
        "email": "21151592+gcharang@users.noreply.github.com"
      }
    ],
    "lastContributor": {
      "name": "\"gcharang\"",
      "email": "gcharang@users.noreply.github.com"
    }
  },
  "/atomicdex/api/v20/trade_preimage": {
    "dateModified": "2023-09-09T13:48:49.000Z",
    "contributors": [
      {
        "name": "\"gcharang\"",
        "email": "21151592+gcharang@users.noreply.github.com"
      },
      {
        "name": "\"gcharang\"",
        "email": "gcharang@users.noreply.github.com"
      },
      {
        "name": "\"gaeacodes\"",
        "email": "gaeacodes@gmail.com"
      },
      {
        "name": "\"smk762\"",
        "email": "smk762@iinet.net.au"
      }
    ],
    "lastContributor": {
      "name": "\"gcharang\"",
      "email": "21151592+gcharang@users.noreply.github.com"
    }
  },
  "/atomicdex/api/v20/update_version_stat_collection": {
    "dateModified": "2023-09-09T13:48:49.000Z",
    "contributors": [
      {
        "name": "\"gcharang\"",
        "email": "21151592+gcharang@users.noreply.github.com"
      },
      {
        "name": "\"gcharang\"",
        "email": "gcharang@users.noreply.github.com"
      },
      {
        "name": "\"gaeacodes\"",
        "email": "gaeacodes@gmail.com"
      },
      {
        "name": "\"smk762\"",
        "email": "smk762@iinet.net.au"
      }
    ],
    "lastContributor": {
      "name": "\"gcharang\"",
      "email": "21151592+gcharang@users.noreply.github.com"
    }
  },
  "/atomicdex/api/v20/withdraw": {
    "dateModified": "2023-09-26T17:21:46.000Z",
    "contributors": [
      {
        "name": "\"smk762\"",
        "email": "smk762@iinet.net.au"
      },
      {
        "name": "\"gcharang\"",
        "email": "21151592+gcharang@users.noreply.github.com"
      },
      {
        "name": "\"gcharang\"",
        "email": "gcharang@users.noreply.github.com"
      },
      {
        "name": "\"gaeacodes\"",
        "email": "gaeacodes@gmail.com"
      }
    ],
    "lastContributor": {
      "name": "\"smk762\"",
      "email": "smk762@iinet.net.au"
    }
  },
  "/atomicdex/api/v20-dev/get_current_mtp": {
    "dateModified": "2023-09-09T13:48:49.000Z",
    "contributors": [
      {
        "name": "\"gcharang\"",
        "email": "21151592+gcharang@users.noreply.github.com"
      },
      {
        "name": "\"gcharang\"",
        "email": "gcharang@users.noreply.github.com"
      },
      {
        "name": "\"gaeacodes\"",
        "email": "gaeacodes@gmail.com"
      },
      {
        "name": "\"smk762\"",
        "email": "smk762@iinet.net.au"
      }
    ],
    "lastContributor": {
      "name": "\"gcharang\"",
      "email": "21151592+gcharang@users.noreply.github.com"
    }
  },
  "/atomicdex/api/v20-dev/get_locked_amount": {
    "dateModified": "2023-09-09T13:48:49.000Z",
    "contributors": [
      {
        "name": "\"gcharang\"",
        "email": "21151592+gcharang@users.noreply.github.com"
      },
      {
        "name": "\"gcharang\"",
        "email": "gcharang@users.noreply.github.com"
      },
      {
        "name": "\"gaeacodes\"",
        "email": "gaeacodes@gmail.com"
      },
      {
        "name": "\"smk762\"",
        "email": "smk762@iinet.net.au"
      }
    ],
    "lastContributor": {
      "name": "\"gcharang\"",
      "email": "21151592+gcharang@users.noreply.github.com"
    }
  },
  "/atomicdex/api/v20-dev/hd_account_management": {
    "dateModified": "2023-09-26T17:21:46.000Z",
    "contributors": [
      {
        "name": "\"smk762\"",
        "email": "smk762@iinet.net.au"
      }
    ],
    "lastContributor": {
      "name": "\"smk762\"",
      "email": "smk762@iinet.net.au"
    }
  },
  "/atomicdex/api/v20-dev/hd_address_management": {
    "dateModified": "2023-09-28T14:57:43.000Z",
    "contributors": [
      {
        "name": "\"smk762\"",
        "email": "smk762@iinet.net.au"
      },
      {
        "name": "\"gcharang\"",
        "email": "21151592+gcharang@users.noreply.github.com"
      },
      {
        "name": "\"gcharang\"",
        "email": "gcharang@users.noreply.github.com"
      },
      {
        "name": "\"gaeacodes\"",
        "email": "gaeacodes@gmail.com"
      }
    ],
    "lastContributor": {
      "name": "\"smk762\"",
      "email": "smk762@iinet.net.au"
    }
  },
  "/atomicdex/api/v20-dev/hd_wallets_overview": {
    "dateModified": "2023-09-28T14:57:43.000Z",
    "contributors": [
      {
        "name": "\"smk762\"",
        "email": "smk762@iinet.net.au"
      },
      {
        "name": "\"gcharang\"",
        "email": "gcharang@users.noreply.github.com"
      },
      {
        "name": "\"gcharang\"",
        "email": "21151592+gcharang@users.noreply.github.com"
      },
      {
        "name": "\"gaeacodes\"",
        "email": "gaeacodes@gmail.com"
      }
    ],
    "lastContributor": {
      "name": "\"smk762\"",
      "email": "smk762@iinet.net.au"
    }
  },
  "/atomicdex/api/v20-dev": {
    "dateModified": "2023-09-27T20:43:30.000Z",
    "contributors": [
      {
        "name": "\"smk762\"",
        "email": "smk762@iinet.net.au"
      },
      {
        "name": "\"gcharang\"",
        "email": "21151592+gcharang@users.noreply.github.com"
      },
      {
        "name": "\"gcharang\"",
        "email": "gcharang@users.noreply.github.com"
      },
      {
        "name": "\"gaeacodes\"",
        "email": "gaeacodes@gmail.com"
      }
    ],
    "lastContributor": {
      "name": "\"smk762\"",
      "email": "smk762@iinet.net.au"
    }
  },
  "/atomicdex/api/v20-dev/lightning/activation": {
    "dateModified": "2023-09-28T20:56:11.000Z",
    "contributors": [
      {
        "name": "\"smk762\"",
        "email": "smk762@iinet.net.au"
      },
      {
        "name": "\"gcharang\"",
        "email": "21151592+gcharang@users.noreply.github.com"
      },
      {
        "name": "\"gcharang\"",
        "email": "gcharang@users.noreply.github.com"
      },
      {
        "name": "\"gaeacodes\"",
        "email": "gaeacodes@gmail.com"
      }
    ],
    "lastContributor": {
      "name": "\"smk762\"",
      "email": "smk762@iinet.net.au"
    }
  },
  "/atomicdex/api/v20-dev/lightning/channels": {
    "dateModified": "2023-09-28T20:56:11.000Z",
    "contributors": [
      {
        "name": "\"smk762\"",
        "email": "smk762@iinet.net.au"
      },
      {
        "name": "\"gcharang\"",
        "email": "21151592+gcharang@users.noreply.github.com"
      },
      {
        "name": "\"gcharang\"",
        "email": "gcharang@users.noreply.github.com"
      },
      {
        "name": "\"gaeacodes\"",
        "email": "gaeacodes@gmail.com"
      }
    ],
    "lastContributor": {
      "name": "\"smk762\"",
      "email": "smk762@iinet.net.au"
    }
  },
  "/atomicdex/api/v20-dev/lightning": {
    "dateModified": "2023-09-27T20:43:30.000Z",
    "contributors": [
      {
        "name": "\"smk762\"",
        "email": "smk762@iinet.net.au"
      },
      {
        "name": "\"gcharang\"",
        "email": "gcharang@users.noreply.github.com"
      },
      {
        "name": "\"gaeacodes\"",
        "email": "gaeacodes@gmail.com"
      }
    ],
    "lastContributor": {
      "name": "\"smk762\"",
      "email": "smk762@iinet.net.au"
    }
  },
  "/atomicdex/api/v20-dev/lightning/nodes": {
    "dateModified": "2023-09-28T20:56:11.000Z",
    "contributors": [
      {
        "name": "\"smk762\"",
        "email": "smk762@iinet.net.au"
      },
      {
        "name": "\"gcharang\"",
        "email": "21151592+gcharang@users.noreply.github.com"
      },
      {
        "name": "\"gcharang\"",
        "email": "gcharang@users.noreply.github.com"
      },
      {
        "name": "\"gaeacodes\"",
        "email": "gaeacodes@gmail.com"
      }
    ],
    "lastContributor": {
      "name": "\"smk762\"",
      "email": "smk762@iinet.net.au"
    }
  },
  "/atomicdex/api/v20-dev/lightning/payments": {
    "dateModified": "2023-09-28T20:56:11.000Z",
    "contributors": [
      {
        "name": "\"smk762\"",
        "email": "smk762@iinet.net.au"
      },
      {
        "name": "\"gcharang\"",
        "email": "21151592+gcharang@users.noreply.github.com"
      },
      {
        "name": "\"gcharang\"",
        "email": "gcharang@users.noreply.github.com"
      },
      {
        "name": "\"gaeacodes\"",
        "email": "gaeacodes@gmail.com"
      }
    ],
    "lastContributor": {
      "name": "\"smk762\"",
      "email": "smk762@iinet.net.au"
    }
  },
  "/atomicdex/api/v20-dev/max_maker_vol": {
    "dateModified": "2023-09-09T13:48:49.000Z",
    "contributors": [
      {
        "name": "\"gcharang\"",
        "email": "21151592+gcharang@users.noreply.github.com"
      },
      {
        "name": "\"gcharang\"",
        "email": "gcharang@users.noreply.github.com"
      },
      {
        "name": "\"gaeacodes\"",
        "email": "gaeacodes@gmail.com"
      },
      {
        "name": "\"smk762\"",
        "email": "smk762@iinet.net.au"
      }
    ],
    "lastContributor": {
      "name": "\"gcharang\"",
      "email": "21151592+gcharang@users.noreply.github.com"
    }
  },
  "/atomicdex/api/v20-dev/task_account_balance": {
    "dateModified": "2023-09-28T20:56:11.000Z",
    "contributors": [
      {
        "name": "\"smk762\"",
        "email": "smk762@iinet.net.au"
      }
    ],
    "lastContributor": {
      "name": "\"smk762\"",
      "email": "smk762@iinet.net.au"
    }
  },
  "/atomicdex/api/v20-dev/task_enable_qtum": {
    "dateModified": "2023-09-28T20:56:11.000Z",
    "contributors": [
      {
        "name": "\"smk762\"",
        "email": "smk762@iinet.net.au"
      }
    ],
    "lastContributor": {
      "name": "\"smk762\"",
      "email": "smk762@iinet.net.au"
    }
  },
  "/atomicdex/api/v20-dev/task_enable_utxo": {
    "dateModified": "2023-09-28T20:56:11.000Z",
    "contributors": [
      {
        "name": "\"smk762\"",
        "email": "smk762@iinet.net.au"
      }
    ],
    "lastContributor": {
      "name": "\"smk762\"",
      "email": "smk762@iinet.net.au"
    }
  },
  "/atomicdex/api/v20-dev/task_enable_z_coin": {
    "dateModified": "2023-09-28T20:56:11.000Z",
    "contributors": [
      {
        "name": "\"smk762\"",
        "email": "smk762@iinet.net.au"
      }
    ],
    "lastContributor": {
      "name": "\"smk762\"",
      "email": "smk762@iinet.net.au"
    }
  },
  "/atomicdex/api/v20-dev/task_init_trezor": {
<<<<<<< HEAD
    "dateModified": "2023-09-28T14:57:43.000Z",
=======
    "dateModified": "2023-09-28T20:56:11.000Z",
>>>>>>> 70c6e650
    "contributors": [
      {
        "name": "\"smk762\"",
        "email": "smk762@iinet.net.au"
      }
    ],
    "lastContributor": {
      "name": "\"smk762\"",
      "email": "smk762@iinet.net.au"
    }
  },
  "/atomicdex/api/v20-dev/task_withdraw": {
<<<<<<< HEAD
    "dateModified": "2023-09-28T14:57:43.000Z",
=======
    "dateModified": "2023-09-28T20:56:11.000Z",
>>>>>>> 70c6e650
    "contributors": [
      {
        "name": "\"smk762\"",
        "email": "smk762@iinet.net.au"
      }
    ],
    "lastContributor": {
      "name": "\"smk762\"",
      "email": "smk762@iinet.net.au"
    }
  },
  "/atomicdex/changelog": {
    "dateModified": "2023-09-01T12:11:07.000Z",
    "contributors": [
      {
        "name": "\"gcharang\"",
        "email": "gcharang@users.noreply.github.com"
      },
      {
        "name": "\"gaeacodes\"",
        "email": "gaeacodes@gmail.com"
      },
      {
        "name": "\"gcharang\"",
        "email": "21151592+gcharang@users.noreply.github.com"
      }
    ],
    "lastContributor": {
      "name": "\"gcharang\"",
      "email": "gcharang@users.noreply.github.com"
    }
  },
  "/atomicdex": {
    "dateModified": "2023-06-14T19:22:24.000Z",
    "contributors": [
      {
        "name": "\"gcharang\"",
        "email": "21151592+gcharang@users.noreply.github.com"
      },
      {
        "name": "\"gaeacodes\"",
        "email": "gaeacodes@gmail.com"
      }
    ],
    "lastContributor": {
      "name": "\"gcharang\"",
      "email": "21151592+gcharang@users.noreply.github.com"
    }
  },
  "/atomicdex/mobile/add-and-activate-coins-on-atomicdex-mobile": {
    "dateModified": "2023-09-01T12:11:07.000Z",
    "contributors": [
      {
        "name": "\"gcharang\"",
        "email": "gcharang@users.noreply.github.com"
      },
      {
        "name": "\"gaeacodes\"",
        "email": "gaeacodes@gmail.com"
      },
      {
        "name": "\"gcharang\"",
        "email": "21151592+gcharang@users.noreply.github.com"
      }
    ],
    "lastContributor": {
      "name": "\"gcharang\"",
      "email": "gcharang@users.noreply.github.com"
    }
  },
  "/atomicdex/mobile/delete-seed-from-atomicdex-mobile": {
    "dateModified": "2023-09-01T12:11:07.000Z",
    "contributors": [
      {
        "name": "\"gcharang\"",
        "email": "gcharang@users.noreply.github.com"
      },
      {
        "name": "\"gcharang\"",
        "email": "21151592+gcharang@users.noreply.github.com"
      },
      {
        "name": "\"gaeacodes\"",
        "email": "gaeacodes@gmail.com"
      }
    ],
    "lastContributor": {
      "name": "\"gcharang\"",
      "email": "gcharang@users.noreply.github.com"
    }
  },
  "/atomicdex/mobile": {
    "dateModified": "2023-09-01T12:11:07.000Z",
    "contributors": [
      {
        "name": "\"gcharang\"",
        "email": "gcharang@users.noreply.github.com"
      },
      {
        "name": "\"gaeacodes\"",
        "email": "gaeacodes@gmail.com"
      },
      {
        "name": "\"gcharang\"",
        "email": "21151592+gcharang@users.noreply.github.com"
      }
    ],
    "lastContributor": {
      "name": "\"gcharang\"",
      "email": "gcharang@users.noreply.github.com"
    }
  },
  "/atomicdex/mobile/perform-cross-chain-atomic-swaps-using-atomicdex-mobile": {
    "dateModified": "2023-09-01T12:11:07.000Z",
    "contributors": [
      {
        "name": "\"gcharang\"",
        "email": "gcharang@users.noreply.github.com"
      },
      {
        "name": "\"gcharang\"",
        "email": "21151592+gcharang@users.noreply.github.com"
      },
      {
        "name": "\"gaeacodes\"",
        "email": "gaeacodes@gmail.com"
      },
      {
        "name": "\"smk762\"",
        "email": "smk762@iinet.net.au"
      }
    ],
    "lastContributor": {
      "name": "\"gcharang\"",
      "email": "gcharang@users.noreply.github.com"
    }
  },
  "/atomicdex/mobile/recover-seed-on-atomicdex-mobile": {
    "dateModified": "2023-09-01T12:11:07.000Z",
    "contributors": [
      {
        "name": "\"gcharang\"",
        "email": "gcharang@users.noreply.github.com"
      },
      {
        "name": "\"gaeacodes\"",
        "email": "gaeacodes@gmail.com"
      },
      {
        "name": "\"gcharang\"",
        "email": "21151592+gcharang@users.noreply.github.com"
      }
    ],
    "lastContributor": {
      "name": "\"gcharang\"",
      "email": "gcharang@users.noreply.github.com"
    }
  },
  "/atomicdex/mobile/restore-wallet-using-atomicdex-mobile": {
    "dateModified": "2023-09-01T12:11:07.000Z",
    "contributors": [
      {
        "name": "\"gcharang\"",
        "email": "gcharang@users.noreply.github.com"
      },
      {
        "name": "\"gaeacodes\"",
        "email": "gaeacodes@gmail.com"
      },
      {
        "name": "\"gcharang\"",
        "email": "21151592+gcharang@users.noreply.github.com"
      }
    ],
    "lastContributor": {
      "name": "\"gcharang\"",
      "email": "gcharang@users.noreply.github.com"
    }
  },
  "/atomicdex/mobile/view-ongoing-orders-and-swap-history-on-atomicdex-mobile": {
    "dateModified": "2023-09-01T12:11:07.000Z",
    "contributors": [
      {
        "name": "\"gcharang\"",
        "email": "gcharang@users.noreply.github.com"
      },
      {
        "name": "\"gaeacodes\"",
        "email": "gaeacodes@gmail.com"
      },
      {
        "name": "\"gcharang\"",
        "email": "21151592+gcharang@users.noreply.github.com"
      }
    ],
    "lastContributor": {
      "name": "\"gcharang\"",
      "email": "gcharang@users.noreply.github.com"
    }
  },
  "/atomicdex/mobile/view-your-receiving-address-to-send-funds-for-trading": {
    "dateModified": "2023-09-01T12:11:07.000Z",
    "contributors": [
      {
        "name": "\"gcharang\"",
        "email": "gcharang@users.noreply.github.com"
      },
      {
        "name": "\"gaeacodes\"",
        "email": "gaeacodes@gmail.com"
      },
      {
        "name": "\"gcharang\"",
        "email": "21151592+gcharang@users.noreply.github.com"
      }
    ],
    "lastContributor": {
      "name": "\"gcharang\"",
      "email": "gcharang@users.noreply.github.com"
    }
  },
  "/atomicdex/mobile/withdraw-or-send-funds-using-atomicdex-mobile": {
    "dateModified": "2023-09-01T12:11:07.000Z",
    "contributors": [
      {
        "name": "\"gcharang\"",
        "email": "gcharang@users.noreply.github.com"
      },
      {
        "name": "\"gaeacodes\"",
        "email": "gaeacodes@gmail.com"
      },
      {
        "name": "\"gcharang\"",
        "email": "21151592+gcharang@users.noreply.github.com"
      }
    ],
    "lastContributor": {
      "name": "\"gcharang\"",
      "email": "gcharang@users.noreply.github.com"
    }
  },
  "/atomicdex/setup/configure-mm2-json": {
    "dateModified": "2023-09-28T14:57:43.000Z",
    "contributors": [
      {
        "name": "\"smk762\"",
        "email": "smk762@iinet.net.au"
      },
      {
        "name": "\"gcharang\"",
        "email": "gcharang@users.noreply.github.com"
      },
      {
        "name": "\"gcharang\"",
        "email": "21151592+gcharang@users.noreply.github.com"
      },
      {
        "name": "\"gaeacodes\"",
        "email": "gaeacodes@gmail.com"
      }
    ],
    "lastContributor": {
      "name": "\"smk762\"",
      "email": "smk762@iinet.net.au"
    }
  },
  "/atomicdex/setup": {
    "dateModified": "2023-09-01T12:11:07.000Z",
    "contributors": [
      {
        "name": "\"gcharang\"",
        "email": "gcharang@users.noreply.github.com"
      },
      {
        "name": "\"gaeacodes\"",
        "email": "gaeacodes@gmail.com"
      },
      {
        "name": "\"gcharang\"",
        "email": "21151592+gcharang@users.noreply.github.com"
      }
    ],
    "lastContributor": {
      "name": "\"gcharang\"",
      "email": "gcharang@users.noreply.github.com"
    }
  },
  "/atomicdex/tutorials/additional-information-about-atomicdex": {
    "dateModified": "2023-09-01T12:11:07.000Z",
    "contributors": [
      {
        "name": "\"gcharang\"",
        "email": "gcharang@users.noreply.github.com"
      },
      {
        "name": "\"gaeacodes\"",
        "email": "gaeacodes@gmail.com"
      },
      {
        "name": "\"gcharang\"",
        "email": "21151592+gcharang@users.noreply.github.com"
      }
    ],
    "lastContributor": {
      "name": "\"gcharang\"",
      "email": "gcharang@users.noreply.github.com"
    }
  },
  "/atomicdex/tutorials/atomicdex-metrics": {
    "dateModified": "2023-09-27T20:43:30.000Z",
    "contributors": [
      {
        "name": "\"smk762\"",
        "email": "smk762@iinet.net.au"
      },
      {
        "name": "\"gcharang\"",
        "email": "21151592+gcharang@users.noreply.github.com"
      },
      {
        "name": "\"gcharang\"",
        "email": "gcharang@users.noreply.github.com"
      },
      {
        "name": "\"gaeacodes\"",
        "email": "gaeacodes@gmail.com"
      }
    ],
    "lastContributor": {
      "name": "\"smk762\"",
      "email": "smk762@iinet.net.au"
    }
  },
  "/atomicdex/tutorials/atomicdex-walkthrough": {
    "dateModified": "2023-09-27T20:43:30.000Z",
    "contributors": [
      {
        "name": "\"smk762\"",
        "email": "smk762@iinet.net.au"
      },
      {
        "name": "\"gcharang\"",
        "email": "21151592+gcharang@users.noreply.github.com"
      },
      {
        "name": "\"gcharang\"",
        "email": "gcharang@users.noreply.github.com"
      },
      {
        "name": "\"gaeacodes\"",
        "email": "gaeacodes@gmail.com"
      }
    ],
    "lastContributor": {
      "name": "\"smk762\"",
      "email": "smk762@iinet.net.au"
    }
  },
  "/atomicdex/tutorials/coins-file-update": {
    "dateModified": "2023-09-01T12:11:07.000Z",
    "contributors": [
      {
        "name": "\"gcharang\"",
        "email": "gcharang@users.noreply.github.com"
      },
      {
        "name": "\"gaeacodes\"",
        "email": "gaeacodes@gmail.com"
      },
      {
        "name": "\"gcharang\"",
        "email": "21151592+gcharang@users.noreply.github.com"
      }
    ],
    "lastContributor": {
      "name": "\"gcharang\"",
      "email": "gcharang@users.noreply.github.com"
    }
  },
  "/atomicdex/tutorials/how-to-become-a-liquidity-provider": {
    "dateModified": "2023-09-27T20:43:30.000Z",
    "contributors": [
      {
        "name": "\"smk762\"",
        "email": "smk762@iinet.net.au"
      },
      {
        "name": "\"gcharang\"",
        "email": "21151592+gcharang@users.noreply.github.com"
      },
      {
        "name": "\"gcharang\"",
        "email": "gcharang@users.noreply.github.com"
      },
      {
        "name": "\"gaeacodes\"",
        "email": "gaeacodes@gmail.com"
      }
    ],
    "lastContributor": {
      "name": "\"smk762\"",
      "email": "smk762@iinet.net.au"
    }
  },
  "/atomicdex/tutorials/how-to-compile-mm2-from-source": {
    "dateModified": "2023-09-01T12:11:07.000Z",
    "contributors": [
      {
        "name": "\"gcharang\"",
        "email": "gcharang@users.noreply.github.com"
      },
      {
        "name": "\"gaeacodes\"",
        "email": "gaeacodes@gmail.com"
      },
      {
        "name": "\"gcharang\"",
        "email": "21151592+gcharang@users.noreply.github.com"
      }
    ],
    "lastContributor": {
      "name": "\"gcharang\"",
      "email": "gcharang@users.noreply.github.com"
    }
  },
  "/atomicdex/tutorials": {
    "dateModified": "2023-05-31T18:19:46.000Z",
    "contributors": [
      {
        "name": "\"gaeacodes\"",
        "email": "gaeacodes@gmail.com"
      },
      {
        "name": "\"gcharang\"",
        "email": "21151592+gcharang@users.noreply.github.com"
      }
    ],
    "lastContributor": {
      "name": "\"gaeacodes\"",
      "email": "gaeacodes@gmail.com"
    }
  },
  "/atomicdex/tutorials/listing-a-coin-on-atomicdex": {
    "dateModified": "2023-09-26T12:36:25.000Z",
    "contributors": [
      {
        "name": "\"smk762\"",
        "email": "smk762@iinet.net.au"
      },
      {
        "name": "\"gcharang\"",
        "email": "gcharang@users.noreply.github.com"
      },
      {
        "name": "\"gcharang\"",
        "email": "21151592+gcharang@users.noreply.github.com"
      },
      {
        "name": "\"gaeacodes\"",
        "email": "gaeacodes@gmail.com"
      }
    ],
    "lastContributor": {
      "name": "\"smk762\"",
      "email": "smk762@iinet.net.au"
    }
  },
  "/atomicdex/tutorials/query-the-mm2-database": {
    "dateModified": "2023-09-27T20:43:30.000Z",
    "contributors": [
      {
        "name": "\"smk762\"",
        "email": "smk762@iinet.net.au"
      },
      {
        "name": "\"gcharang\"",
        "email": "gcharang@users.noreply.github.com"
      },
      {
        "name": "\"gaeacodes\"",
        "email": "gaeacodes@gmail.com"
      },
      {
        "name": "\"gcharang\"",
        "email": "21151592+gcharang@users.noreply.github.com"
      }
    ],
    "lastContributor": {
      "name": "\"smk762\"",
      "email": "smk762@iinet.net.au"
    }
  },
  "/atomicdex/tutorials/setup-atomicdex-aws": {
    "dateModified": "2023-09-09T13:48:49.000Z",
    "contributors": [
      {
        "name": "\"gcharang\"",
        "email": "21151592+gcharang@users.noreply.github.com"
      },
      {
        "name": "\"gcharang\"",
        "email": "gcharang@users.noreply.github.com"
      },
      {
        "name": "\"gaeacodes\"",
        "email": "gaeacodes@gmail.com"
      },
      {
        "name": "\"smk762\"",
        "email": "smk762@iinet.net.au"
      }
    ],
    "lastContributor": {
      "name": "\"gcharang\"",
      "email": "21151592+gcharang@users.noreply.github.com"
    }
  },
  "/historical/cc-jl/chapter00": {
    "dateModified": "2023-05-24T13:18:47.000Z",
    "contributors": [
      {
        "name": "\"gaeacodes\"",
        "email": "gaeacodes@gmail.com"
      },
      {
        "name": "\"gcharang\"",
        "email": "21151592+gcharang@users.noreply.github.com"
      }
    ],
    "lastContributor": {
      "name": "\"gaeacodes\"",
      "email": "gaeacodes@gmail.com"
    }
  },
  "/historical/cc-jl/chapter01": {
    "dateModified": "2023-09-01T12:11:07.000Z",
    "contributors": [
      {
        "name": "\"gcharang\"",
        "email": "gcharang@users.noreply.github.com"
      },
      {
        "name": "\"gaeacodes\"",
        "email": "gaeacodes@gmail.com"
      },
      {
        "name": "\"gcharang\"",
        "email": "21151592+gcharang@users.noreply.github.com"
      }
    ],
    "lastContributor": {
      "name": "\"gcharang\"",
      "email": "gcharang@users.noreply.github.com"
    }
  },
  "/historical/cc-jl/chapter02": {
    "dateModified": "2023-09-05T12:43:04.000Z",
    "contributors": [
      {
        "name": "\"gcharang\"",
        "email": "gcharang@users.noreply.github.com"
      },
      {
        "name": "\"gaeacodes\"",
        "email": "gaeacodes@gmail.com"
      },
      {
        "name": "\"gcharang\"",
        "email": "21151592+gcharang@users.noreply.github.com"
      }
    ],
    "lastContributor": {
      "name": "\"gcharang\"",
      "email": "gcharang@users.noreply.github.com"
    }
  },
  "/historical/cc-jl/chapter03": {
    "dateModified": "2023-05-24T13:18:47.000Z",
    "contributors": [
      {
        "name": "\"gaeacodes\"",
        "email": "gaeacodes@gmail.com"
      },
      {
        "name": "\"gcharang\"",
        "email": "21151592+gcharang@users.noreply.github.com"
      }
    ],
    "lastContributor": {
      "name": "\"gaeacodes\"",
      "email": "gaeacodes@gmail.com"
    }
  },
  "/historical/cc-jl/chapter04": {
    "dateModified": "2023-09-01T12:11:07.000Z",
    "contributors": [
      {
        "name": "\"gcharang\"",
        "email": "gcharang@users.noreply.github.com"
      },
      {
        "name": "\"gaeacodes\"",
        "email": "gaeacodes@gmail.com"
      },
      {
        "name": "\"gcharang\"",
        "email": "21151592+gcharang@users.noreply.github.com"
      }
    ],
    "lastContributor": {
      "name": "\"gcharang\"",
      "email": "gcharang@users.noreply.github.com"
    }
  },
  "/historical/cc-jl/chapter05": {
    "dateModified": "2023-05-31T18:19:46.000Z",
    "contributors": [
      {
        "name": "\"gaeacodes\"",
        "email": "gaeacodes@gmail.com"
      },
      {
        "name": "\"gcharang\"",
        "email": "21151592+gcharang@users.noreply.github.com"
      }
    ],
    "lastContributor": {
      "name": "\"gaeacodes\"",
      "email": "gaeacodes@gmail.com"
    }
  },
  "/historical/cc-jl/chapter06": {
    "dateModified": "2023-09-05T12:43:04.000Z",
    "contributors": [
      {
        "name": "\"gcharang\"",
        "email": "gcharang@users.noreply.github.com"
      },
      {
        "name": "\"gcharang\"",
        "email": "21151592+gcharang@users.noreply.github.com"
      },
      {
        "name": "\"gaeacodes\"",
        "email": "gaeacodes@gmail.com"
      }
    ],
    "lastContributor": {
      "name": "\"gcharang\"",
      "email": "gcharang@users.noreply.github.com"
    }
  },
  "/historical/cc-jl/chapter07": {
    "dateModified": "2023-05-24T13:18:47.000Z",
    "contributors": [
      {
        "name": "\"gaeacodes\"",
        "email": "gaeacodes@gmail.com"
      },
      {
        "name": "\"gcharang\"",
        "email": "21151592+gcharang@users.noreply.github.com"
      }
    ],
    "lastContributor": {
      "name": "\"gaeacodes\"",
      "email": "gaeacodes@gmail.com"
    }
  },
  "/historical/cc-jl/chapter08": {
    "dateModified": "2023-05-31T18:19:46.000Z",
    "contributors": [
      {
        "name": "\"gaeacodes\"",
        "email": "gaeacodes@gmail.com"
      },
      {
        "name": "\"gcharang\"",
        "email": "21151592+gcharang@users.noreply.github.com"
      }
    ],
    "lastContributor": {
      "name": "\"gaeacodes\"",
      "email": "gaeacodes@gmail.com"
    }
  },
  "/historical/cc-jl/chapter09": {
    "dateModified": "2023-09-01T12:11:07.000Z",
    "contributors": [
      {
        "name": "\"gcharang\"",
        "email": "gcharang@users.noreply.github.com"
      },
      {
        "name": "\"gaeacodes\"",
        "email": "gaeacodes@gmail.com"
      },
      {
        "name": "\"gcharang\"",
        "email": "21151592+gcharang@users.noreply.github.com"
      }
    ],
    "lastContributor": {
      "name": "\"gcharang\"",
      "email": "gcharang@users.noreply.github.com"
    }
  },
  "/historical/cc-jl/chapter10": {
    "dateModified": "2023-09-01T12:11:07.000Z",
    "contributors": [
      {
        "name": "\"gcharang\"",
        "email": "gcharang@users.noreply.github.com"
      },
      {
        "name": "\"gaeacodes\"",
        "email": "gaeacodes@gmail.com"
      },
      {
        "name": "\"gcharang\"",
        "email": "21151592+gcharang@users.noreply.github.com"
      }
    ],
    "lastContributor": {
      "name": "\"gcharang\"",
      "email": "gcharang@users.noreply.github.com"
    }
  },
  "/historical/cc-jl/chapter11": {
    "dateModified": "2023-05-24T13:18:47.000Z",
    "contributors": [
      {
        "name": "\"gaeacodes\"",
        "email": "gaeacodes@gmail.com"
      },
      {
        "name": "\"gcharang\"",
        "email": "21151592+gcharang@users.noreply.github.com"
      }
    ],
    "lastContributor": {
      "name": "\"gaeacodes\"",
      "email": "gaeacodes@gmail.com"
    }
  },
  "/historical/cc-jl/chapter12": {
    "dateModified": "2023-05-24T13:18:47.000Z",
    "contributors": [
      {
        "name": "\"gaeacodes\"",
        "email": "gaeacodes@gmail.com"
      },
      {
        "name": "\"gcharang\"",
        "email": "21151592+gcharang@users.noreply.github.com"
      }
    ],
    "lastContributor": {
      "name": "\"gaeacodes\"",
      "email": "gaeacodes@gmail.com"
    }
  },
  "/historical/cc-jl/chapter13": {
    "dateModified": "2023-06-01T17:59:27.000Z",
    "contributors": [
      {
        "name": "\"gaeacodes\"",
        "email": "gaeacodes@gmail.com"
      },
      {
        "name": "\"gcharang\"",
        "email": "21151592+gcharang@users.noreply.github.com"
      }
    ],
    "lastContributor": {
      "name": "\"gaeacodes\"",
      "email": "gaeacodes@gmail.com"
    }
  },
  "/historical/cc-jl/chapter14": {
    "dateModified": "2023-06-01T17:59:27.000Z",
    "contributors": [
      {
        "name": "\"gaeacodes\"",
        "email": "gaeacodes@gmail.com"
      },
      {
        "name": "\"gcharang\"",
        "email": "21151592+gcharang@users.noreply.github.com"
      }
    ],
    "lastContributor": {
      "name": "\"gaeacodes\"",
      "email": "gaeacodes@gmail.com"
    }
  },
  "/historical/cc-jl/chapter15": {
    "dateModified": "2023-06-01T17:59:27.000Z",
    "contributors": [
      {
        "name": "\"gaeacodes\"",
        "email": "gaeacodes@gmail.com"
      },
      {
        "name": "\"gcharang\"",
        "email": "21151592+gcharang@users.noreply.github.com"
      }
    ],
    "lastContributor": {
      "name": "\"gaeacodes\"",
      "email": "gaeacodes@gmail.com"
    }
  },
  "/historical/cc-jl/faq": {
    "dateModified": "2023-09-01T12:11:07.000Z",
    "contributors": [
      {
        "name": "\"gcharang\"",
        "email": "gcharang@users.noreply.github.com"
      },
      {
        "name": "\"gaeacodes\"",
        "email": "gaeacodes@gmail.com"
      },
      {
        "name": "\"gcharang\"",
        "email": "21151592+gcharang@users.noreply.github.com"
      }
    ],
    "lastContributor": {
      "name": "\"gcharang\"",
      "email": "gcharang@users.noreply.github.com"
    }
  },
  "/historical/cc-jl": {
    "dateModified": "2023-06-14T19:22:24.000Z",
    "contributors": [
      {
        "name": "\"gcharang\"",
        "email": "21151592+gcharang@users.noreply.github.com"
      }
    ],
    "lastContributor": {
      "name": "\"gcharang\"",
      "email": "21151592+gcharang@users.noreply.github.com"
    }
  },
  "/historical": {
    "dateModified": "2023-09-01T12:11:07.000Z",
    "contributors": [
      {
        "name": "\"gcharang\"",
        "email": "gcharang@users.noreply.github.com"
      },
      {
        "name": "\"gcharang\"",
        "email": "21151592+gcharang@users.noreply.github.com"
      }
    ],
    "lastContributor": {
      "name": "\"gcharang\"",
      "email": "gcharang@users.noreply.github.com"
    }
  },
  "/historical/whitepaper/chapter1": {
    "dateModified": "2023-09-01T12:11:07.000Z",
    "contributors": [
      {
        "name": "\"gcharang\"",
        "email": "gcharang@users.noreply.github.com"
      },
      {
        "name": "\"gaeacodes\"",
        "email": "gaeacodes@gmail.com"
      },
      {
        "name": "\"gcharang\"",
        "email": "21151592+gcharang@users.noreply.github.com"
      }
    ],
    "lastContributor": {
      "name": "\"gcharang\"",
      "email": "gcharang@users.noreply.github.com"
    }
  },
  "/historical/whitepaper/chapter2": {
    "dateModified": "2023-09-05T12:43:04.000Z",
    "contributors": [
      {
        "name": "\"gcharang\"",
        "email": "gcharang@users.noreply.github.com"
      },
      {
        "name": "\"gaeacodes\"",
        "email": "gaeacodes@gmail.com"
      },
      {
        "name": "\"gcharang\"",
        "email": "21151592+gcharang@users.noreply.github.com"
      }
    ],
    "lastContributor": {
      "name": "\"gcharang\"",
      "email": "gcharang@users.noreply.github.com"
    }
  },
  "/historical/whitepaper/chapter3": {
    "dateModified": "2023-09-27T20:43:30.000Z",
    "contributors": [
      {
        "name": "\"smk762\"",
        "email": "smk762@iinet.net.au"
      },
      {
        "name": "\"gcharang\"",
        "email": "gcharang@users.noreply.github.com"
      },
      {
        "name": "\"gaeacodes\"",
        "email": "gaeacodes@gmail.com"
      },
      {
        "name": "\"gcharang\"",
        "email": "21151592+gcharang@users.noreply.github.com"
      }
    ],
    "lastContributor": {
      "name": "\"smk762\"",
      "email": "smk762@iinet.net.au"
    }
  },
  "/historical/whitepaper/chapter4": {
    "dateModified": "2023-09-27T20:43:30.000Z",
    "contributors": [
      {
        "name": "\"smk762\"",
        "email": "smk762@iinet.net.au"
      },
      {
        "name": "\"gcharang\"",
        "email": "21151592+gcharang@users.noreply.github.com"
      },
      {
        "name": "\"gaeacodes\"",
        "email": "gaeacodes@gmail.com"
      }
    ],
    "lastContributor": {
      "name": "\"smk762\"",
      "email": "smk762@iinet.net.au"
    }
  },
  "/historical/whitepaper/chapter5": {
    "dateModified": "2023-09-27T20:43:30.000Z",
    "contributors": [
      {
        "name": "\"smk762\"",
        "email": "smk762@iinet.net.au"
      },
      {
        "name": "\"gcharang\"",
        "email": "gcharang@users.noreply.github.com"
      },
      {
        "name": "\"gaeacodes\"",
        "email": "gaeacodes@gmail.com"
      },
      {
        "name": "\"gcharang\"",
        "email": "21151592+gcharang@users.noreply.github.com"
      }
    ],
    "lastContributor": {
      "name": "\"smk762\"",
      "email": "smk762@iinet.net.au"
    }
  },
  "/historical/whitepaper/chapter6": {
    "dateModified": "2023-09-27T20:43:30.000Z",
    "contributors": [
      {
        "name": "\"smk762\"",
        "email": "smk762@iinet.net.au"
      },
      {
        "name": "\"gcharang\"",
        "email": "gcharang@users.noreply.github.com"
      },
      {
        "name": "\"gaeacodes\"",
        "email": "gaeacodes@gmail.com"
      },
      {
        "name": "\"gcharang\"",
        "email": "21151592+gcharang@users.noreply.github.com"
      }
    ],
    "lastContributor": {
      "name": "\"smk762\"",
      "email": "smk762@iinet.net.au"
    }
  },
  "/historical/whitepaper/chapter7": {
    "dateModified": "2023-09-27T20:43:30.000Z",
    "contributors": [
      {
        "name": "\"smk762\"",
        "email": "smk762@iinet.net.au"
      },
      {
        "name": "\"gcharang\"",
        "email": "gcharang@users.noreply.github.com"
      },
      {
        "name": "\"gaeacodes\"",
        "email": "gaeacodes@gmail.com"
      },
      {
        "name": "\"gcharang\"",
        "email": "21151592+gcharang@users.noreply.github.com"
      }
    ],
    "lastContributor": {
      "name": "\"smk762\"",
      "email": "smk762@iinet.net.au"
    }
  },
  "/historical/whitepaper/chapter8": {
    "dateModified": "2023-09-05T12:43:04.000Z",
    "contributors": [
      {
        "name": "\"gcharang\"",
        "email": "gcharang@users.noreply.github.com"
      },
      {
        "name": "\"gaeacodes\"",
        "email": "gaeacodes@gmail.com"
      },
      {
        "name": "\"gcharang\"",
        "email": "21151592+gcharang@users.noreply.github.com"
      }
    ],
    "lastContributor": {
      "name": "\"gcharang\"",
      "email": "gcharang@users.noreply.github.com"
    }
  },
  "/historical/whitepaper": {
    "dateModified": "2023-06-14T19:22:24.000Z",
    "contributors": [
      {
        "name": "\"gcharang\"",
        "email": "21151592+gcharang@users.noreply.github.com"
      }
    ],
    "lastContributor": {
      "name": "\"gcharang\"",
      "email": "21151592+gcharang@users.noreply.github.com"
    }
  },
  "/historical/whitepaper/references": {
    "dateModified": "2023-09-05T12:43:04.000Z",
    "contributors": [
      {
        "name": "\"gcharang\"",
        "email": "gcharang@users.noreply.github.com"
      },
      {
        "name": "\"gaeacodes\"",
        "email": "gaeacodes@gmail.com"
      },
      {
        "name": "\"gcharang\"",
        "email": "21151592+gcharang@users.noreply.github.com"
      }
    ],
    "lastContributor": {
      "name": "\"gcharang\"",
      "email": "gcharang@users.noreply.github.com"
    }
  },
  "/": {
    "dateModified": "2023-09-27T20:43:30.000Z",
    "contributors": [
      {
        "name": "\"smk762\"",
        "email": "smk762@iinet.net.au"
      },
      {
        "name": "\"gcharang\"",
        "email": "gcharang@users.noreply.github.com"
      },
      {
        "name": "\"gaeacodes\"",
        "email": "gaeacodes@gmail.com"
      },
      {
        "name": "\"gcharang\"",
        "email": "21151592+gcharang@users.noreply.github.com"
      }
    ],
    "lastContributor": {
      "name": "\"smk762\"",
      "email": "smk762@iinet.net.au"
    }
  },
  "/smart-chains/api/address": {
    "dateModified": "2023-09-27T20:43:30.000Z",
    "contributors": [
      {
        "name": "\"smk762\"",
        "email": "smk762@iinet.net.au"
      },
      {
        "name": "\"gcharang\"",
        "email": "gcharang@users.noreply.github.com"
      },
      {
        "name": "\"gaeacodes\"",
        "email": "gaeacodes@gmail.com"
      },
      {
        "name": "\"gcharang\"",
        "email": "21151592+gcharang@users.noreply.github.com"
      }
    ],
    "lastContributor": {
      "name": "\"smk762\"",
      "email": "smk762@iinet.net.au"
    }
  },
  "/smart-chains/api/blockchain": {
    "dateModified": "2023-09-05T12:43:04.000Z",
    "contributors": [
      {
        "name": "\"gcharang\"",
        "email": "gcharang@users.noreply.github.com"
      },
      {
        "name": "\"gcharang\"",
        "email": "21151592+gcharang@users.noreply.github.com"
      },
      {
        "name": "\"gaeacodes\"",
        "email": "gaeacodes@gmail.com"
      }
    ],
    "lastContributor": {
      "name": "\"gcharang\"",
      "email": "gcharang@users.noreply.github.com"
    }
  },
  "/smart-chains/api/cclib": {
    "dateModified": "2023-09-27T20:43:30.000Z",
    "contributors": [
      {
        "name": "\"smk762\"",
        "email": "smk762@iinet.net.au"
      },
      {
        "name": "\"gcharang\"",
        "email": "gcharang@users.noreply.github.com"
      },
      {
        "name": "\"gaeacodes\"",
        "email": "gaeacodes@gmail.com"
      },
      {
        "name": "\"gcharang\"",
        "email": "21151592+gcharang@users.noreply.github.com"
      }
    ],
    "lastContributor": {
      "name": "\"smk762\"",
      "email": "smk762@iinet.net.au"
    }
  },
  "/smart-chains/api/control": {
    "dateModified": "2023-09-05T12:43:04.000Z",
    "contributors": [
      {
        "name": "\"gcharang\"",
        "email": "gcharang@users.noreply.github.com"
      },
      {
        "name": "\"gaeacodes\"",
        "email": "gaeacodes@gmail.com"
      },
      {
        "name": "\"gcharang\"",
        "email": "21151592+gcharang@users.noreply.github.com"
      }
    ],
    "lastContributor": {
      "name": "\"gcharang\"",
      "email": "gcharang@users.noreply.github.com"
    }
  },
  "/smart-chains/api/crosschain": {
    "dateModified": "2023-09-27T20:43:30.000Z",
    "contributors": [
      {
        "name": "\"smk762\"",
        "email": "smk762@iinet.net.au"
      },
      {
        "name": "\"gcharang\"",
        "email": "gcharang@users.noreply.github.com"
      },
      {
        "name": "\"gcharang\"",
        "email": "21151592+gcharang@users.noreply.github.com"
      },
      {
        "name": "\"gaeacodes\"",
        "email": "gaeacodes@gmail.com"
      }
    ],
    "lastContributor": {
      "name": "\"smk762\"",
      "email": "smk762@iinet.net.au"
    }
  },
  "/smart-chains/api/disclosure": {
    "dateModified": "2023-09-05T12:43:04.000Z",
    "contributors": [
      {
        "name": "\"gcharang\"",
        "email": "gcharang@users.noreply.github.com"
      },
      {
        "name": "\"gaeacodes\"",
        "email": "gaeacodes@gmail.com"
      },
      {
        "name": "\"gcharang\"",
        "email": "21151592+gcharang@users.noreply.github.com"
      }
    ],
    "lastContributor": {
      "name": "\"gcharang\"",
      "email": "gcharang@users.noreply.github.com"
    }
  },
  "/smart-chains/api/generate": {
    "dateModified": "2023-09-27T20:43:30.000Z",
    "contributors": [
      {
        "name": "\"smk762\"",
        "email": "smk762@iinet.net.au"
      },
      {
        "name": "\"gcharang\"",
        "email": "gcharang@users.noreply.github.com"
      },
      {
        "name": "\"gaeacodes\"",
        "email": "gaeacodes@gmail.com"
      },
      {
        "name": "\"gcharang\"",
        "email": "21151592+gcharang@users.noreply.github.com"
      }
    ],
    "lastContributor": {
      "name": "\"smk762\"",
      "email": "smk762@iinet.net.au"
    }
  },
  "/smart-chains/api": {
    "dateModified": "2023-09-01T12:11:07.000Z",
    "contributors": [
      {
        "name": "\"gcharang\"",
        "email": "gcharang@users.noreply.github.com"
      },
      {
        "name": "\"gcharang\"",
        "email": "21151592+gcharang@users.noreply.github.com"
      }
    ],
    "lastContributor": {
      "name": "\"gcharang\"",
      "email": "gcharang@users.noreply.github.com"
    }
  },
  "/smart-chains/api/jumblr": {
    "dateModified": "2023-09-27T20:43:30.000Z",
    "contributors": [
      {
        "name": "\"smk762\"",
        "email": "smk762@iinet.net.au"
      },
      {
        "name": "\"gcharang\"",
        "email": "gcharang@users.noreply.github.com"
      },
      {
        "name": "\"gaeacodes\"",
        "email": "gaeacodes@gmail.com"
      },
      {
        "name": "\"gcharang\"",
        "email": "21151592+gcharang@users.noreply.github.com"
      }
    ],
    "lastContributor": {
      "name": "\"smk762\"",
      "email": "smk762@iinet.net.au"
    }
  },
  "/smart-chains/api/mining": {
    "dateModified": "2023-09-27T20:43:30.000Z",
    "contributors": [
      {
        "name": "\"smk762\"",
        "email": "smk762@iinet.net.au"
      },
      {
        "name": "\"gcharang\"",
        "email": "gcharang@users.noreply.github.com"
      },
      {
        "name": "\"gaeacodes\"",
        "email": "gaeacodes@gmail.com"
      },
      {
        "name": "\"gcharang\"",
        "email": "21151592+gcharang@users.noreply.github.com"
      }
    ],
    "lastContributor": {
      "name": "\"smk762\"",
      "email": "smk762@iinet.net.au"
    }
  },
  "/smart-chains/api/network": {
    "dateModified": "2023-09-27T20:43:30.000Z",
    "contributors": [
      {
        "name": "\"smk762\"",
        "email": "smk762@iinet.net.au"
      },
      {
        "name": "\"gcharang\"",
        "email": "gcharang@users.noreply.github.com"
      },
      {
        "name": "\"gaeacodes\"",
        "email": "gaeacodes@gmail.com"
      },
      {
        "name": "\"gcharang\"",
        "email": "21151592+gcharang@users.noreply.github.com"
      }
    ],
    "lastContributor": {
      "name": "\"smk762\"",
      "email": "smk762@iinet.net.au"
    }
  },
  "/smart-chains/api/rawtransactions": {
    "dateModified": "2023-09-27T20:43:30.000Z",
    "contributors": [
      {
        "name": "\"smk762\"",
        "email": "smk762@iinet.net.au"
      },
      {
        "name": "\"gcharang\"",
        "email": "gcharang@users.noreply.github.com"
      },
      {
        "name": "\"gaeacodes\"",
        "email": "gaeacodes@gmail.com"
      },
      {
        "name": "\"gcharang\"",
        "email": "21151592+gcharang@users.noreply.github.com"
      }
    ],
    "lastContributor": {
      "name": "\"smk762\"",
      "email": "smk762@iinet.net.au"
    }
  },
  "/smart-chains/api/util": {
    "dateModified": "2023-09-27T20:43:30.000Z",
    "contributors": [
      {
        "name": "\"smk762\"",
        "email": "smk762@iinet.net.au"
      },
      {
        "name": "\"gcharang\"",
        "email": "gcharang@users.noreply.github.com"
      },
      {
        "name": "\"gaeacodes\"",
        "email": "gaeacodes@gmail.com"
      },
      {
        "name": "\"gcharang\"",
        "email": "21151592+gcharang@users.noreply.github.com"
      }
    ],
    "lastContributor": {
      "name": "\"smk762\"",
      "email": "smk762@iinet.net.au"
    }
  },
  "/smart-chains/api/wallet": {
    "dateModified": "2023-09-27T20:43:30.000Z",
    "contributors": [
      {
        "name": "\"smk762\"",
        "email": "smk762@iinet.net.au"
      },
      {
        "name": "\"gcharang\"",
        "email": "gcharang@users.noreply.github.com"
      },
      {
        "name": "\"gaeacodes\"",
        "email": "gaeacodes@gmail.com"
      },
      {
        "name": "\"gcharang\"",
        "email": "21151592+gcharang@users.noreply.github.com"
      }
    ],
    "lastContributor": {
      "name": "\"smk762\"",
      "email": "smk762@iinet.net.au"
    }
  },
  "/smart-chains/changelog": {
    "dateModified": "2023-09-01T12:11:07.000Z",
    "contributors": [
      {
        "name": "\"gcharang\"",
        "email": "gcharang@users.noreply.github.com"
      },
      {
        "name": "\"gaeacodes\"",
        "email": "gaeacodes@gmail.com"
      },
      {
        "name": "\"gcharang\"",
        "email": "21151592+gcharang@users.noreply.github.com"
      }
    ],
    "lastContributor": {
      "name": "\"gcharang\"",
      "email": "gcharang@users.noreply.github.com"
    }
  },
  "/smart-chains": {
    "dateModified": "2023-09-27T20:43:30.000Z",
    "contributors": [
      {
        "name": "\"smk762\"",
        "email": "smk762@iinet.net.au"
      },
      {
        "name": "\"gcharang\"",
        "email": "gcharang@users.noreply.github.com"
      },
      {
        "name": "\"gcharang\"",
        "email": "21151592+gcharang@users.noreply.github.com"
      },
      {
        "name": "\"gaeacodes\"",
        "email": "gaeacodes@gmail.com"
      }
    ],
    "lastContributor": {
      "name": "\"smk762\"",
      "email": "smk762@iinet.net.au"
    }
  },
  "/smart-chains/setup/common-runtime-parameters": {
    "dateModified": "2023-09-27T20:43:30.000Z",
    "contributors": [
      {
        "name": "\"smk762\"",
        "email": "smk762@iinet.net.au"
      },
      {
        "name": "\"gcharang\"",
        "email": "gcharang@users.noreply.github.com"
      },
      {
        "name": "\"gcharang\"",
        "email": "21151592+gcharang@users.noreply.github.com"
      },
      {
        "name": "\"gaeacodes\"",
        "email": "gaeacodes@gmail.com"
      }
    ],
    "lastContributor": {
      "name": "\"smk762\"",
      "email": "smk762@iinet.net.au"
    }
  },
  "/smart-chains/setup/ecosystem-launch-parameters": {
    "dateModified": "2023-06-01T17:59:27.000Z",
    "contributors": [
      {
        "name": "\"gaeacodes\"",
        "email": "gaeacodes@gmail.com"
      },
      {
        "name": "\"gcharang\"",
        "email": "21151592+gcharang@users.noreply.github.com"
      }
    ],
    "lastContributor": {
      "name": "\"gaeacodes\"",
      "email": "gaeacodes@gmail.com"
    }
  },
  "/smart-chains/setup": {
    "dateModified": "2023-09-01T12:11:07.000Z",
    "contributors": [
      {
        "name": "\"gcharang\"",
        "email": "gcharang@users.noreply.github.com"
      },
      {
        "name": "\"gcharang\"",
        "email": "21151592+gcharang@users.noreply.github.com"
      }
    ],
    "lastContributor": {
      "name": "\"gcharang\"",
      "email": "gcharang@users.noreply.github.com"
    }
  },
  "/smart-chains/setup/installing-from-source": {
    "dateModified": "2023-09-27T20:43:30.000Z",
    "contributors": [
      {
        "name": "\"smk762\"",
        "email": "smk762@iinet.net.au"
      },
      {
        "name": "\"gcharang\"",
        "email": "gcharang@users.noreply.github.com"
      },
      {
        "name": "\"gaeacodes\"",
        "email": "gaeacodes@gmail.com"
      },
      {
        "name": "\"gcharang\"",
        "email": "21151592+gcharang@users.noreply.github.com"
      }
    ],
    "lastContributor": {
      "name": "\"smk762\"",
      "email": "smk762@iinet.net.au"
    }
  },
  "/smart-chains/setup/interacting-with-smart-chains": {
    "dateModified": "2023-09-27T20:43:30.000Z",
    "contributors": [
      {
        "name": "\"smk762\"",
        "email": "smk762@iinet.net.au"
      },
      {
        "name": "\"gaeacodes\"",
        "email": "gaeacodes@gmail.com"
      },
      {
        "name": "\"gcharang\"",
        "email": "21151592+gcharang@users.noreply.github.com"
      }
    ],
    "lastContributor": {
      "name": "\"smk762\"",
      "email": "smk762@iinet.net.au"
    }
  },
  "/smart-chains/setup/nspv": {
    "dateModified": "2023-09-27T20:43:30.000Z",
    "contributors": [
      {
        "name": "\"smk762\"",
        "email": "smk762@iinet.net.au"
      },
      {
        "name": "\"gcharang\"",
        "email": "21151592+gcharang@users.noreply.github.com"
      },
      {
        "name": "\"gcharang\"",
        "email": "gcharang@users.noreply.github.com"
      },
      {
        "name": "\"gaeacodes\"",
        "email": "gaeacodes@gmail.com"
      }
    ],
    "lastContributor": {
      "name": "\"smk762\"",
      "email": "smk762@iinet.net.au"
    }
  },
  "/smart-chains/setup/smart-chain-maintenance": {
    "dateModified": "2023-09-01T12:11:07.000Z",
    "contributors": [
      {
        "name": "\"gcharang\"",
        "email": "gcharang@users.noreply.github.com"
      },
      {
        "name": "\"gaeacodes\"",
        "email": "gaeacodes@gmail.com"
      },
      {
        "name": "\"gcharang\"",
        "email": "21151592+gcharang@users.noreply.github.com"
      }
    ],
    "lastContributor": {
      "name": "\"gcharang\"",
      "email": "gcharang@users.noreply.github.com"
    }
  },
  "/smart-chains/setup/updating-from-source": {
    "dateModified": "2023-06-01T17:59:27.000Z",
    "contributors": [
      {
        "name": "\"gaeacodes\"",
        "email": "gaeacodes@gmail.com"
      },
      {
        "name": "\"gcharang\"",
        "email": "21151592+gcharang@users.noreply.github.com"
      }
    ],
    "lastContributor": {
      "name": "\"gaeacodes\"",
      "email": "gaeacodes@gmail.com"
    }
  },
  "/smart-chains/tutorials/basic-environment-setup-for-linux-vps": {
    "dateModified": "2023-09-05T12:43:04.000Z",
    "contributors": [
      {
        "name": "\"gcharang\"",
        "email": "gcharang@users.noreply.github.com"
      },
      {
        "name": "\"gaeacodes\"",
        "email": "gaeacodes@gmail.com"
      },
      {
        "name": "\"gcharang\"",
        "email": "21151592+gcharang@users.noreply.github.com"
      }
    ],
    "lastContributor": {
      "name": "\"gcharang\"",
      "email": "gcharang@users.noreply.github.com"
    }
  },
  "/smart-chains/tutorials/create-a-default-smart-chain": {
    "dateModified": "2023-09-27T20:43:30.000Z",
    "contributors": [
      {
        "name": "\"smk762\"",
        "email": "smk762@iinet.net.au"
      },
      {
        "name": "\"gcharang\"",
        "email": "gcharang@users.noreply.github.com"
      },
      {
        "name": "\"gaeacodes\"",
        "email": "gaeacodes@gmail.com"
      },
      {
        "name": "\"gcharang\"",
        "email": "21151592+gcharang@users.noreply.github.com"
      }
    ],
    "lastContributor": {
      "name": "\"smk762\"",
      "email": "smk762@iinet.net.au"
    }
  },
  "/smart-chains/tutorials/creating-a-smart-chain-on-a-single-node": {
    "dateModified": "2023-09-27T20:43:30.000Z",
    "contributors": [
      {
        "name": "\"smk762\"",
        "email": "smk762@iinet.net.au"
      },
      {
        "name": "\"gcharang\"",
        "email": "gcharang@users.noreply.github.com"
      },
      {
        "name": "\"gcharang\"",
        "email": "21151592+gcharang@users.noreply.github.com"
      },
      {
        "name": "\"gaeacodes\"",
        "email": "gaeacodes@gmail.com"
      }
    ],
    "lastContributor": {
      "name": "\"smk762\"",
      "email": "smk762@iinet.net.au"
    }
  },
  "/smart-chains/tutorials": {
    "dateModified": "2023-09-01T12:11:07.000Z",
    "contributors": [
      {
        "name": "\"gcharang\"",
        "email": "gcharang@users.noreply.github.com"
      },
      {
        "name": "\"gcharang\"",
        "email": "21151592+gcharang@users.noreply.github.com"
      }
    ],
    "lastContributor": {
      "name": "\"gcharang\"",
      "email": "gcharang@users.noreply.github.com"
    }
  },
  "/smart-chains/tutorials/introduction-to-smart-chain-tutorials": {
    "dateModified": "2023-06-14T19:22:24.000Z",
    "contributors": [
      {
        "name": "\"gcharang\"",
        "email": "21151592+gcharang@users.noreply.github.com"
      },
      {
        "name": "\"gaeacodes\"",
        "email": "gaeacodes@gmail.com"
      }
    ],
    "lastContributor": {
      "name": "\"gcharang\"",
      "email": "21151592+gcharang@users.noreply.github.com"
    }
  },
  "/smart-chains/tutorials/multisignature-transaction-creation-and-walkthrough": {
    "dateModified": "2023-09-01T12:11:07.000Z",
    "contributors": [
      {
        "name": "\"gcharang\"",
        "email": "gcharang@users.noreply.github.com"
      },
      {
        "name": "\"gaeacodes\"",
        "email": "gaeacodes@gmail.com"
      },
      {
        "name": "\"gcharang\"",
        "email": "21151592+gcharang@users.noreply.github.com"
      }
    ],
    "lastContributor": {
      "name": "\"gcharang\"",
      "email": "gcharang@users.noreply.github.com"
    }
  },
  "/smart-chains/tutorials/running-komodo-software-in-debug-mode": {
    "dateModified": "2023-09-01T12:11:07.000Z",
    "contributors": [
      {
        "name": "\"gcharang\"",
        "email": "gcharang@users.noreply.github.com"
      },
      {
        "name": "\"gaeacodes\"",
        "email": "gaeacodes@gmail.com"
      },
      {
        "name": "\"gcharang\"",
        "email": "21151592+gcharang@users.noreply.github.com"
      }
    ],
    "lastContributor": {
      "name": "\"gcharang\"",
      "email": "gcharang@users.noreply.github.com"
    }
  },
  "/smart-chains/tutorials/smart-chain-api-basics": {
    "dateModified": "2023-09-27T20:43:30.000Z",
    "contributors": [
      {
        "name": "\"smk762\"",
        "email": "smk762@iinet.net.au"
      },
      {
        "name": "\"gcharang\"",
        "email": "gcharang@users.noreply.github.com"
      },
      {
        "name": "\"gaeacodes\"",
        "email": "gaeacodes@gmail.com"
      },
      {
        "name": "\"gcharang\"",
        "email": "21151592+gcharang@users.noreply.github.com"
      }
    ],
    "lastContributor": {
      "name": "\"smk762\"",
      "email": "smk762@iinet.net.au"
    }
  },
  "/start-here/about-komodo-platform": {
    "dateModified": "2023-09-11T10:12:10.000Z",
    "contributors": [
      {
        "name": "\"gaeacodes\"",
        "email": "gaeacodes@gmail.com"
      },
      {
        "name": "\"gcharang\"",
        "email": "gcharang@users.noreply.github.com"
      },
      {
        "name": "\"gcharang\"",
        "email": "21151592+gcharang@users.noreply.github.com"
      }
    ],
    "lastContributor": {
      "name": "\"gaeacodes\"",
      "email": "gaeacodes@gmail.com"
    }
  },
  "/start-here/about-komodo-platform/orientation": {
    "dateModified": "2023-09-27T20:43:30.000Z",
    "contributors": [
      {
        "name": "\"smk762\"",
        "email": "smk762@iinet.net.au"
      },
      {
        "name": "\"gcharang\"",
        "email": "gcharang@users.noreply.github.com"
      },
      {
        "name": "\"gaeacodes\"",
        "email": "gaeacodes@gmail.com"
      },
      {
        "name": "\"gcharang\"",
        "email": "21151592+gcharang@users.noreply.github.com"
      }
    ],
    "lastContributor": {
      "name": "\"smk762\"",
      "email": "smk762@iinet.net.au"
    }
  },
  "/start-here/about-komodo-platform/product-introductions": {
    "dateModified": "2023-09-27T20:43:30.000Z",
    "contributors": [
      {
        "name": "\"smk762\"",
        "email": "smk762@iinet.net.au"
      },
      {
        "name": "\"gcharang\"",
        "email": "gcharang@users.noreply.github.com"
      },
      {
        "name": "\"gaeacodes\"",
        "email": "gaeacodes@gmail.com"
      },
      {
        "name": "\"gcharang\"",
        "email": "21151592+gcharang@users.noreply.github.com"
      }
    ],
    "lastContributor": {
      "name": "\"smk762\"",
      "email": "smk762@iinet.net.au"
    }
  },
  "/start-here/about-komodo-platform/simple-installations": {
    "dateModified": "2023-09-27T20:43:30.000Z",
    "contributors": [
      {
        "name": "\"smk762\"",
        "email": "smk762@iinet.net.au"
      },
      {
        "name": "\"gcharang\"",
        "email": "21151592+gcharang@users.noreply.github.com"
      },
      {
        "name": "\"gaeacodes\"",
        "email": "gaeacodes@gmail.com"
      }
    ],
    "lastContributor": {
      "name": "\"smk762\"",
      "email": "smk762@iinet.net.au"
    }
  },
  "/start-here/core-technology-discussions/antara": {
    "dateModified": "2023-05-24T13:18:47.000Z",
    "contributors": [
      {
        "name": "\"gaeacodes\"",
        "email": "gaeacodes@gmail.com"
      },
      {
        "name": "\"gcharang\"",
        "email": "21151592+gcharang@users.noreply.github.com"
      }
    ],
    "lastContributor": {
      "name": "\"gaeacodes\"",
      "email": "gaeacodes@gmail.com"
    }
  },
  "/start-here/core-technology-discussions/atomicdex": {
    "dateModified": "2023-09-27T20:43:30.000Z",
    "contributors": [
      {
        "name": "\"smk762\"",
        "email": "smk762@iinet.net.au"
      },
      {
        "name": "\"gcharang\"",
        "email": "21151592+gcharang@users.noreply.github.com"
      },
      {
        "name": "\"gcharang\"",
        "email": "gcharang@users.noreply.github.com"
      },
      {
        "name": "\"gaeacodes\"",
        "email": "gaeacodes@gmail.com"
      }
    ],
    "lastContributor": {
      "name": "\"smk762\"",
      "email": "smk762@iinet.net.au"
    }
  },
  "/start-here/core-technology-discussions/delayed-proof-of-work": {
    "dateModified": "2023-09-05T12:43:04.000Z",
    "contributors": [
      {
        "name": "\"gcharang\"",
        "email": "gcharang@users.noreply.github.com"
      },
      {
        "name": "\"gcharang\"",
        "email": "21151592+gcharang@users.noreply.github.com"
      },
      {
        "name": "\"gaeacodes\"",
        "email": "gaeacodes@gmail.com"
      }
    ],
    "lastContributor": {
      "name": "\"gcharang\"",
      "email": "gcharang@users.noreply.github.com"
    }
  },
  "/start-here/core-technology-discussions": {
    "dateModified": "2023-09-01T12:11:07.000Z",
    "contributors": [
      {
        "name": "\"gcharang\"",
        "email": "gcharang@users.noreply.github.com"
      },
      {
        "name": "\"gaeacodes\"",
        "email": "gaeacodes@gmail.com"
      }
    ],
    "lastContributor": {
      "name": "\"gcharang\"",
      "email": "gcharang@users.noreply.github.com"
    }
  },
  "/start-here/core-technology-discussions/initial-dex-offering": {
    "dateModified": "2023-09-27T20:43:30.000Z",
    "contributors": [
      {
        "name": "\"smk762\"",
        "email": "smk762@iinet.net.au"
      },
      {
        "name": "\"gcharang\"",
        "email": "21151592+gcharang@users.noreply.github.com"
      },
      {
        "name": "\"gcharang\"",
        "email": "gcharang@users.noreply.github.com"
      },
      {
        "name": "\"gaeacodes\"",
        "email": "gaeacodes@gmail.com"
      }
    ],
    "lastContributor": {
      "name": "\"smk762\"",
      "email": "smk762@iinet.net.au"
    }
  },
  "/start-here/core-technology-discussions/miscellaneous": {
    "dateModified": "2023-09-27T20:43:30.000Z",
    "contributors": [
      {
        "name": "\"smk762\"",
        "email": "smk762@iinet.net.au"
      },
      {
        "name": "\"gcharang\"",
        "email": "gcharang@users.noreply.github.com"
      },
      {
        "name": "\"gaeacodes\"",
        "email": "gaeacodes@gmail.com"
      },
      {
        "name": "\"gcharang\"",
        "email": "21151592+gcharang@users.noreply.github.com"
      }
    ],
    "lastContributor": {
      "name": "\"smk762\"",
      "email": "smk762@iinet.net.au"
    }
  },
  "/start-here/core-technology-discussions/references": {
    "dateModified": "2023-09-05T12:43:04.000Z",
    "contributors": [
      {
        "name": "\"gcharang\"",
        "email": "gcharang@users.noreply.github.com"
      },
      {
        "name": "\"gaeacodes\"",
        "email": "gaeacodes@gmail.com"
      },
      {
        "name": "\"gcharang\"",
        "email": "21151592+gcharang@users.noreply.github.com"
      }
    ],
    "lastContributor": {
      "name": "\"gcharang\"",
      "email": "gcharang@users.noreply.github.com"
    }
  },
  "/start-here": {
    "dateModified": "2023-09-01T12:11:07.000Z",
    "contributors": [
      {
        "name": "\"gcharang\"",
        "email": "gcharang@users.noreply.github.com"
      },
      {
        "name": "\"gcharang\"",
        "email": "21151592+gcharang@users.noreply.github.com"
      }
    ],
    "lastContributor": {
      "name": "\"gcharang\"",
      "email": "gcharang@users.noreply.github.com"
    }
  },
  "/start-here/learning-launchpad/common-terminology-and-concepts": {
    "dateModified": "2023-09-27T20:43:30.000Z",
    "contributors": [
      {
        "name": "\"smk762\"",
        "email": "smk762@iinet.net.au"
      },
      {
        "name": "\"gcharang\"",
        "email": "gcharang@users.noreply.github.com"
      },
      {
        "name": "\"gaeacodes\"",
        "email": "gaeacodes@gmail.com"
      },
      {
        "name": "\"gcharang\"",
        "email": "21151592+gcharang@users.noreply.github.com"
      }
    ],
    "lastContributor": {
      "name": "\"smk762\"",
      "email": "smk762@iinet.net.au"
    }
  },
  "/start-here/learning-launchpad": {
    "dateModified": "2023-09-27T20:43:30.000Z",
    "contributors": [
      {
        "name": "\"smk762\"",
        "email": "smk762@iinet.net.au"
      },
      {
        "name": "\"gcharang\"",
        "email": "gcharang@users.noreply.github.com"
      },
      {
        "name": "\"gcharang\"",
        "email": "21151592+gcharang@users.noreply.github.com"
      }
    ],
    "lastContributor": {
      "name": "\"smk762\"",
      "email": "smk762@iinet.net.au"
    }
  }
}<|MERGE_RESOLUTION|>--- conflicted
+++ resolved
@@ -264,7 +264,7 @@
     }
   },
   "/antara/api/payments": {
-    "dateModified": "2023-09-28T14:57:43.000Z",
+    "dateModified": "2023-09-28T14:58:40.000Z",
     "contributors": [
       {
         "name": "\"smk762\"",
@@ -656,7 +656,7 @@
     }
   },
   "/antara/tutorials/advanced-series-6": {
-    "dateModified": "2023-09-28T14:57:43.000Z",
+    "dateModified": "2023-09-28T14:58:40.000Z",
     "contributors": [
       {
         "name": "\"smk762\"",
@@ -1065,11 +1065,7 @@
     }
   },
   "/atomicdex/api": {
-<<<<<<< HEAD
     "dateModified": "2023-09-28T14:57:43.000Z",
-=======
-    "dateModified": "2023-09-28T13:40:06.000Z",
->>>>>>> 70c6e650
     "contributors": [
       {
         "name": "\"smk762\"",
@@ -1294,7 +1290,7 @@
     }
   },
   "/atomicdex/api/legacy/coin_activation": {
-    "dateModified": "2023-09-28T20:56:11.000Z",
+    "dateModified": "2023-09-27T21:31:53.000Z",
     "contributors": [
       {
         "name": "\"smk762\"",
@@ -1598,7 +1594,7 @@
     }
   },
   "/atomicdex/api/legacy/get_trade_fee": {
-    "dateModified": "2023-09-28T20:56:11.000Z",
+    "dateModified": "2023-09-27T20:43:30.000Z",
     "contributors": [
       {
         "name": "\"smk762\"",
@@ -1903,7 +1899,7 @@
     }
   },
   "/atomicdex/api/legacy/my_tx_history": {
-    "dateModified": "2023-09-28T13:40:06.000Z",
+    "dateModified": "2023-09-27T20:43:30.000Z",
     "contributors": [
       {
         "name": "\"smk762\"",
@@ -2241,7 +2237,7 @@
     }
   },
   "/atomicdex/api/legacy/trade_preimage": {
-    "dateModified": "2023-09-28T20:56:11.000Z",
+    "dateModified": "2023-09-27T20:43:30.000Z",
     "contributors": [
       {
         "name": "\"smk762\"",
@@ -2591,7 +2587,7 @@
     }
   },
   "/atomicdex/api/v20/enable_tendermint_with_assets": {
-    "dateModified": "2023-09-27T20:43:30.000Z",
+    "dateModified": "2023-09-28T14:58:40.000Z",
     "contributors": [
       {
         "name": "\"smk762\"",
@@ -2716,11 +2712,7 @@
     }
   },
   "/atomicdex/api/v20": {
-<<<<<<< HEAD
-    "dateModified": "2023-09-28T14:57:43.000Z",
-=======
-    "dateModified": "2023-09-28T13:40:06.000Z",
->>>>>>> 70c6e650
+    "dateModified": "2023-09-28T14:58:40.000Z",
     "contributors": [
       {
         "name": "\"smk762\"",
@@ -2774,11 +2766,7 @@
     }
   },
   "/atomicdex/api/v20/my_tx_history": {
-<<<<<<< HEAD
-    "dateModified": "2023-09-28T14:57:43.000Z",
-=======
-    "dateModified": "2023-09-28T13:40:06.000Z",
->>>>>>> 70c6e650
+    "dateModified": "2023-09-28T14:58:40.000Z",
     "contributors": [
       {
         "name": "\"smk762\"",
@@ -3066,7 +3054,7 @@
     }
   },
   "/atomicdex/api/v20/withdraw": {
-    "dateModified": "2023-09-26T17:21:46.000Z",
+    "dateModified": "2023-09-28T14:58:40.000Z",
     "contributors": [
       {
         "name": "\"smk762\"",
@@ -3140,8 +3128,8 @@
       "email": "21151592+gcharang@users.noreply.github.com"
     }
   },
-  "/atomicdex/api/v20-dev/hd_account_management": {
-    "dateModified": "2023-09-26T17:21:46.000Z",
+  "/atomicdex/api/v20-dev/task_create_new_account": {
+    "dateModified": "2023-09-28T14:58:40.000Z",
     "contributors": [
       {
         "name": "\"smk762\"",
@@ -3154,7 +3142,7 @@
     }
   },
   "/atomicdex/api/v20-dev/hd_address_management": {
-    "dateModified": "2023-09-28T14:57:43.000Z",
+    "dateModified": "2023-09-28T14:58:40.000Z",
     "contributors": [
       {
         "name": "\"smk762\"",
@@ -3179,7 +3167,7 @@
     }
   },
   "/atomicdex/api/v20-dev/hd_wallets_overview": {
-    "dateModified": "2023-09-28T14:57:43.000Z",
+    "dateModified": "2023-09-28T14:58:40.000Z",
     "contributors": [
       {
         "name": "\"smk762\"",
@@ -3229,7 +3217,7 @@
     }
   },
   "/atomicdex/api/v20-dev/lightning/activation": {
-    "dateModified": "2023-09-28T20:56:11.000Z",
+    "dateModified": "2023-09-28T14:58:40.000Z",
     "contributors": [
       {
         "name": "\"smk762\"",
@@ -3254,7 +3242,7 @@
     }
   },
   "/atomicdex/api/v20-dev/lightning/channels": {
-    "dateModified": "2023-09-28T20:56:11.000Z",
+    "dateModified": "2023-09-27T20:43:30.000Z",
     "contributors": [
       {
         "name": "\"smk762\"",
@@ -3300,7 +3288,7 @@
     }
   },
   "/atomicdex/api/v20-dev/lightning/nodes": {
-    "dateModified": "2023-09-28T20:56:11.000Z",
+    "dateModified": "2023-09-27T20:43:30.000Z",
     "contributors": [
       {
         "name": "\"smk762\"",
@@ -3325,7 +3313,7 @@
     }
   },
   "/atomicdex/api/v20-dev/lightning/payments": {
-    "dateModified": "2023-09-28T20:56:11.000Z",
+    "dateModified": "2023-09-27T20:43:30.000Z",
     "contributors": [
       {
         "name": "\"smk762\"",
@@ -3375,7 +3363,7 @@
     }
   },
   "/atomicdex/api/v20-dev/task_account_balance": {
-    "dateModified": "2023-09-28T20:56:11.000Z",
+    "dateModified": "2023-09-27T20:43:30.000Z",
     "contributors": [
       {
         "name": "\"smk762\"",
@@ -3388,7 +3376,7 @@
     }
   },
   "/atomicdex/api/v20-dev/task_enable_qtum": {
-    "dateModified": "2023-09-28T20:56:11.000Z",
+    "dateModified": "2023-09-27T20:43:30.000Z",
     "contributors": [
       {
         "name": "\"smk762\"",
@@ -3401,7 +3389,7 @@
     }
   },
   "/atomicdex/api/v20-dev/task_enable_utxo": {
-    "dateModified": "2023-09-28T20:56:11.000Z",
+    "dateModified": "2023-09-28T14:58:40.000Z",
     "contributors": [
       {
         "name": "\"smk762\"",
@@ -3414,7 +3402,7 @@
     }
   },
   "/atomicdex/api/v20-dev/task_enable_z_coin": {
-    "dateModified": "2023-09-28T20:56:11.000Z",
+    "dateModified": "2023-09-27T21:31:53.000Z",
     "contributors": [
       {
         "name": "\"smk762\"",
@@ -3427,11 +3415,7 @@
     }
   },
   "/atomicdex/api/v20-dev/task_init_trezor": {
-<<<<<<< HEAD
-    "dateModified": "2023-09-28T14:57:43.000Z",
-=======
-    "dateModified": "2023-09-28T20:56:11.000Z",
->>>>>>> 70c6e650
+    "dateModified": "2023-09-28T14:58:40.000Z",
     "contributors": [
       {
         "name": "\"smk762\"",
@@ -3444,11 +3428,7 @@
     }
   },
   "/atomicdex/api/v20-dev/task_withdraw": {
-<<<<<<< HEAD
-    "dateModified": "2023-09-28T14:57:43.000Z",
-=======
-    "dateModified": "2023-09-28T20:56:11.000Z",
->>>>>>> 70c6e650
+    "dateModified": "2023-09-28T14:58:40.000Z",
     "contributors": [
       {
         "name": "\"smk762\"",
@@ -3692,7 +3672,7 @@
     }
   },
   "/atomicdex/setup/configure-mm2-json": {
-    "dateModified": "2023-09-28T14:57:43.000Z",
+    "dateModified": "2023-09-28T14:58:40.000Z",
     "contributors": [
       {
         "name": "\"smk762\"",
