{
  "/antara/api/assets": {
    "dateModified": "2023-09-01T12:11:07.000Z",
    "contributors": [
      {
        "name": "\"gcharang\"",
        "email": "gcharang@users.noreply.github.com"
      },
      {
        "name": "\"gcharang\"",
        "email": "21151592+gcharang@users.noreply.github.com"
      },
      {
        "name": "\"gaeacodes\"",
        "email": "gaeacodes@gmail.com"
      }
    ],
    "lastContributor": {
      "name": "\"gcharang\"",
      "email": "gcharang@users.noreply.github.com"
    }
  },
  "/antara/api/channels": {
    "dateModified": "2023-09-11T05:33:19.000Z",
    "contributors": [
      {
        "name": "\"gcharang\"",
        "email": "21151592+gcharang@users.noreply.github.com"
      },
      {
        "name": "\"gcharang\"",
        "email": "gcharang@users.noreply.github.com"
      },
      {
        "name": "\"gaeacodes\"",
        "email": "gaeacodes@gmail.com"
      }
    ],
    "lastContributor": {
      "name": "\"gcharang\"",
      "email": "21151592+gcharang@users.noreply.github.com"
    }
  },
  "/antara/api/custom": {
    "dateModified": "2023-09-01T12:11:07.000Z",
    "contributors": [
      {
        "name": "\"gcharang\"",
        "email": "gcharang@users.noreply.github.com"
      },
      {
        "name": "\"gcharang\"",
        "email": "21151592+gcharang@users.noreply.github.com"
      },
      {
        "name": "\"gaeacodes\"",
        "email": "gaeacodes@gmail.com"
      }
    ],
    "lastContributor": {
      "name": "\"gcharang\"",
      "email": "gcharang@users.noreply.github.com"
    }
  },
  "/antara/api/dice": {
    "dateModified": "2023-09-05T12:43:04.000Z",
    "contributors": [
      {
        "name": "\"gcharang\"",
        "email": "gcharang@users.noreply.github.com"
      },
      {
        "name": "\"gaeacodes\"",
        "email": "gaeacodes@gmail.com"
      },
      {
        "name": "\"gcharang\"",
        "email": "21151592+gcharang@users.noreply.github.com"
      }
    ],
    "lastContributor": {
      "name": "\"gcharang\"",
      "email": "gcharang@users.noreply.github.com"
    }
  },
  "/antara/api/dilithium": {
    "dateModified": "2023-09-05T12:43:04.000Z",
    "contributors": [
      {
        "name": "\"gcharang\"",
        "email": "gcharang@users.noreply.github.com"
      },
      {
        "name": "\"gaeacodes\"",
        "email": "gaeacodes@gmail.com"
      },
      {
        "name": "\"gcharang\"",
        "email": "21151592+gcharang@users.noreply.github.com"
      }
    ],
    "lastContributor": {
      "name": "\"gcharang\"",
      "email": "gcharang@users.noreply.github.com"
    }
  },
  "/antara/api/faucet": {
    "dateModified": "2023-09-05T12:43:04.000Z",
    "contributors": [
      {
        "name": "\"gcharang\"",
        "email": "gcharang@users.noreply.github.com"
      },
      {
        "name": "\"gaeacodes\"",
        "email": "gaeacodes@gmail.com"
      },
      {
        "name": "\"gcharang\"",
        "email": "21151592+gcharang@users.noreply.github.com"
      }
    ],
    "lastContributor": {
      "name": "\"gcharang\"",
      "email": "gcharang@users.noreply.github.com"
    }
  },
  "/antara/api/gaming": {
    "dateModified": "2023-09-27T13:42:56.000Z",
    "contributors": [
      {
        "name": "\"smk762\"",
        "email": "smk762@iinet.net.au"
      },
      {
        "name": "\"gaeacodes\"",
        "email": "gaeacodes@gmail.com"
      },
      {
        "name": "\"gcharang\"",
        "email": "21151592+gcharang@users.noreply.github.com"
      },
      {
        "name": "\"gcharang\"",
        "email": "gcharang@users.noreply.github.com"
      }
    ],
    "lastContributor": {
      "name": "\"smk762\"",
      "email": "smk762@iinet.net.au"
    }
  },
  "/antara/api/gateways": {
    "dateModified": "2023-09-27T17:48:31.000Z",
    "contributors": [
      {
        "name": "\"smk762\"",
        "email": "smk762@iinet.net.au"
      },
      {
        "name": "\"gcharang\"",
        "email": "gcharang@users.noreply.github.com"
      },
      {
        "name": "\"gaeacodes\"",
        "email": "gaeacodes@gmail.com"
      },
      {
        "name": "\"gcharang\"",
        "email": "21151592+gcharang@users.noreply.github.com"
      }
    ],
    "lastContributor": {
      "name": "\"smk762\"",
      "email": "smk762@iinet.net.au"
    }
  },
  "/antara/api/heir": {
    "dateModified": "2023-09-27T13:42:56.000Z",
    "contributors": [
      {
        "name": "\"smk762\"",
        "email": "smk762@iinet.net.au"
      },
      {
        "name": "\"gcharang\"",
        "email": "gcharang@users.noreply.github.com"
      },
      {
        "name": "\"gaeacodes\"",
        "email": "gaeacodes@gmail.com"
      },
      {
        "name": "\"gcharang\"",
        "email": "21151592+gcharang@users.noreply.github.com"
      }
    ],
    "lastContributor": {
      "name": "\"smk762\"",
      "email": "smk762@iinet.net.au"
    }
  },
  "/antara/api": {
    "dateModified": "2023-08-28T20:49:14.000Z",
    "contributors": [
      {
        "name": "\"gcharang\"",
        "email": "21151592+gcharang@users.noreply.github.com"
      }
    ],
    "lastContributor": {
      "name": "\"gcharang\"",
      "email": "21151592+gcharang@users.noreply.github.com"
    }
  },
  "/antara/api/musig": {
    "dateModified": "2023-09-27T13:42:56.000Z",
    "contributors": [
      {
        "name": "\"smk762\"",
        "email": "smk762@iinet.net.au"
      },
      {
        "name": "\"gcharang\"",
        "email": "gcharang@users.noreply.github.com"
      },
      {
        "name": "\"gaeacodes\"",
        "email": "gaeacodes@gmail.com"
      },
      {
        "name": "\"gcharang\"",
        "email": "21151592+gcharang@users.noreply.github.com"
      }
    ],
    "lastContributor": {
      "name": "\"smk762\"",
      "email": "smk762@iinet.net.au"
    }
  },
  "/antara/api/oracles": {
    "dateModified": "2023-09-27T13:42:56.000Z",
    "contributors": [
      {
        "name": "\"smk762\"",
        "email": "smk762@iinet.net.au"
      },
      {
        "name": "\"gcharang\"",
        "email": "gcharang@users.noreply.github.com"
      },
      {
        "name": "\"gaeacodes\"",
        "email": "gaeacodes@gmail.com"
      },
      {
        "name": "\"gcharang\"",
        "email": "21151592+gcharang@users.noreply.github.com"
      }
    ],
    "lastContributor": {
      "name": "\"smk762\"",
      "email": "smk762@iinet.net.au"
    }
  },
  "/antara/api/payments": {
    "dateModified": "2023-09-28T07:39:39.000Z",
    "contributors": [
      {
        "name": "\"gcharang\"",
        "email": "gcharang@users.noreply.github.com"
      },
      {
        "name": "\"gcharang\"",
        "email": "21151592+gcharang@users.noreply.github.com"
      },
      {
        "name": "\"smk762\"",
        "email": "smk762@iinet.net.au"
      },
      {
        "name": "\"gaeacodes\"",
        "email": "gaeacodes@gmail.com"
      }
    ],
    "lastContributor": {
      "name": "\"gcharang\"",
      "email": "gcharang@users.noreply.github.com"
    }
  },
  "/antara/api/pegs": {
    "dateModified": "2023-09-27T17:48:31.000Z",
    "contributors": [
      {
        "name": "\"smk762\"",
        "email": "smk762@iinet.net.au"
      },
      {
        "name": "\"gcharang\"",
        "email": "gcharang@users.noreply.github.com"
      },
      {
        "name": "\"gcharang\"",
        "email": "21151592+gcharang@users.noreply.github.com"
      },
      {
        "name": "\"gaeacodes\"",
        "email": "gaeacodes@gmail.com"
      }
    ],
    "lastContributor": {
      "name": "\"smk762\"",
      "email": "smk762@iinet.net.au"
    }
  },
  "/antara/api/prices": {
    "dateModified": "2023-09-27T17:48:31.000Z",
    "contributors": [
      {
        "name": "\"smk762\"",
        "email": "smk762@iinet.net.au"
      },
      {
        "name": "\"gcharang\"",
        "email": "gcharang@users.noreply.github.com"
      },
      {
        "name": "\"gcharang\"",
        "email": "21151592+gcharang@users.noreply.github.com"
      },
      {
        "name": "\"gaeacodes\"",
        "email": "gaeacodes@gmail.com"
      }
    ],
    "lastContributor": {
      "name": "\"smk762\"",
      "email": "smk762@iinet.net.au"
    }
  },
  "/antara/api/rewards": {
    "dateModified": "2023-09-27T17:48:31.000Z",
    "contributors": [
      {
        "name": "\"smk762\"",
        "email": "smk762@iinet.net.au"
      },
      {
        "name": "\"gcharang\"",
        "email": "gcharang@users.noreply.github.com"
      },
      {
        "name": "\"gaeacodes\"",
        "email": "gaeacodes@gmail.com"
      },
      {
        "name": "\"gcharang\"",
        "email": "21151592+gcharang@users.noreply.github.com"
      }
    ],
    "lastContributor": {
      "name": "\"smk762\"",
      "email": "smk762@iinet.net.au"
    }
  },
  "/antara/api/rogue": {
    "dateModified": "2023-09-27T17:48:31.000Z",
    "contributors": [
      {
        "name": "\"smk762\"",
        "email": "smk762@iinet.net.au"
      },
      {
        "name": "\"gcharang\"",
        "email": "gcharang@users.noreply.github.com"
      },
      {
        "name": "\"gaeacodes\"",
        "email": "gaeacodes@gmail.com"
      },
      {
        "name": "\"gcharang\"",
        "email": "21151592+gcharang@users.noreply.github.com"
      }
    ],
    "lastContributor": {
      "name": "\"smk762\"",
      "email": "smk762@iinet.net.au"
    }
  },
  "/antara/api/sudoku": {
    "dateModified": "2023-09-27T17:48:31.000Z",
    "contributors": [
      {
        "name": "\"smk762\"",
        "email": "smk762@iinet.net.au"
      },
      {
        "name": "\"gcharang\"",
        "email": "gcharang@users.noreply.github.com"
      },
      {
        "name": "\"gaeacodes\"",
        "email": "gaeacodes@gmail.com"
      },
      {
        "name": "\"gcharang\"",
        "email": "21151592+gcharang@users.noreply.github.com"
      }
    ],
    "lastContributor": {
      "name": "\"smk762\"",
      "email": "smk762@iinet.net.au"
    }
  },
  "/antara/api/tokens": {
    "dateModified": "2023-09-27T17:48:31.000Z",
    "contributors": [
      {
        "name": "\"smk762\"",
        "email": "smk762@iinet.net.au"
      },
      {
        "name": "\"gcharang\"",
        "email": "gcharang@users.noreply.github.com"
      },
      {
        "name": "\"gaeacodes\"",
        "email": "gaeacodes@gmail.com"
      },
      {
        "name": "\"gcharang\"",
        "email": "21151592+gcharang@users.noreply.github.com"
      }
    ],
    "lastContributor": {
      "name": "\"smk762\"",
      "email": "smk762@iinet.net.au"
    }
  },
  "/antara": {
    "dateModified": "2023-09-27T17:48:31.000Z",
    "contributors": [
      {
        "name": "\"smk762\"",
        "email": "smk762@iinet.net.au"
      },
      {
        "name": "\"gcharang\"",
        "email": "gcharang@users.noreply.github.com"
      },
      {
        "name": "\"gcharang\"",
        "email": "21151592+gcharang@users.noreply.github.com"
      },
      {
        "name": "\"gaeacodes\"",
        "email": "gaeacodes@gmail.com"
      }
    ],
    "lastContributor": {
      "name": "\"smk762\"",
      "email": "smk762@iinet.net.au"
    }
  },
  "/antara/setup/antara-customizations": {
    "dateModified": "2023-09-27T17:48:31.000Z",
    "contributors": [
      {
        "name": "\"smk762\"",
        "email": "smk762@iinet.net.au"
      },
      {
        "name": "\"gcharang\"",
        "email": "gcharang@users.noreply.github.com"
      },
      {
        "name": "\"gcharang\"",
        "email": "21151592+gcharang@users.noreply.github.com"
      },
      {
        "name": "\"gaeacodes\"",
        "email": "gaeacodes@gmail.com"
      }
    ],
    "lastContributor": {
      "name": "\"smk762\"",
      "email": "smk762@iinet.net.au"
    }
  },
  "/antara/setup": {
    "dateModified": "2023-09-01T12:11:07.000Z",
    "contributors": [
      {
        "name": "\"gcharang\"",
        "email": "gcharang@users.noreply.github.com"
      },
      {
        "name": "\"gcharang\"",
        "email": "21151592+gcharang@users.noreply.github.com"
      }
    ],
    "lastContributor": {
      "name": "\"gcharang\"",
      "email": "gcharang@users.noreply.github.com"
    }
  },
  "/antara/tutorials/advanced-series-0": {
    "dateModified": "2023-09-27T17:48:31.000Z",
    "contributors": [
      {
        "name": "\"smk762\"",
        "email": "smk762@iinet.net.au"
      },
      {
        "name": "\"gcharang\"",
        "email": "gcharang@users.noreply.github.com"
      },
      {
        "name": "\"gcharang\"",
        "email": "21151592+gcharang@users.noreply.github.com"
      },
      {
        "name": "\"gaeacodes\"",
        "email": "gaeacodes@gmail.com"
      }
    ],
    "lastContributor": {
      "name": "\"smk762\"",
      "email": "smk762@iinet.net.au"
    }
  },
  "/antara/tutorials/advanced-series-1": {
    "dateModified": "2023-09-27T17:48:31.000Z",
    "contributors": [
      {
        "name": "\"smk762\"",
        "email": "smk762@iinet.net.au"
      },
      {
        "name": "\"gcharang\"",
        "email": "gcharang@users.noreply.github.com"
      },
      {
        "name": "\"gcharang\"",
        "email": "21151592+gcharang@users.noreply.github.com"
      },
      {
        "name": "\"gaeacodes\"",
        "email": "gaeacodes@gmail.com"
      }
    ],
    "lastContributor": {
      "name": "\"smk762\"",
      "email": "smk762@iinet.net.au"
    }
  },
  "/antara/tutorials/advanced-series-2": {
    "dateModified": "2023-09-27T17:48:31.000Z",
    "contributors": [
      {
        "name": "\"smk762\"",
        "email": "smk762@iinet.net.au"
      },
      {
        "name": "\"gcharang\"",
        "email": "gcharang@users.noreply.github.com"
      },
      {
        "name": "\"gaeacodes\"",
        "email": "gaeacodes@gmail.com"
      },
      {
        "name": "\"gcharang\"",
        "email": "21151592+gcharang@users.noreply.github.com"
      }
    ],
    "lastContributor": {
      "name": "\"smk762\"",
      "email": "smk762@iinet.net.au"
    }
  },
  "/antara/tutorials/advanced-series-3": {
    "dateModified": "2023-09-27T17:48:31.000Z",
    "contributors": [
      {
        "name": "\"smk762\"",
        "email": "smk762@iinet.net.au"
      },
      {
        "name": "\"gcharang\"",
        "email": "gcharang@users.noreply.github.com"
      },
      {
        "name": "\"gaeacodes\"",
        "email": "gaeacodes@gmail.com"
      },
      {
        "name": "\"gcharang\"",
        "email": "21151592+gcharang@users.noreply.github.com"
      }
    ],
    "lastContributor": {
      "name": "\"smk762\"",
      "email": "smk762@iinet.net.au"
    }
  },
  "/antara/tutorials/advanced-series-4": {
    "dateModified": "2023-09-27T17:48:31.000Z",
    "contributors": [
      {
        "name": "\"smk762\"",
        "email": "smk762@iinet.net.au"
      },
      {
        "name": "\"gcharang\"",
        "email": "gcharang@users.noreply.github.com"
      },
      {
        "name": "\"gaeacodes\"",
        "email": "gaeacodes@gmail.com"
      },
      {
        "name": "\"gcharang\"",
        "email": "21151592+gcharang@users.noreply.github.com"
      }
    ],
    "lastContributor": {
      "name": "\"smk762\"",
      "email": "smk762@iinet.net.au"
    }
  },
  "/antara/tutorials/advanced-series-5": {
    "dateModified": "2023-09-27T17:48:31.000Z",
    "contributors": [
      {
        "name": "\"smk762\"",
        "email": "smk762@iinet.net.au"
      },
      {
        "name": "\"gcharang\"",
        "email": "gcharang@users.noreply.github.com"
      },
      {
        "name": "\"gcharang\"",
        "email": "21151592+gcharang@users.noreply.github.com"
      },
      {
        "name": "\"gaeacodes\"",
        "email": "gaeacodes@gmail.com"
      }
    ],
    "lastContributor": {
      "name": "\"smk762\"",
      "email": "smk762@iinet.net.au"
    }
  },
  "/antara/tutorials/advanced-series-6": {
    "dateModified": "2023-09-27T17:48:31.000Z",
    "contributors": [
      {
        "name": "\"smk762\"",
        "email": "smk762@iinet.net.au"
      },
      {
        "name": "\"gcharang\"",
        "email": "gcharang@users.noreply.github.com"
      },
      {
        "name": "\"gaeacodes\"",
        "email": "gaeacodes@gmail.com"
      },
      {
        "name": "\"gcharang\"",
        "email": "21151592+gcharang@users.noreply.github.com"
      }
    ],
    "lastContributor": {
      "name": "\"smk762\"",
      "email": "smk762@iinet.net.au"
    }
  },
  "/antara/tutorials/beginner-series-part-0": {
    "dateModified": "2023-09-27T17:48:31.000Z",
    "contributors": [
      {
        "name": "\"smk762\"",
        "email": "smk762@iinet.net.au"
      },
      {
        "name": "\"gcharang\"",
        "email": "gcharang@users.noreply.github.com"
      },
      {
        "name": "\"gaeacodes\"",
        "email": "gaeacodes@gmail.com"
      },
      {
        "name": "\"gcharang\"",
        "email": "21151592+gcharang@users.noreply.github.com"
      }
    ],
    "lastContributor": {
      "name": "\"smk762\"",
      "email": "smk762@iinet.net.au"
    }
  },
  "/antara/tutorials/beginner-series-part-1": {
    "dateModified": "2023-09-27T17:48:31.000Z",
    "contributors": [
      {
        "name": "\"smk762\"",
        "email": "smk762@iinet.net.au"
      },
      {
        "name": "\"gcharang\"",
        "email": "gcharang@users.noreply.github.com"
      },
      {
        "name": "\"gcharang\"",
        "email": "21151592+gcharang@users.noreply.github.com"
      },
      {
        "name": "\"gaeacodes\"",
        "email": "gaeacodes@gmail.com"
      }
    ],
    "lastContributor": {
      "name": "\"smk762\"",
      "email": "smk762@iinet.net.au"
    }
  },
  "/antara/tutorials/beginner-series-part-2": {
    "dateModified": "2023-09-27T17:48:31.000Z",
    "contributors": [
      {
        "name": "\"smk762\"",
        "email": "smk762@iinet.net.au"
      },
      {
        "name": "\"gcharang\"",
        "email": "gcharang@users.noreply.github.com"
      },
      {
        "name": "\"gcharang\"",
        "email": "21151592+gcharang@users.noreply.github.com"
      },
      {
        "name": "\"gaeacodes\"",
        "email": "gaeacodes@gmail.com"
      }
    ],
    "lastContributor": {
      "name": "\"smk762\"",
      "email": "smk762@iinet.net.au"
    }
  },
  "/antara/tutorials/beginner-series-part-3": {
    "dateModified": "2023-09-27T17:48:31.000Z",
    "contributors": [
      {
        "name": "\"smk762\"",
        "email": "smk762@iinet.net.au"
      },
      {
        "name": "\"gcharang\"",
        "email": "gcharang@users.noreply.github.com"
      },
      {
        "name": "\"gaeacodes\"",
        "email": "gaeacodes@gmail.com"
      },
      {
        "name": "\"gcharang\"",
        "email": "21151592+gcharang@users.noreply.github.com"
      }
    ],
    "lastContributor": {
      "name": "\"smk762\"",
      "email": "smk762@iinet.net.au"
    }
  },
  "/antara/tutorials/beginner-series-part-4": {
    "dateModified": "2023-09-27T17:48:31.000Z",
    "contributors": [
      {
        "name": "\"smk762\"",
        "email": "smk762@iinet.net.au"
      },
      {
        "name": "\"gcharang\"",
        "email": "gcharang@users.noreply.github.com"
      },
      {
        "name": "\"gcharang\"",
        "email": "21151592+gcharang@users.noreply.github.com"
      },
      {
        "name": "\"gaeacodes\"",
        "email": "gaeacodes@gmail.com"
      }
    ],
    "lastContributor": {
      "name": "\"smk762\"",
      "email": "smk762@iinet.net.au"
    }
  },
  "/antara/tutorials/dilithium-module-tutorial": {
    "dateModified": "2023-09-28T07:38:23.000Z",
    "contributors": [
      {
        "name": "\"gcharang\"",
        "email": "21151592+gcharang@users.noreply.github.com"
      },
      {
        "name": "\"smk762\"",
        "email": "smk762@iinet.net.au"
      },
      {
        "name": "\"gcharang\"",
        "email": "gcharang@users.noreply.github.com"
      },
      {
        "name": "\"gaeacodes\"",
        "email": "gaeacodes@gmail.com"
      }
    ],
    "lastContributor": {
      "name": "\"gcharang\"",
      "email": "21151592+gcharang@users.noreply.github.com"
    }
  },
  "/antara/tutorials/gateways-module-tutorial": {
    "dateModified": "2023-09-27T17:48:31.000Z",
    "contributors": [
      {
        "name": "\"smk762\"",
        "email": "smk762@iinet.net.au"
      },
      {
        "name": "\"gcharang\"",
        "email": "gcharang@users.noreply.github.com"
      },
      {
        "name": "\"gaeacodes\"",
        "email": "gaeacodes@gmail.com"
      },
      {
        "name": "\"gcharang\"",
        "email": "21151592+gcharang@users.noreply.github.com"
      }
    ],
    "lastContributor": {
      "name": "\"smk762\"",
      "email": "smk762@iinet.net.au"
    }
  },
  "/antara/tutorials": {
    "dateModified": "2023-09-01T12:11:07.000Z",
    "contributors": [
      {
        "name": "\"gcharang\"",
        "email": "gcharang@users.noreply.github.com"
      },
      {
        "name": "\"gcharang\"",
        "email": "21151592+gcharang@users.noreply.github.com"
      }
    ],
    "lastContributor": {
      "name": "\"gcharang\"",
      "email": "gcharang@users.noreply.github.com"
    }
  },
  "/antara/tutorials/introduction-to-antara-tutorials": {
    "dateModified": "2023-06-14T19:22:24.000Z",
    "contributors": [
      {
        "name": "\"gcharang\"",
        "email": "21151592+gcharang@users.noreply.github.com"
      },
      {
        "name": "\"gaeacodes\"",
        "email": "gaeacodes@gmail.com"
      }
    ],
    "lastContributor": {
      "name": "\"gcharang\"",
      "email": "21151592+gcharang@users.noreply.github.com"
    }
  },
  "/antara/tutorials/musig-module-tutorial": {
    "dateModified": "2023-09-27T17:48:31.000Z",
    "contributors": [
      {
        "name": "\"smk762\"",
        "email": "smk762@iinet.net.au"
      },
      {
        "name": "\"gcharang\"",
        "email": "gcharang@users.noreply.github.com"
      },
      {
        "name": "\"gaeacodes\"",
        "email": "gaeacodes@gmail.com"
      },
      {
        "name": "\"gcharang\"",
        "email": "21151592+gcharang@users.noreply.github.com"
      }
    ],
    "lastContributor": {
      "name": "\"smk762\"",
      "email": "smk762@iinet.net.au"
    }
  },
  "/antara/tutorials/overview-of-antara-modules-part-i": {
    "dateModified": "2023-09-27T17:48:31.000Z",
    "contributors": [
      {
        "name": "\"smk762\"",
        "email": "smk762@iinet.net.au"
      },
      {
        "name": "\"gcharang\"",
        "email": "gcharang@users.noreply.github.com"
      },
      {
        "name": "\"gaeacodes\"",
        "email": "gaeacodes@gmail.com"
      },
      {
        "name": "\"gcharang\"",
        "email": "21151592+gcharang@users.noreply.github.com"
      }
    ],
    "lastContributor": {
      "name": "\"smk762\"",
      "email": "smk762@iinet.net.au"
    }
  },
  "/antara/tutorials/overview-of-antara-modules-part-ii": {
    "dateModified": "2023-09-27T17:48:31.000Z",
    "contributors": [
      {
        "name": "\"smk762\"",
        "email": "smk762@iinet.net.au"
      },
      {
        "name": "\"gcharang\"",
        "email": "gcharang@users.noreply.github.com"
      },
      {
        "name": "\"gaeacodes\"",
        "email": "gaeacodes@gmail.com"
      },
      {
        "name": "\"gcharang\"",
        "email": "21151592+gcharang@users.noreply.github.com"
      }
    ],
    "lastContributor": {
      "name": "\"smk762\"",
      "email": "smk762@iinet.net.au"
    }
  },
  "/antara/tutorials/pegs-module-creator-tutorial": {
    "dateModified": "2023-09-27T17:48:31.000Z",
    "contributors": [
      {
        "name": "\"smk762\"",
        "email": "smk762@iinet.net.au"
      },
      {
        "name": "\"gcharang\"",
        "email": "gcharang@users.noreply.github.com"
      },
      {
        "name": "\"gcharang\"",
        "email": "21151592+gcharang@users.noreply.github.com"
      },
      {
        "name": "\"gaeacodes\"",
        "email": "gaeacodes@gmail.com"
      }
    ],
    "lastContributor": {
      "name": "\"smk762\"",
      "email": "smk762@iinet.net.au"
    }
  },
  "/antara/tutorials/pegs-module-user-tutorial": {
    "dateModified": "2023-09-27T17:48:31.000Z",
    "contributors": [
      {
        "name": "\"smk762\"",
        "email": "smk762@iinet.net.au"
      },
      {
        "name": "\"gcharang\"",
        "email": "gcharang@users.noreply.github.com"
      },
      {
        "name": "\"gaeacodes\"",
        "email": "gaeacodes@gmail.com"
      },
      {
        "name": "\"gcharang\"",
        "email": "21151592+gcharang@users.noreply.github.com"
      }
    ],
    "lastContributor": {
      "name": "\"smk762\"",
      "email": "smk762@iinet.net.au"
    }
  },
  "/antara/tutorials/rogue-module-tutorial": {
    "dateModified": "2023-09-27T17:48:31.000Z",
    "contributors": [
      {
        "name": "\"smk762\"",
        "email": "smk762@iinet.net.au"
      },
      {
        "name": "\"gcharang\"",
        "email": "gcharang@users.noreply.github.com"
      },
      {
        "name": "\"gcharang\"",
        "email": "21151592+gcharang@users.noreply.github.com"
      },
      {
        "name": "\"gaeacodes\"",
        "email": "gaeacodes@gmail.com"
      }
    ],
    "lastContributor": {
      "name": "\"smk762\"",
      "email": "smk762@iinet.net.au"
    }
  },
  "/antara/tutorials/understanding-antara-addresses": {
    "dateModified": "2023-09-27T17:48:31.000Z",
    "contributors": [
      {
        "name": "\"smk762\"",
        "email": "smk762@iinet.net.au"
      },
      {
        "name": "\"gcharang\"",
        "email": "gcharang@users.noreply.github.com"
      },
      {
        "name": "\"gaeacodes\"",
        "email": "gaeacodes@gmail.com"
      },
      {
        "name": "\"gcharang\"",
        "email": "21151592+gcharang@users.noreply.github.com"
      }
    ],
    "lastContributor": {
      "name": "\"smk762\"",
      "email": "smk762@iinet.net.au"
    }
  },
  "/atomicdex/api": {
    "dateModified": "2023-09-28T07:39:39.000Z",
    "contributors": [
      {
        "name": "\"gcharang\"",
        "email": "gcharang@users.noreply.github.com"
      },
      {
        "name": "\"gcharang\"",
        "email": "21151592+gcharang@users.noreply.github.com"
      },
      {
        "name": "\"smk762\"",
        "email": "smk762@iinet.net.au"
      },
      {
        "name": "\"gaeacodes\"",
        "email": "gaeacodes@gmail.com"
      }
    ],
    "lastContributor": {
      "name": "\"gcharang\"",
      "email": "gcharang@users.noreply.github.com"
    }
  },
  "/atomicdex/api/legacy/active_swaps": {
    "dateModified": "2023-09-09T13:48:49.000Z",
    "contributors": [
      {
        "name": "\"gcharang\"",
        "email": "21151592+gcharang@users.noreply.github.com"
      },
      {
        "name": "\"gcharang\"",
        "email": "gcharang@users.noreply.github.com"
      },
      {
        "name": "\"gaeacodes\"",
        "email": "gaeacodes@gmail.com"
      },
      {
        "name": "\"smk762\"",
        "email": "smk762@iinet.net.au"
      }
    ],
    "lastContributor": {
      "name": "\"gcharang\"",
      "email": "21151592+gcharang@users.noreply.github.com"
    }
  },
  "/atomicdex/api/legacy/all_swaps_uuids_by_filter": {
    "dateModified": "2023-09-09T13:48:49.000Z",
    "contributors": [
      {
        "name": "\"gcharang\"",
        "email": "21151592+gcharang@users.noreply.github.com"
      },
      {
        "name": "\"gcharang\"",
        "email": "gcharang@users.noreply.github.com"
      },
      {
        "name": "\"gaeacodes\"",
        "email": "gaeacodes@gmail.com"
      },
      {
        "name": "\"smk762\"",
        "email": "smk762@iinet.net.au"
      }
    ],
    "lastContributor": {
      "name": "\"gcharang\"",
      "email": "21151592+gcharang@users.noreply.github.com"
    }
  },
  "/atomicdex/api/legacy/ban_pubkey": {
    "dateModified": "2023-09-09T13:48:49.000Z",
    "contributors": [
      {
        "name": "\"gcharang\"",
        "email": "21151592+gcharang@users.noreply.github.com"
      },
      {
        "name": "\"gcharang\"",
        "email": "gcharang@users.noreply.github.com"
      },
      {
        "name": "\"gaeacodes\"",
        "email": "gaeacodes@gmail.com"
      },
      {
        "name": "\"smk762\"",
        "email": "smk762@iinet.net.au"
      }
    ],
    "lastContributor": {
      "name": "\"gcharang\"",
      "email": "21151592+gcharang@users.noreply.github.com"
    }
  },
  "/atomicdex/api/legacy/batch_requests": {
    "dateModified": "2023-09-09T13:48:49.000Z",
    "contributors": [
      {
        "name": "\"gcharang\"",
        "email": "21151592+gcharang@users.noreply.github.com"
      },
      {
        "name": "\"gcharang\"",
        "email": "gcharang@users.noreply.github.com"
      },
      {
        "name": "\"gaeacodes\"",
        "email": "gaeacodes@gmail.com"
      },
      {
        "name": "\"smk762\"",
        "email": "smk762@iinet.net.au"
      }
    ],
    "lastContributor": {
      "name": "\"gcharang\"",
      "email": "21151592+gcharang@users.noreply.github.com"
    }
  },
  "/atomicdex/api/legacy/best_orders": {
    "dateModified": "2023-09-09T13:48:49.000Z",
    "contributors": [
      {
        "name": "\"gcharang\"",
        "email": "21151592+gcharang@users.noreply.github.com"
      },
      {
        "name": "\"gcharang\"",
        "email": "gcharang@users.noreply.github.com"
      },
      {
        "name": "\"gaeacodes\"",
        "email": "gaeacodes@gmail.com"
      },
      {
        "name": "\"smk762\"",
        "email": "smk762@iinet.net.au"
      }
    ],
    "lastContributor": {
      "name": "\"gcharang\"",
      "email": "21151592+gcharang@users.noreply.github.com"
    }
  },
  "/atomicdex/api/legacy/buy": {
    "dateModified": "2023-09-09T13:48:49.000Z",
    "contributors": [
      {
        "name": "\"gcharang\"",
        "email": "21151592+gcharang@users.noreply.github.com"
      },
      {
        "name": "\"gcharang\"",
        "email": "gcharang@users.noreply.github.com"
      },
      {
        "name": "\"gaeacodes\"",
        "email": "gaeacodes@gmail.com"
      },
      {
        "name": "\"smk762\"",
        "email": "smk762@iinet.net.au"
      }
    ],
    "lastContributor": {
      "name": "\"gcharang\"",
      "email": "21151592+gcharang@users.noreply.github.com"
    }
  },
  "/atomicdex/api/legacy/cancel_all_orders": {
    "dateModified": "2023-09-09T13:48:49.000Z",
    "contributors": [
      {
        "name": "\"gcharang\"",
        "email": "21151592+gcharang@users.noreply.github.com"
      },
      {
        "name": "\"gcharang\"",
        "email": "gcharang@users.noreply.github.com"
      },
      {
        "name": "\"gaeacodes\"",
        "email": "gaeacodes@gmail.com"
      },
      {
        "name": "\"smk762\"",
        "email": "smk762@iinet.net.au"
      }
    ],
    "lastContributor": {
      "name": "\"gcharang\"",
      "email": "21151592+gcharang@users.noreply.github.com"
    }
  },
  "/atomicdex/api/legacy/cancel_order": {
    "dateModified": "2023-09-09T13:48:49.000Z",
    "contributors": [
      {
        "name": "\"gcharang\"",
        "email": "21151592+gcharang@users.noreply.github.com"
      },
      {
        "name": "\"gcharang\"",
        "email": "gcharang@users.noreply.github.com"
      },
      {
        "name": "\"gaeacodes\"",
        "email": "gaeacodes@gmail.com"
      },
      {
        "name": "\"smk762\"",
        "email": "smk762@iinet.net.au"
      }
    ],
    "lastContributor": {
      "name": "\"gcharang\"",
      "email": "21151592+gcharang@users.noreply.github.com"
    }
  },
  "/atomicdex/api/legacy/coin_activation": {
    "dateModified": "2023-09-27T21:31:53.000Z",
    "contributors": [
      {
        "name": "\"smk762\"",
        "email": "smk762@iinet.net.au"
      },
      {
        "name": "\"gcharang\"",
        "email": "21151592+gcharang@users.noreply.github.com"
      },
      {
        "name": "\"gcharang\"",
        "email": "gcharang@users.noreply.github.com"
      },
      {
        "name": "\"Samuel Onoja\"",
        "email": "samiodev@icloud.com"
      },
      {
        "name": "\"gaeacodes\"",
        "email": "gaeacodes@gmail.com"
      }
    ],
    "lastContributor": {
      "name": "\"smk762\"",
      "email": "smk762@iinet.net.au"
    }
  },
  "/atomicdex/api/legacy/coins_needed_for_kick_start": {
    "dateModified": "2023-09-09T13:48:49.000Z",
    "contributors": [
      {
        "name": "\"gcharang\"",
        "email": "21151592+gcharang@users.noreply.github.com"
      },
      {
        "name": "\"gcharang\"",
        "email": "gcharang@users.noreply.github.com"
      },
      {
        "name": "\"gaeacodes\"",
        "email": "gaeacodes@gmail.com"
      },
      {
        "name": "\"smk762\"",
        "email": "smk762@iinet.net.au"
      }
    ],
    "lastContributor": {
      "name": "\"gcharang\"",
      "email": "21151592+gcharang@users.noreply.github.com"
    }
  },
  "/atomicdex/api/legacy/convert_utxo_address": {
    "dateModified": "2023-09-09T13:48:49.000Z",
    "contributors": [
      {
        "name": "\"gcharang\"",
        "email": "21151592+gcharang@users.noreply.github.com"
      },
      {
        "name": "\"gcharang\"",
        "email": "gcharang@users.noreply.github.com"
      },
      {
        "name": "\"gaeacodes\"",
        "email": "gaeacodes@gmail.com"
      },
      {
        "name": "\"smk762\"",
        "email": "smk762@iinet.net.au"
      }
    ],
    "lastContributor": {
      "name": "\"gcharang\"",
      "email": "21151592+gcharang@users.noreply.github.com"
    }
  },
  "/atomicdex/api/legacy/convertaddress": {
    "dateModified": "2023-09-09T13:48:49.000Z",
    "contributors": [
      {
        "name": "\"gcharang\"",
        "email": "21151592+gcharang@users.noreply.github.com"
      },
      {
        "name": "\"gcharang\"",
        "email": "gcharang@users.noreply.github.com"
      },
      {
        "name": "\"gaeacodes\"",
        "email": "gaeacodes@gmail.com"
      },
      {
        "name": "\"smk762\"",
        "email": "smk762@iinet.net.au"
      }
    ],
    "lastContributor": {
      "name": "\"gcharang\"",
      "email": "21151592+gcharang@users.noreply.github.com"
    }
  },
  "/atomicdex/api/legacy/disable_coin": {
    "dateModified": "2023-09-09T13:48:49.000Z",
    "contributors": [
      {
        "name": "\"gcharang\"",
        "email": "21151592+gcharang@users.noreply.github.com"
      },
      {
        "name": "\"gcharang\"",
        "email": "gcharang@users.noreply.github.com"
      },
      {
        "name": "\"gaeacodes\"",
        "email": "gaeacodes@gmail.com"
      },
      {
        "name": "\"smk762\"",
        "email": "smk762@iinet.net.au"
      }
    ],
    "lastContributor": {
      "name": "\"gcharang\"",
      "email": "21151592+gcharang@users.noreply.github.com"
    }
  },
  "/atomicdex/api/legacy/get_enabled_coins": {
    "dateModified": "2023-09-09T13:48:49.000Z",
    "contributors": [
      {
        "name": "\"gcharang\"",
        "email": "21151592+gcharang@users.noreply.github.com"
      },
      {
        "name": "\"gcharang\"",
        "email": "gcharang@users.noreply.github.com"
      },
      {
        "name": "\"gaeacodes\"",
        "email": "gaeacodes@gmail.com"
      },
      {
        "name": "\"smk762\"",
        "email": "smk762@iinet.net.au"
      }
    ],
    "lastContributor": {
      "name": "\"gcharang\"",
      "email": "21151592+gcharang@users.noreply.github.com"
    }
  },
  "/atomicdex/api/legacy/get_gossip_mesh": {
    "dateModified": "2023-09-09T13:48:49.000Z",
    "contributors": [
      {
        "name": "\"gcharang\"",
        "email": "21151592+gcharang@users.noreply.github.com"
      },
      {
        "name": "\"gcharang\"",
        "email": "gcharang@users.noreply.github.com"
      },
      {
        "name": "\"gaeacodes\"",
        "email": "gaeacodes@gmail.com"
      },
      {
        "name": "\"smk762\"",
        "email": "smk762@iinet.net.au"
      }
    ],
    "lastContributor": {
      "name": "\"gcharang\"",
      "email": "21151592+gcharang@users.noreply.github.com"
    }
  },
  "/atomicdex/api/legacy/get_gossip_peer_topics": {
    "dateModified": "2023-09-09T13:48:49.000Z",
    "contributors": [
      {
        "name": "\"gcharang\"",
        "email": "21151592+gcharang@users.noreply.github.com"
      },
      {
        "name": "\"gcharang\"",
        "email": "gcharang@users.noreply.github.com"
      },
      {
        "name": "\"gaeacodes\"",
        "email": "gaeacodes@gmail.com"
      },
      {
        "name": "\"smk762\"",
        "email": "smk762@iinet.net.au"
      }
    ],
    "lastContributor": {
      "name": "\"gcharang\"",
      "email": "21151592+gcharang@users.noreply.github.com"
    }
  },
  "/atomicdex/api/legacy/get_gossip_topic_peers": {
    "dateModified": "2023-09-28T07:24:20.000Z",
    "contributors": [
      {
        "name": "\"gcharang\"",
        "email": "21151592+gcharang@users.noreply.github.com"
      },
      {
        "name": "\"smk762\"",
        "email": "smk762@iinet.net.au"
      },
      {
        "name": "\"gcharang\"",
        "email": "gcharang@users.noreply.github.com"
      },
      {
        "name": "\"gaeacodes\"",
        "email": "gaeacodes@gmail.com"
      }
    ],
    "lastContributor": {
      "name": "\"gcharang\"",
      "email": "21151592+gcharang@users.noreply.github.com"
    }
  },
  "/atomicdex/api/legacy/get_my_peer_id": {
    "dateModified": "2023-09-09T13:48:49.000Z",
    "contributors": [
      {
        "name": "\"gcharang\"",
        "email": "21151592+gcharang@users.noreply.github.com"
      },
      {
        "name": "\"gcharang\"",
        "email": "gcharang@users.noreply.github.com"
      },
      {
        "name": "\"gaeacodes\"",
        "email": "gaeacodes@gmail.com"
      },
      {
        "name": "\"smk762\"",
        "email": "smk762@iinet.net.au"
      }
    ],
    "lastContributor": {
      "name": "\"gcharang\"",
      "email": "21151592+gcharang@users.noreply.github.com"
    }
  },
  "/atomicdex/api/legacy/get_peers_info": {
    "dateModified": "2023-09-09T13:48:49.000Z",
    "contributors": [
      {
        "name": "\"gcharang\"",
        "email": "21151592+gcharang@users.noreply.github.com"
      },
      {
        "name": "\"gcharang\"",
        "email": "gcharang@users.noreply.github.com"
      },
      {
        "name": "\"gaeacodes\"",
        "email": "gaeacodes@gmail.com"
      },
      {
        "name": "\"smk762\"",
        "email": "smk762@iinet.net.au"
      }
    ],
    "lastContributor": {
      "name": "\"gcharang\"",
      "email": "21151592+gcharang@users.noreply.github.com"
    }
  },
  "/atomicdex/api/legacy/get_relay_mesh": {
    "dateModified": "2023-09-09T13:48:49.000Z",
    "contributors": [
      {
        "name": "\"gcharang\"",
        "email": "21151592+gcharang@users.noreply.github.com"
      },
      {
        "name": "\"gcharang\"",
        "email": "gcharang@users.noreply.github.com"
      },
      {
        "name": "\"gaeacodes\"",
        "email": "gaeacodes@gmail.com"
      },
      {
        "name": "\"smk762\"",
        "email": "smk762@iinet.net.au"
      }
    ],
    "lastContributor": {
      "name": "\"gcharang\"",
      "email": "21151592+gcharang@users.noreply.github.com"
    }
  },
  "/atomicdex/api/legacy/get_trade_fee": {
    "dateModified": "2023-09-27T20:43:30.000Z",
    "contributors": [
      {
        "name": "\"smk762\"",
        "email": "smk762@iinet.net.au"
      },
      {
        "name": "\"gcharang\"",
        "email": "21151592+gcharang@users.noreply.github.com"
      },
      {
        "name": "\"gcharang\"",
        "email": "gcharang@users.noreply.github.com"
      },
      {
        "name": "\"gaeacodes\"",
        "email": "gaeacodes@gmail.com"
      }
    ],
    "lastContributor": {
      "name": "\"smk762\"",
      "email": "smk762@iinet.net.au"
    }
  },
  "/atomicdex/api/legacy/help": {
    "dateModified": "2023-05-31T18:19:46.000Z",
    "contributors": [
      {
        "name": "\"gaeacodes\"",
        "email": "gaeacodes@gmail.com"
      },
      {
        "name": "\"gcharang\"",
        "email": "21151592+gcharang@users.noreply.github.com"
      }
    ],
    "lastContributor": {
      "name": "\"gaeacodes\"",
      "email": "gaeacodes@gmail.com"
    }
  },
  "/atomicdex/api/legacy/import_swaps": {
    "dateModified": "2023-09-09T13:48:49.000Z",
    "contributors": [
      {
        "name": "\"gcharang\"",
        "email": "21151592+gcharang@users.noreply.github.com"
      },
      {
        "name": "\"gcharang\"",
        "email": "gcharang@users.noreply.github.com"
      },
      {
        "name": "\"gaeacodes\"",
        "email": "gaeacodes@gmail.com"
      },
      {
        "name": "\"smk762\"",
        "email": "smk762@iinet.net.au"
      }
    ],
    "lastContributor": {
      "name": "\"gcharang\"",
      "email": "21151592+gcharang@users.noreply.github.com"
    }
  },
  "/atomicdex/api/legacy": {
    "dateModified": "2023-09-01T12:11:07.000Z",
    "contributors": [
      {
        "name": "\"gcharang\"",
        "email": "gcharang@users.noreply.github.com"
      },
      {
        "name": "\"gcharang\"",
        "email": "21151592+gcharang@users.noreply.github.com"
      }
    ],
    "lastContributor": {
      "name": "\"gcharang\"",
      "email": "gcharang@users.noreply.github.com"
    }
  },
  "/atomicdex/api/legacy/kmd_rewards_info": {
    "dateModified": "2023-09-09T13:48:49.000Z",
    "contributors": [
      {
        "name": "\"gcharang\"",
        "email": "21151592+gcharang@users.noreply.github.com"
      },
      {
        "name": "\"gcharang\"",
        "email": "gcharang@users.noreply.github.com"
      },
      {
        "name": "\"gaeacodes\"",
        "email": "gaeacodes@gmail.com"
      },
      {
        "name": "\"smk762\"",
        "email": "smk762@iinet.net.au"
      }
    ],
    "lastContributor": {
      "name": "\"gcharang\"",
      "email": "21151592+gcharang@users.noreply.github.com"
    }
  },
  "/atomicdex/api/legacy/list_banned_pubkeys": {
    "dateModified": "2023-09-09T13:48:49.000Z",
    "contributors": [
      {
        "name": "\"gcharang\"",
        "email": "21151592+gcharang@users.noreply.github.com"
      },
      {
        "name": "\"gcharang\"",
        "email": "gcharang@users.noreply.github.com"
      },
      {
        "name": "\"gaeacodes\"",
        "email": "gaeacodes@gmail.com"
      },
      {
        "name": "\"smk762\"",
        "email": "smk762@iinet.net.au"
      }
    ],
    "lastContributor": {
      "name": "\"gcharang\"",
      "email": "21151592+gcharang@users.noreply.github.com"
    }
  },
  "/atomicdex/api/legacy/max_taker_vol": {
    "dateModified": "2023-09-09T13:48:49.000Z",
    "contributors": [
      {
        "name": "\"gcharang\"",
        "email": "21151592+gcharang@users.noreply.github.com"
      },
      {
        "name": "\"gcharang\"",
        "email": "gcharang@users.noreply.github.com"
      },
      {
        "name": "\"gaeacodes\"",
        "email": "gaeacodes@gmail.com"
      },
      {
        "name": "\"smk762\"",
        "email": "smk762@iinet.net.au"
      }
    ],
    "lastContributor": {
      "name": "\"gcharang\"",
      "email": "21151592+gcharang@users.noreply.github.com"
    }
  },
  "/atomicdex/api/legacy/metrics": {
    "dateModified": "2023-09-09T13:48:49.000Z",
    "contributors": [
      {
        "name": "\"gcharang\"",
        "email": "21151592+gcharang@users.noreply.github.com"
      },
      {
        "name": "\"gcharang\"",
        "email": "gcharang@users.noreply.github.com"
      },
      {
        "name": "\"gaeacodes\"",
        "email": "gaeacodes@gmail.com"
      }
    ],
    "lastContributor": {
      "name": "\"gcharang\"",
      "email": "21151592+gcharang@users.noreply.github.com"
    }
  },
  "/atomicdex/api/legacy/min_trading_vol": {
    "dateModified": "2023-09-09T13:48:49.000Z",
    "contributors": [
      {
        "name": "\"gcharang\"",
        "email": "21151592+gcharang@users.noreply.github.com"
      },
      {
        "name": "\"gcharang\"",
        "email": "gcharang@users.noreply.github.com"
      },
      {
        "name": "\"gaeacodes\"",
        "email": "gaeacodes@gmail.com"
      },
      {
        "name": "\"smk762\"",
        "email": "smk762@iinet.net.au"
      }
    ],
    "lastContributor": {
      "name": "\"gcharang\"",
      "email": "21151592+gcharang@users.noreply.github.com"
    }
  },
  "/atomicdex/api/legacy/my_balance": {
    "dateModified": "2023-09-09T13:48:49.000Z",
    "contributors": [
      {
        "name": "\"gcharang\"",
        "email": "21151592+gcharang@users.noreply.github.com"
      },
      {
        "name": "\"gcharang\"",
        "email": "gcharang@users.noreply.github.com"
      },
      {
        "name": "\"gaeacodes\"",
        "email": "gaeacodes@gmail.com"
      },
      {
        "name": "\"smk762\"",
        "email": "smk762@iinet.net.au"
      }
    ],
    "lastContributor": {
      "name": "\"gcharang\"",
      "email": "21151592+gcharang@users.noreply.github.com"
    }
  },
  "/atomicdex/api/legacy/my_orders": {
    "dateModified": "2023-09-09T13:48:49.000Z",
    "contributors": [
      {
        "name": "\"gcharang\"",
        "email": "21151592+gcharang@users.noreply.github.com"
      },
      {
        "name": "\"gcharang\"",
        "email": "gcharang@users.noreply.github.com"
      },
      {
        "name": "\"gaeacodes\"",
        "email": "gaeacodes@gmail.com"
      },
      {
        "name": "\"smk762\"",
        "email": "smk762@iinet.net.au"
      }
    ],
    "lastContributor": {
      "name": "\"gcharang\"",
      "email": "21151592+gcharang@users.noreply.github.com"
    }
  },
  "/atomicdex/api/legacy/my_recent_swaps": {
    "dateModified": "2023-09-09T13:48:49.000Z",
    "contributors": [
      {
        "name": "\"gcharang\"",
        "email": "21151592+gcharang@users.noreply.github.com"
      },
      {
        "name": "\"gcharang\"",
        "email": "gcharang@users.noreply.github.com"
      },
      {
        "name": "\"gaeacodes\"",
        "email": "gaeacodes@gmail.com"
      },
      {
        "name": "\"smk762\"",
        "email": "smk762@iinet.net.au"
      }
    ],
    "lastContributor": {
      "name": "\"gcharang\"",
      "email": "21151592+gcharang@users.noreply.github.com"
    }
  },
  "/atomicdex/api/legacy/my_swap_status": {
    "dateModified": "2023-09-09T13:48:49.000Z",
    "contributors": [
      {
        "name": "\"gcharang\"",
        "email": "21151592+gcharang@users.noreply.github.com"
      },
      {
        "name": "\"gcharang\"",
        "email": "gcharang@users.noreply.github.com"
      },
      {
        "name": "\"gaeacodes\"",
        "email": "gaeacodes@gmail.com"
      },
      {
        "name": "\"smk762\"",
        "email": "smk762@iinet.net.au"
      }
    ],
    "lastContributor": {
      "name": "\"gcharang\"",
      "email": "21151592+gcharang@users.noreply.github.com"
    }
  },
  "/atomicdex/api/legacy/my_tx_history": {
    "dateModified": "2023-09-27T20:43:30.000Z",
    "contributors": [
      {
        "name": "\"smk762\"",
        "email": "smk762@iinet.net.au"
      },
      {
        "name": "\"gcharang\"",
        "email": "21151592+gcharang@users.noreply.github.com"
      },
      {
        "name": "\"gcharang\"",
        "email": "gcharang@users.noreply.github.com"
      },
      {
        "name": "\"gaeacodes\"",
        "email": "gaeacodes@gmail.com"
      }
    ],
    "lastContributor": {
      "name": "\"smk762\"",
      "email": "smk762@iinet.net.au"
    }
  },
  "/atomicdex/api/legacy/order_status": {
    "dateModified": "2023-09-09T13:48:49.000Z",
    "contributors": [
      {
        "name": "\"gcharang\"",
        "email": "21151592+gcharang@users.noreply.github.com"
      },
      {
        "name": "\"gcharang\"",
        "email": "gcharang@users.noreply.github.com"
      },
      {
        "name": "\"gaeacodes\"",
        "email": "gaeacodes@gmail.com"
      },
      {
        "name": "\"smk762\"",
        "email": "smk762@iinet.net.au"
      }
    ],
    "lastContributor": {
      "name": "\"gcharang\"",
      "email": "21151592+gcharang@users.noreply.github.com"
    }
  },
  "/atomicdex/api/legacy/orderbook": {
    "dateModified": "2023-09-27T20:43:30.000Z",
    "contributors": [
      {
        "name": "\"smk762\"",
        "email": "smk762@iinet.net.au"
      },
      {
        "name": "\"gcharang\"",
        "email": "21151592+gcharang@users.noreply.github.com"
      },
      {
        "name": "\"gcharang\"",
        "email": "gcharang@users.noreply.github.com"
      },
      {
        "name": "\"gaeacodes\"",
        "email": "gaeacodes@gmail.com"
      }
    ],
    "lastContributor": {
      "name": "\"smk762\"",
      "email": "smk762@iinet.net.au"
    }
  },
  "/atomicdex/api/legacy/orderbook_depth": {
    "dateModified": "2023-09-09T13:48:49.000Z",
    "contributors": [
      {
        "name": "\"gcharang\"",
        "email": "21151592+gcharang@users.noreply.github.com"
      },
      {
        "name": "\"gcharang\"",
        "email": "gcharang@users.noreply.github.com"
      },
      {
        "name": "\"gaeacodes\"",
        "email": "gaeacodes@gmail.com"
      },
      {
        "name": "\"smk762\"",
        "email": "smk762@iinet.net.au"
      }
    ],
    "lastContributor": {
      "name": "\"gcharang\"",
      "email": "21151592+gcharang@users.noreply.github.com"
    }
  },
  "/atomicdex/api/legacy/orders_history_by_filter": {
    "dateModified": "2023-09-09T13:48:49.000Z",
    "contributors": [
      {
        "name": "\"gcharang\"",
        "email": "21151592+gcharang@users.noreply.github.com"
      },
      {
        "name": "\"gcharang\"",
        "email": "gcharang@users.noreply.github.com"
      },
      {
        "name": "\"gaeacodes\"",
        "email": "gaeacodes@gmail.com"
      },
      {
        "name": "\"smk762\"",
        "email": "smk762@iinet.net.au"
      }
    ],
    "lastContributor": {
      "name": "\"gcharang\"",
      "email": "21151592+gcharang@users.noreply.github.com"
    }
  },
  "/atomicdex/api/legacy/rational_number_note": {
    "dateModified": "2023-09-01T12:11:07.000Z",
    "contributors": [
      {
        "name": "\"gcharang\"",
        "email": "gcharang@users.noreply.github.com"
      },
      {
        "name": "\"gaeacodes\"",
        "email": "gaeacodes@gmail.com"
      },
      {
        "name": "\"gcharang\"",
        "email": "21151592+gcharang@users.noreply.github.com"
      }
    ],
    "lastContributor": {
      "name": "\"gcharang\"",
      "email": "gcharang@users.noreply.github.com"
    }
  },
  "/atomicdex/api/legacy/recover_funds_of_swap": {
    "dateModified": "2023-09-09T13:48:49.000Z",
    "contributors": [
      {
        "name": "\"gcharang\"",
        "email": "21151592+gcharang@users.noreply.github.com"
      },
      {
        "name": "\"gcharang\"",
        "email": "gcharang@users.noreply.github.com"
      },
      {
        "name": "\"gaeacodes\"",
        "email": "gaeacodes@gmail.com"
      },
      {
        "name": "\"smk762\"",
        "email": "smk762@iinet.net.au"
      }
    ],
    "lastContributor": {
      "name": "\"gcharang\"",
      "email": "21151592+gcharang@users.noreply.github.com"
    }
  },
  "/atomicdex/api/legacy/sell": {
    "dateModified": "2023-09-09T13:48:49.000Z",
    "contributors": [
      {
        "name": "\"gcharang\"",
        "email": "21151592+gcharang@users.noreply.github.com"
      },
      {
        "name": "\"gcharang\"",
        "email": "gcharang@users.noreply.github.com"
      },
      {
        "name": "\"gaeacodes\"",
        "email": "gaeacodes@gmail.com"
      },
      {
        "name": "\"smk762\"",
        "email": "smk762@iinet.net.au"
      }
    ],
    "lastContributor": {
      "name": "\"gcharang\"",
      "email": "21151592+gcharang@users.noreply.github.com"
    }
  },
  "/atomicdex/api/legacy/send_raw_transaction": {
    "dateModified": "2023-09-09T13:48:49.000Z",
    "contributors": [
      {
        "name": "\"gcharang\"",
        "email": "21151592+gcharang@users.noreply.github.com"
      },
      {
        "name": "\"gcharang\"",
        "email": "gcharang@users.noreply.github.com"
      },
      {
        "name": "\"gaeacodes\"",
        "email": "gaeacodes@gmail.com"
      },
      {
        "name": "\"smk762\"",
        "email": "smk762@iinet.net.au"
      }
    ],
    "lastContributor": {
      "name": "\"gcharang\"",
      "email": "21151592+gcharang@users.noreply.github.com"
    }
  },
  "/atomicdex/api/legacy/set_required_confirmations": {
    "dateModified": "2023-09-09T13:48:49.000Z",
    "contributors": [
      {
        "name": "\"gcharang\"",
        "email": "21151592+gcharang@users.noreply.github.com"
      },
      {
        "name": "\"gcharang\"",
        "email": "gcharang@users.noreply.github.com"
      },
      {
        "name": "\"gaeacodes\"",
        "email": "gaeacodes@gmail.com"
      },
      {
        "name": "\"smk762\"",
        "email": "smk762@iinet.net.au"
      }
    ],
    "lastContributor": {
      "name": "\"gcharang\"",
      "email": "21151592+gcharang@users.noreply.github.com"
    }
  },
  "/atomicdex/api/legacy/set_requires_notarization": {
    "dateModified": "2023-09-09T13:48:49.000Z",
    "contributors": [
      {
        "name": "\"gcharang\"",
        "email": "21151592+gcharang@users.noreply.github.com"
      },
      {
        "name": "\"gcharang\"",
        "email": "gcharang@users.noreply.github.com"
      },
      {
        "name": "\"gaeacodes\"",
        "email": "gaeacodes@gmail.com"
      },
      {
        "name": "\"smk762\"",
        "email": "smk762@iinet.net.au"
      }
    ],
    "lastContributor": {
      "name": "\"gcharang\"",
      "email": "21151592+gcharang@users.noreply.github.com"
    }
  },
  "/atomicdex/api/legacy/setprice": {
    "dateModified": "2023-09-09T13:48:49.000Z",
    "contributors": [
      {
        "name": "\"gcharang\"",
        "email": "21151592+gcharang@users.noreply.github.com"
      },
      {
        "name": "\"gcharang\"",
        "email": "gcharang@users.noreply.github.com"
      },
      {
        "name": "\"gaeacodes\"",
        "email": "gaeacodes@gmail.com"
      },
      {
        "name": "\"smk762\"",
        "email": "smk762@iinet.net.au"
      }
    ],
    "lastContributor": {
      "name": "\"gcharang\"",
      "email": "21151592+gcharang@users.noreply.github.com"
    }
  },
  "/atomicdex/api/legacy/show_priv_key": {
    "dateModified": "2023-09-09T13:48:49.000Z",
    "contributors": [
      {
        "name": "\"gcharang\"",
        "email": "21151592+gcharang@users.noreply.github.com"
      },
      {
        "name": "\"gcharang\"",
        "email": "gcharang@users.noreply.github.com"
      },
      {
        "name": "\"gaeacodes\"",
        "email": "gaeacodes@gmail.com"
      },
      {
        "name": "\"smk762\"",
        "email": "smk762@iinet.net.au"
      }
    ],
    "lastContributor": {
      "name": "\"gcharang\"",
      "email": "21151592+gcharang@users.noreply.github.com"
    }
  },
  "/atomicdex/api/legacy/stop": {
    "dateModified": "2023-05-24T13:18:47.000Z",
    "contributors": [
      {
        "name": "\"gaeacodes\"",
        "email": "gaeacodes@gmail.com"
      },
      {
        "name": "\"gcharang\"",
        "email": "21151592+gcharang@users.noreply.github.com"
      }
    ],
    "lastContributor": {
      "name": "\"gaeacodes\"",
      "email": "gaeacodes@gmail.com"
    }
  },
  "/atomicdex/api/legacy/trade_preimage": {
    "dateModified": "2023-09-27T20:43:30.000Z",
    "contributors": [
      {
        "name": "\"smk762\"",
        "email": "smk762@iinet.net.au"
      },
      {
        "name": "\"gcharang\"",
        "email": "21151592+gcharang@users.noreply.github.com"
      },
      {
        "name": "\"gcharang\"",
        "email": "gcharang@users.noreply.github.com"
      },
      {
        "name": "\"gaeacodes\"",
        "email": "gaeacodes@gmail.com"
      }
    ],
    "lastContributor": {
      "name": "\"smk762\"",
      "email": "smk762@iinet.net.au"
    }
  },
  "/atomicdex/api/legacy/unban_pubkeys": {
    "dateModified": "2023-09-09T13:48:49.000Z",
    "contributors": [
      {
        "name": "\"gcharang\"",
        "email": "21151592+gcharang@users.noreply.github.com"
      },
      {
        "name": "\"gcharang\"",
        "email": "gcharang@users.noreply.github.com"
      },
      {
        "name": "\"gaeacodes\"",
        "email": "gaeacodes@gmail.com"
      },
      {
        "name": "\"smk762\"",
        "email": "smk762@iinet.net.au"
      }
    ],
    "lastContributor": {
      "name": "\"gcharang\"",
      "email": "21151592+gcharang@users.noreply.github.com"
    }
  },
  "/atomicdex/api/legacy/update_maker_order": {
    "dateModified": "2023-09-09T13:48:49.000Z",
    "contributors": [
      {
        "name": "\"gcharang\"",
        "email": "21151592+gcharang@users.noreply.github.com"
      },
      {
        "name": "\"gcharang\"",
        "email": "gcharang@users.noreply.github.com"
      },
      {
        "name": "\"gaeacodes\"",
        "email": "gaeacodes@gmail.com"
      },
      {
        "name": "\"smk762\"",
        "email": "smk762@iinet.net.au"
      }
    ],
    "lastContributor": {
      "name": "\"gcharang\"",
      "email": "21151592+gcharang@users.noreply.github.com"
    }
  },
  "/atomicdex/api/legacy/validateaddress": {
    "dateModified": "2023-09-09T13:48:49.000Z",
    "contributors": [
      {
        "name": "\"gcharang\"",
        "email": "21151592+gcharang@users.noreply.github.com"
      },
      {
        "name": "\"gcharang\"",
        "email": "gcharang@users.noreply.github.com"
      },
      {
        "name": "\"gaeacodes\"",
        "email": "gaeacodes@gmail.com"
      },
      {
        "name": "\"smk762\"",
        "email": "smk762@iinet.net.au"
      }
    ],
    "lastContributor": {
      "name": "\"gcharang\"",
      "email": "21151592+gcharang@users.noreply.github.com"
    }
  },
  "/atomicdex/api/legacy/version": {
    "dateModified": "2023-09-09T13:48:49.000Z",
    "contributors": [
      {
        "name": "\"gcharang\"",
        "email": "21151592+gcharang@users.noreply.github.com"
      },
      {
        "name": "\"gcharang\"",
        "email": "gcharang@users.noreply.github.com"
      },
      {
        "name": "\"gaeacodes\"",
        "email": "gaeacodes@gmail.com"
      },
      {
        "name": "\"smk762\"",
        "email": "smk762@iinet.net.au"
      }
    ],
    "lastContributor": {
      "name": "\"gcharang\"",
      "email": "21151592+gcharang@users.noreply.github.com"
    }
  },
  "/atomicdex/api/legacy/withdraw": {
    "dateModified": "2023-09-09T14:54:22.000Z",
    "contributors": [
      {
        "name": "\"gcharang\"",
        "email": "21151592+gcharang@users.noreply.github.com"
      },
      {
        "name": "\"smk762\"",
        "email": "smk762@iinet.net.au"
      },
      {
        "name": "\"gcharang\"",
        "email": "gcharang@users.noreply.github.com"
      },
      {
        "name": "\"gaeacodes\"",
        "email": "gaeacodes@gmail.com"
      }
    ],
    "lastContributor": {
      "name": "\"gcharang\"",
      "email": "21151592+gcharang@users.noreply.github.com"
    }
  },
  "/atomicdex/api/v20/add_delegation": {
    "dateModified": "2023-09-27T20:43:30.000Z",
    "contributors": [
      {
        "name": "\"smk762\"",
        "email": "smk762@iinet.net.au"
      },
      {
        "name": "\"gcharang\"",
        "email": "21151592+gcharang@users.noreply.github.com"
      },
      {
        "name": "\"gcharang\"",
        "email": "gcharang@users.noreply.github.com"
      },
      {
        "name": "\"gaeacodes\"",
        "email": "gaeacodes@gmail.com"
      }
    ],
    "lastContributor": {
      "name": "\"smk762\"",
      "email": "smk762@iinet.net.au"
    }
  },
  "/atomicdex/api/v20/add_node_to_version_stat": {
    "dateModified": "2023-09-09T13:48:49.000Z",
    "contributors": [
      {
        "name": "\"gcharang\"",
        "email": "21151592+gcharang@users.noreply.github.com"
      },
      {
        "name": "\"gcharang\"",
        "email": "gcharang@users.noreply.github.com"
      },
      {
        "name": "\"gaeacodes\"",
        "email": "gaeacodes@gmail.com"
      },
      {
        "name": "\"smk762\"",
        "email": "smk762@iinet.net.au"
      }
    ],
    "lastContributor": {
      "name": "\"gcharang\"",
      "email": "21151592+gcharang@users.noreply.github.com"
    }
  },
  "/atomicdex/api/v20/best_orders": {
    "dateModified": "2023-09-09T13:48:49.000Z",
    "contributors": [
      {
        "name": "\"gcharang\"",
        "email": "21151592+gcharang@users.noreply.github.com"
      },
      {
        "name": "\"gcharang\"",
        "email": "gcharang@users.noreply.github.com"
      },
      {
        "name": "\"gaeacodes\"",
        "email": "gaeacodes@gmail.com"
      },
      {
        "name": "\"smk762\"",
        "email": "smk762@iinet.net.au"
      }
    ],
    "lastContributor": {
      "name": "\"gcharang\"",
      "email": "21151592+gcharang@users.noreply.github.com"
    }
  },
  "/atomicdex/api/v20/enable_bch_with_tokens": {
    "dateModified": "2023-09-27T20:43:30.000Z",
    "contributors": [
      {
        "name": "\"smk762\"",
        "email": "smk762@iinet.net.au"
      },
      {
        "name": "\"gcharang\"",
        "email": "21151592+gcharang@users.noreply.github.com"
      },
      {
        "name": "\"gcharang\"",
        "email": "gcharang@users.noreply.github.com"
      },
      {
        "name": "\"gaeacodes\"",
        "email": "gaeacodes@gmail.com"
      }
    ],
    "lastContributor": {
      "name": "\"smk762\"",
      "email": "smk762@iinet.net.au"
    }
  },
  "/atomicdex/api/v20/enable_erc20": {
    "dateModified": "2023-09-09T13:48:49.000Z",
    "contributors": [
      {
        "name": "\"gcharang\"",
        "email": "21151592+gcharang@users.noreply.github.com"
      },
      {
        "name": "\"gcharang\"",
        "email": "gcharang@users.noreply.github.com"
      },
      {
        "name": "\"gaeacodes\"",
        "email": "gaeacodes@gmail.com"
      },
      {
        "name": "\"smk762\"",
        "email": "smk762@iinet.net.au"
      }
    ],
    "lastContributor": {
      "name": "\"gcharang\"",
      "email": "21151592+gcharang@users.noreply.github.com"
    }
  },
  "/atomicdex/api/v20/enable_eth_with_tokens": {
    "dateModified": "2023-09-27T20:43:30.000Z",
    "contributors": [
      {
        "name": "\"smk762\"",
        "email": "smk762@iinet.net.au"
      },
      {
        "name": "\"gcharang\"",
        "email": "21151592+gcharang@users.noreply.github.com"
      },
      {
        "name": "\"gcharang\"",
        "email": "gcharang@users.noreply.github.com"
      },
      {
        "name": "\"gaeacodes\"",
        "email": "gaeacodes@gmail.com"
      }
    ],
    "lastContributor": {
      "name": "\"smk762\"",
      "email": "smk762@iinet.net.au"
    }
  },
  "/atomicdex/api/v20/enable_slp": {
    "dateModified": "2023-09-27T20:43:30.000Z",
    "contributors": [
      {
        "name": "\"smk762\"",
        "email": "smk762@iinet.net.au"
      },
      {
        "name": "\"gcharang\"",
        "email": "21151592+gcharang@users.noreply.github.com"
      },
      {
        "name": "\"gcharang\"",
        "email": "gcharang@users.noreply.github.com"
      },
      {
        "name": "\"gaeacodes\"",
        "email": "gaeacodes@gmail.com"
      }
    ],
    "lastContributor": {
      "name": "\"smk762\"",
      "email": "smk762@iinet.net.au"
    }
  },
  "/atomicdex/api/v20/enable_tendermint_token": {
    "dateModified": "2023-09-27T20:43:30.000Z",
    "contributors": [
      {
        "name": "\"smk762\"",
        "email": "smk762@iinet.net.au"
      },
      {
        "name": "\"gcharang\"",
        "email": "21151592+gcharang@users.noreply.github.com"
      },
      {
        "name": "\"gcharang\"",
        "email": "gcharang@users.noreply.github.com"
      },
      {
        "name": "\"gaeacodes\"",
        "email": "gaeacodes@gmail.com"
      }
    ],
    "lastContributor": {
      "name": "\"smk762\"",
      "email": "smk762@iinet.net.au"
    }
  },
  "/atomicdex/api/v20/enable_tendermint_with_assets": {
    "dateModified": "2023-09-27T20:43:30.000Z",
    "contributors": [
      {
        "name": "\"smk762\"",
        "email": "smk762@iinet.net.au"
      },
      {
        "name": "\"gcharang\"",
        "email": "21151592+gcharang@users.noreply.github.com"
      },
      {
        "name": "\"gcharang\"",
        "email": "gcharang@users.noreply.github.com"
      },
      {
        "name": "\"gaeacodes\"",
        "email": "gaeacodes@gmail.com"
      }
    ],
    "lastContributor": {
      "name": "\"smk762\"",
      "email": "smk762@iinet.net.au"
    }
  },
  "/atomicdex/api/v20/get_public_key": {
    "dateModified": "2023-09-09T13:48:49.000Z",
    "contributors": [
      {
        "name": "\"gcharang\"",
        "email": "21151592+gcharang@users.noreply.github.com"
      },
      {
        "name": "\"gcharang\"",
        "email": "gcharang@users.noreply.github.com"
      },
      {
        "name": "\"gaeacodes\"",
        "email": "gaeacodes@gmail.com"
      },
      {
        "name": "\"smk762\"",
        "email": "smk762@iinet.net.au"
      }
    ],
    "lastContributor": {
      "name": "\"gcharang\"",
      "email": "21151592+gcharang@users.noreply.github.com"
    }
  },
  "/atomicdex/api/v20/get_public_key_hash": {
    "dateModified": "2023-09-09T13:48:49.000Z",
    "contributors": [
      {
        "name": "\"gcharang\"",
        "email": "21151592+gcharang@users.noreply.github.com"
      },
      {
        "name": "\"gcharang\"",
        "email": "gcharang@users.noreply.github.com"
      },
      {
        "name": "\"gaeacodes\"",
        "email": "gaeacodes@gmail.com"
      },
      {
        "name": "\"smk762\"",
        "email": "smk762@iinet.net.au"
      }
    ],
    "lastContributor": {
      "name": "\"gcharang\"",
      "email": "21151592+gcharang@users.noreply.github.com"
    }
  },
  "/atomicdex/api/v20/get_raw_transaction": {
    "dateModified": "2023-09-09T13:48:49.000Z",
    "contributors": [
      {
        "name": "\"gcharang\"",
        "email": "21151592+gcharang@users.noreply.github.com"
      },
      {
        "name": "\"gcharang\"",
        "email": "gcharang@users.noreply.github.com"
      },
      {
        "name": "\"gaeacodes\"",
        "email": "gaeacodes@gmail.com"
      },
      {
        "name": "\"smk762\"",
        "email": "smk762@iinet.net.au"
      }
    ],
    "lastContributor": {
      "name": "\"gcharang\"",
      "email": "21151592+gcharang@users.noreply.github.com"
    }
  },
  "/atomicdex/api/v20/get_staking_infos": {
    "dateModified": "2023-09-27T20:43:30.000Z",
    "contributors": [
      {
        "name": "\"smk762\"",
        "email": "smk762@iinet.net.au"
      },
      {
        "name": "\"gcharang\"",
        "email": "21151592+gcharang@users.noreply.github.com"
      },
      {
        "name": "\"gcharang\"",
        "email": "gcharang@users.noreply.github.com"
      },
      {
        "name": "\"gaeacodes\"",
        "email": "gaeacodes@gmail.com"
      }
    ],
    "lastContributor": {
      "name": "\"smk762\"",
      "email": "smk762@iinet.net.au"
    }
  },
  "/atomicdex/api/v20": {
    "dateModified": "2023-09-27T20:43:30.000Z",
    "contributors": [
      {
        "name": "\"smk762\"",
        "email": "smk762@iinet.net.au"
      },
      {
        "name": "\"gaeacodes\"",
        "email": "gaeacodes@gmail.com"
      },
      {
        "name": "\"gcharang\"",
        "email": "21151592+gcharang@users.noreply.github.com"
      },
      {
        "name": "\"gcharang\"",
        "email": "gcharang@users.noreply.github.com"
      }
    ],
    "lastContributor": {
      "name": "\"smk762\"",
      "email": "smk762@iinet.net.au"
    }
  },
  "/atomicdex/api/v20/message_signing": {
    "dateModified": "2023-09-27T20:43:30.000Z",
    "contributors": [
      {
        "name": "\"smk762\"",
        "email": "smk762@iinet.net.au"
      },
      {
        "name": "\"gcharang\"",
        "email": "21151592+gcharang@users.noreply.github.com"
      },
      {
        "name": "\"gcharang\"",
        "email": "gcharang@users.noreply.github.com"
      },
      {
        "name": "\"gaeacodes\"",
        "email": "gaeacodes@gmail.com"
      }
    ],
    "lastContributor": {
      "name": "\"smk762\"",
      "email": "smk762@iinet.net.au"
    }
  },
  "/atomicdex/api/v20/my_tx_history": {
    "dateModified": "2023-09-27T21:31:53.000Z",
    "contributors": [
      {
        "name": "\"smk762\"",
        "email": "smk762@iinet.net.au"
      },
      {
        "name": "\"gcharang\"",
        "email": "21151592+gcharang@users.noreply.github.com"
      },
      {
        "name": "\"gcharang\"",
        "email": "gcharang@users.noreply.github.com"
      },
      {
        "name": "\"gaeacodes\"",
        "email": "gaeacodes@gmail.com"
      }
    ],
    "lastContributor": {
      "name": "\"smk762\"",
      "email": "smk762@iinet.net.au"
    }
  },
  "/atomicdex/api/v20/orderbook": {
    "dateModified": "2023-09-27T20:43:30.000Z",
    "contributors": [
      {
        "name": "\"smk762\"",
        "email": "smk762@iinet.net.au"
      }
    ],
    "lastContributor": {
      "name": "\"smk762\"",
      "email": "smk762@iinet.net.au"
    }
  },
  "/atomicdex/api/v20/recreate_swap_data": {
    "dateModified": "2023-09-09T13:48:49.000Z",
    "contributors": [
      {
        "name": "\"gcharang\"",
        "email": "21151592+gcharang@users.noreply.github.com"
      },
      {
        "name": "\"gcharang\"",
        "email": "gcharang@users.noreply.github.com"
      },
      {
        "name": "\"gaeacodes\"",
        "email": "gaeacodes@gmail.com"
      },
      {
        "name": "\"smk762\"",
        "email": "smk762@iinet.net.au"
      }
    ],
    "lastContributor": {
      "name": "\"gcharang\"",
      "email": "21151592+gcharang@users.noreply.github.com"
    }
  },
  "/atomicdex/api/v20/remove_delegation": {
    "dateModified": "2023-09-27T20:43:30.000Z",
    "contributors": [
      {
        "name": "\"smk762\"",
        "email": "smk762@iinet.net.au"
      },
      {
        "name": "\"gcharang\"",
        "email": "21151592+gcharang@users.noreply.github.com"
      },
      {
        "name": "\"gcharang\"",
        "email": "gcharang@users.noreply.github.com"
      },
      {
        "name": "\"gaeacodes\"",
        "email": "gaeacodes@gmail.com"
      }
    ],
    "lastContributor": {
      "name": "\"smk762\"",
      "email": "smk762@iinet.net.au"
    }
  },
  "/atomicdex/api/v20/remove_node_from_version_stat": {
    "dateModified": "2023-09-09T13:48:49.000Z",
    "contributors": [
      {
        "name": "\"gcharang\"",
        "email": "21151592+gcharang@users.noreply.github.com"
      },
      {
        "name": "\"gcharang\"",
        "email": "gcharang@users.noreply.github.com"
      },
      {
        "name": "\"gaeacodes\"",
        "email": "gaeacodes@gmail.com"
      },
      {
        "name": "\"smk762\"",
        "email": "smk762@iinet.net.au"
      }
    ],
    "lastContributor": {
      "name": "\"gcharang\"",
      "email": "21151592+gcharang@users.noreply.github.com"
    }
  },
  "/atomicdex/api/v20/start_simple_market_maker_bot": {
    "dateModified": "2023-09-09T13:48:49.000Z",
    "contributors": [
      {
        "name": "\"gcharang\"",
        "email": "21151592+gcharang@users.noreply.github.com"
      },
      {
        "name": "\"gcharang\"",
        "email": "gcharang@users.noreply.github.com"
      },
      {
        "name": "\"smk762\"",
        "email": "smk762@iinet.net.au"
      },
      {
        "name": "\"gaeacodes\"",
        "email": "gaeacodes@gmail.com"
      }
    ],
    "lastContributor": {
      "name": "\"gcharang\"",
      "email": "21151592+gcharang@users.noreply.github.com"
    }
  },
  "/atomicdex/api/v20/start_version_stat_collection": {
    "dateModified": "2023-09-09T13:48:49.000Z",
    "contributors": [
      {
        "name": "\"gcharang\"",
        "email": "21151592+gcharang@users.noreply.github.com"
      },
      {
        "name": "\"gcharang\"",
        "email": "gcharang@users.noreply.github.com"
      },
      {
        "name": "\"gaeacodes\"",
        "email": "gaeacodes@gmail.com"
      },
      {
        "name": "\"smk762\"",
        "email": "smk762@iinet.net.au"
      }
    ],
    "lastContributor": {
      "name": "\"gcharang\"",
      "email": "21151592+gcharang@users.noreply.github.com"
    }
  },
  "/atomicdex/api/v20/stop_simple_market_maker_bot": {
    "dateModified": "2023-09-09T13:48:49.000Z",
    "contributors": [
      {
        "name": "\"gcharang\"",
        "email": "21151592+gcharang@users.noreply.github.com"
      },
      {
        "name": "\"gcharang\"",
        "email": "gcharang@users.noreply.github.com"
      },
      {
        "name": "\"gaeacodes\"",
        "email": "gaeacodes@gmail.com"
      },
      {
        "name": "\"smk762\"",
        "email": "smk762@iinet.net.au"
      }
    ],
    "lastContributor": {
      "name": "\"gcharang\"",
      "email": "21151592+gcharang@users.noreply.github.com"
    }
  },
  "/atomicdex/api/v20/stop_version_stat_collection": {
    "dateModified": "2023-09-09T13:48:49.000Z",
    "contributors": [
      {
        "name": "\"gcharang\"",
        "email": "21151592+gcharang@users.noreply.github.com"
      },
      {
        "name": "\"gcharang\"",
        "email": "gcharang@users.noreply.github.com"
      },
      {
        "name": "\"gaeacodes\"",
        "email": "gaeacodes@gmail.com"
      },
      {
        "name": "\"smk762\"",
        "email": "smk762@iinet.net.au"
      }
    ],
    "lastContributor": {
      "name": "\"gcharang\"",
      "email": "21151592+gcharang@users.noreply.github.com"
    }
  },
  "/atomicdex/api/v20/telegram_alerts": {
    "dateModified": "2023-09-05T12:43:04.000Z",
    "contributors": [
      {
        "name": "\"gcharang\"",
        "email": "gcharang@users.noreply.github.com"
      },
      {
        "name": "\"gaeacodes\"",
        "email": "gaeacodes@gmail.com"
      },
      {
        "name": "\"smk762\"",
        "email": "smk762@iinet.net.au"
      },
      {
        "name": "\"gcharang\"",
        "email": "21151592+gcharang@users.noreply.github.com"
      }
    ],
    "lastContributor": {
      "name": "\"gcharang\"",
      "email": "gcharang@users.noreply.github.com"
    }
  },
  "/atomicdex/api/v20/trade_preimage": {
    "dateModified": "2023-09-09T13:48:49.000Z",
    "contributors": [
      {
        "name": "\"gcharang\"",
        "email": "21151592+gcharang@users.noreply.github.com"
      },
      {
        "name": "\"gcharang\"",
        "email": "gcharang@users.noreply.github.com"
      },
      {
        "name": "\"gaeacodes\"",
        "email": "gaeacodes@gmail.com"
      },
      {
        "name": "\"smk762\"",
        "email": "smk762@iinet.net.au"
      }
    ],
    "lastContributor": {
      "name": "\"gcharang\"",
      "email": "21151592+gcharang@users.noreply.github.com"
    }
  },
  "/atomicdex/api/v20/update_version_stat_collection": {
    "dateModified": "2023-09-09T13:48:49.000Z",
    "contributors": [
      {
        "name": "\"gcharang\"",
        "email": "21151592+gcharang@users.noreply.github.com"
      },
      {
        "name": "\"gcharang\"",
        "email": "gcharang@users.noreply.github.com"
      },
      {
        "name": "\"gaeacodes\"",
        "email": "gaeacodes@gmail.com"
      },
      {
        "name": "\"smk762\"",
        "email": "smk762@iinet.net.au"
      }
    ],
    "lastContributor": {
      "name": "\"gcharang\"",
      "email": "21151592+gcharang@users.noreply.github.com"
    }
  },
  "/atomicdex/api/v20/withdraw": {
    "dateModified": "2023-09-09T14:54:22.000Z",
    "contributors": [
      {
        "name": "\"gcharang\"",
        "email": "21151592+gcharang@users.noreply.github.com"
      },
      {
        "name": "\"smk762\"",
        "email": "smk762@iinet.net.au"
      },
      {
        "name": "\"gcharang\"",
        "email": "gcharang@users.noreply.github.com"
      },
      {
        "name": "\"gaeacodes\"",
        "email": "gaeacodes@gmail.com"
      }
    ],
    "lastContributor": {
      "name": "\"gcharang\"",
      "email": "21151592+gcharang@users.noreply.github.com"
    }
  },
<<<<<<< HEAD
  "/atomicdex/api/v20-dev/hd_account_management": {
=======
  "/atomicdex/api/v20-dev/get_current_mtp": {
>>>>>>> 56784185
    "dateModified": "2023-09-09T13:48:49.000Z",
    "contributors": [
      {
        "name": "\"gcharang\"",
        "email": "21151592+gcharang@users.noreply.github.com"
      },
      {
        "name": "\"gcharang\"",
        "email": "gcharang@users.noreply.github.com"
      },
      {
        "name": "\"gaeacodes\"",
        "email": "gaeacodes@gmail.com"
      },
      {
        "name": "\"smk762\"",
        "email": "smk762@iinet.net.au"
      }
    ],
    "lastContributor": {
      "name": "\"gcharang\"",
      "email": "21151592+gcharang@users.noreply.github.com"
    }
  },
  "/atomicdex/api/v20-dev/get_locked_amount": {
    "dateModified": "2023-09-09T13:48:49.000Z",
    "contributors": [
      {
        "name": "\"gcharang\"",
        "email": "21151592+gcharang@users.noreply.github.com"
      },
      {
        "name": "\"gcharang\"",
        "email": "gcharang@users.noreply.github.com"
      },
      {
        "name": "\"gaeacodes\"",
        "email": "gaeacodes@gmail.com"
      },
      {
        "name": "\"smk762\"",
        "email": "smk762@iinet.net.au"
      }
    ],
    "lastContributor": {
      "name": "\"gcharang\"",
      "email": "21151592+gcharang@users.noreply.github.com"
    }
  },
  "/atomicdex/api/v20-dev/hd_address_management": {
    "dateModified": "2023-09-27T20:43:30.000Z",
    "contributors": [
      {
        "name": "\"smk762\"",
        "email": "smk762@iinet.net.au"
      },
      {
        "name": "\"gcharang\"",
        "email": "21151592+gcharang@users.noreply.github.com"
      },
      {
        "name": "\"gcharang\"",
        "email": "gcharang@users.noreply.github.com"
      },
      {
        "name": "\"gaeacodes\"",
        "email": "gaeacodes@gmail.com"
      }
    ],
    "lastContributor": {
      "name": "\"smk762\"",
      "email": "smk762@iinet.net.au"
    }
  },
  "/atomicdex/api/v20-dev/hd_wallets_overview": {
    "dateModified": "2023-09-27T20:43:30.000Z",
    "contributors": [
      {
        "name": "\"smk762\"",
        "email": "smk762@iinet.net.au"
      },
      {
        "name": "\"gcharang\"",
        "email": "gcharang@users.noreply.github.com"
      },
      {
        "name": "\"gcharang\"",
        "email": "21151592+gcharang@users.noreply.github.com"
      },
      {
        "name": "\"gaeacodes\"",
        "email": "gaeacodes@gmail.com"
      }
    ],
    "lastContributor": {
      "name": "\"smk762\"",
      "email": "smk762@iinet.net.au"
    }
  },
  "/atomicdex/api/v20-dev": {
    "dateModified": "2023-09-27T20:43:30.000Z",
    "contributors": [
      {
        "name": "\"smk762\"",
        "email": "smk762@iinet.net.au"
      },
      {
        "name": "\"gcharang\"",
        "email": "21151592+gcharang@users.noreply.github.com"
      },
      {
        "name": "\"gcharang\"",
        "email": "gcharang@users.noreply.github.com"
      },
      {
        "name": "\"gaeacodes\"",
        "email": "gaeacodes@gmail.com"
      }
    ],
    "lastContributor": {
      "name": "\"smk762\"",
      "email": "smk762@iinet.net.au"
    }
  },
  "/atomicdex/api/v20-dev/lightning/activation": {
    "dateModified": "2023-09-27T20:43:30.000Z",
    "contributors": [
      {
        "name": "\"smk762\"",
        "email": "smk762@iinet.net.au"
      },
      {
        "name": "\"gcharang\"",
        "email": "21151592+gcharang@users.noreply.github.com"
      },
      {
        "name": "\"gcharang\"",
        "email": "gcharang@users.noreply.github.com"
      },
      {
        "name": "\"gaeacodes\"",
        "email": "gaeacodes@gmail.com"
      }
    ],
    "lastContributor": {
      "name": "\"smk762\"",
      "email": "smk762@iinet.net.au"
    }
  },
  "/atomicdex/api/v20-dev/lightning/channels": {
    "dateModified": "2023-09-27T20:43:30.000Z",
    "contributors": [
      {
        "name": "\"smk762\"",
        "email": "smk762@iinet.net.au"
      },
      {
        "name": "\"gcharang\"",
        "email": "21151592+gcharang@users.noreply.github.com"
      },
      {
        "name": "\"gcharang\"",
        "email": "gcharang@users.noreply.github.com"
      },
      {
        "name": "\"gaeacodes\"",
        "email": "gaeacodes@gmail.com"
      }
    ],
    "lastContributor": {
      "name": "\"smk762\"",
      "email": "smk762@iinet.net.au"
    }
  },
  "/atomicdex/api/v20-dev/lightning": {
    "dateModified": "2023-09-27T20:43:30.000Z",
    "contributors": [
      {
        "name": "\"smk762\"",
        "email": "smk762@iinet.net.au"
      },
      {
        "name": "\"gcharang\"",
        "email": "gcharang@users.noreply.github.com"
      },
      {
        "name": "\"gaeacodes\"",
        "email": "gaeacodes@gmail.com"
      }
    ],
    "lastContributor": {
      "name": "\"smk762\"",
      "email": "smk762@iinet.net.au"
    }
  },
  "/atomicdex/api/v20-dev/lightning/nodes": {
    "dateModified": "2023-09-27T20:43:30.000Z",
    "contributors": [
      {
        "name": "\"smk762\"",
        "email": "smk762@iinet.net.au"
      },
      {
        "name": "\"gcharang\"",
        "email": "21151592+gcharang@users.noreply.github.com"
      },
      {
        "name": "\"gcharang\"",
        "email": "gcharang@users.noreply.github.com"
      },
      {
        "name": "\"gaeacodes\"",
        "email": "gaeacodes@gmail.com"
      }
    ],
    "lastContributor": {
      "name": "\"smk762\"",
      "email": "smk762@iinet.net.au"
    }
  },
  "/atomicdex/api/v20-dev/lightning/payments": {
    "dateModified": "2023-09-27T20:43:30.000Z",
    "contributors": [
      {
        "name": "\"smk762\"",
        "email": "smk762@iinet.net.au"
      },
      {
        "name": "\"gcharang\"",
        "email": "21151592+gcharang@users.noreply.github.com"
      },
      {
        "name": "\"gcharang\"",
        "email": "gcharang@users.noreply.github.com"
      },
      {
        "name": "\"gaeacodes\"",
        "email": "gaeacodes@gmail.com"
      }
    ],
    "lastContributor": {
      "name": "\"smk762\"",
      "email": "smk762@iinet.net.au"
    }
  },
  "/atomicdex/api/v20-dev/max_maker_vol": {
    "dateModified": "2023-09-09T13:48:49.000Z",
    "contributors": [
      {
        "name": "\"gcharang\"",
        "email": "21151592+gcharang@users.noreply.github.com"
      },
      {
        "name": "\"gcharang\"",
        "email": "gcharang@users.noreply.github.com"
      },
      {
        "name": "\"gaeacodes\"",
        "email": "gaeacodes@gmail.com"
      },
      {
        "name": "\"smk762\"",
        "email": "smk762@iinet.net.au"
      }
    ],
    "lastContributor": {
      "name": "\"gcharang\"",
      "email": "21151592+gcharang@users.noreply.github.com"
    }
  },
  "/atomicdex/api/v20-dev/task_account_balance": {
    "dateModified": "2023-09-27T20:43:30.000Z",
    "contributors": [
      {
        "name": "\"smk762\"",
        "email": "smk762@iinet.net.au"
      }
    ],
    "lastContributor": {
      "name": "\"smk762\"",
      "email": "smk762@iinet.net.au"
    }
  },
  "/atomicdex/api/v20-dev/task_enable_qtum": {
    "dateModified": "2023-09-27T20:43:30.000Z",
    "contributors": [
      {
        "name": "\"smk762\"",
        "email": "smk762@iinet.net.au"
      }
    ],
    "lastContributor": {
      "name": "\"smk762\"",
      "email": "smk762@iinet.net.au"
    }
  },
  "/atomicdex/api/v20-dev/task_enable_utxo": {
    "dateModified": "2023-09-27T20:43:30.000Z",
    "contributors": [
      {
        "name": "\"smk762\"",
        "email": "smk762@iinet.net.au"
      }
    ],
    "lastContributor": {
      "name": "\"smk762\"",
      "email": "smk762@iinet.net.au"
    }
  },
  "/atomicdex/api/v20-dev/task_enable_z_coin": {
    "dateModified": "2023-09-27T21:31:53.000Z",
    "contributors": [
      {
        "name": "\"smk762\"",
        "email": "smk762@iinet.net.au"
      }
    ],
    "lastContributor": {
      "name": "\"smk762\"",
      "email": "smk762@iinet.net.au"
    }
  },
  "/atomicdex/api/v20-dev/task_init_trezor": {
    "dateModified": "2023-09-27T20:43:30.000Z",
    "contributors": [
      {
        "name": "\"smk762\"",
        "email": "smk762@iinet.net.au"
      }
    ],
    "lastContributor": {
      "name": "\"smk762\"",
      "email": "smk762@iinet.net.au"
    }
  },
  "/atomicdex/api/v20-dev/task_withdraw": {
    "dateModified": "2023-09-27T20:43:30.000Z",
    "contributors": [
      {
        "name": "\"smk762\"",
        "email": "smk762@iinet.net.au"
      }
    ],
    "lastContributor": {
      "name": "\"smk762\"",
      "email": "smk762@iinet.net.au"
    }
  },
  "/atomicdex/changelog": {
    "dateModified": "2023-09-01T12:11:07.000Z",
    "contributors": [
      {
        "name": "\"gcharang\"",
        "email": "gcharang@users.noreply.github.com"
      },
      {
        "name": "\"gaeacodes\"",
        "email": "gaeacodes@gmail.com"
      },
      {
        "name": "\"gcharang\"",
        "email": "21151592+gcharang@users.noreply.github.com"
      }
    ],
    "lastContributor": {
      "name": "\"gcharang\"",
      "email": "gcharang@users.noreply.github.com"
    }
  },
  "/atomicdex": {
    "dateModified": "2023-06-14T19:22:24.000Z",
    "contributors": [
      {
        "name": "\"gcharang\"",
        "email": "21151592+gcharang@users.noreply.github.com"
      },
      {
        "name": "\"gaeacodes\"",
        "email": "gaeacodes@gmail.com"
      }
    ],
    "lastContributor": {
      "name": "\"gcharang\"",
      "email": "21151592+gcharang@users.noreply.github.com"
    }
  },
  "/atomicdex/mobile/add-and-activate-coins-on-atomicdex-mobile": {
    "dateModified": "2023-09-01T12:11:07.000Z",
    "contributors": [
      {
        "name": "\"gcharang\"",
        "email": "gcharang@users.noreply.github.com"
      },
      {
        "name": "\"gaeacodes\"",
        "email": "gaeacodes@gmail.com"
      },
      {
        "name": "\"gcharang\"",
        "email": "21151592+gcharang@users.noreply.github.com"
      }
    ],
    "lastContributor": {
      "name": "\"gcharang\"",
      "email": "gcharang@users.noreply.github.com"
    }
  },
  "/atomicdex/mobile/delete-seed-from-atomicdex-mobile": {
    "dateModified": "2023-09-01T12:11:07.000Z",
    "contributors": [
      {
        "name": "\"gcharang\"",
        "email": "gcharang@users.noreply.github.com"
      },
      {
        "name": "\"gcharang\"",
        "email": "21151592+gcharang@users.noreply.github.com"
      },
      {
        "name": "\"gaeacodes\"",
        "email": "gaeacodes@gmail.com"
      }
    ],
    "lastContributor": {
      "name": "\"gcharang\"",
      "email": "gcharang@users.noreply.github.com"
    }
  },
  "/atomicdex/mobile": {
    "dateModified": "2023-09-01T12:11:07.000Z",
    "contributors": [
      {
        "name": "\"gcharang\"",
        "email": "gcharang@users.noreply.github.com"
      },
      {
        "name": "\"gaeacodes\"",
        "email": "gaeacodes@gmail.com"
      },
      {
        "name": "\"gcharang\"",
        "email": "21151592+gcharang@users.noreply.github.com"
      }
    ],
    "lastContributor": {
      "name": "\"gcharang\"",
      "email": "gcharang@users.noreply.github.com"
    }
  },
  "/atomicdex/mobile/perform-cross-chain-atomic-swaps-using-atomicdex-mobile": {
    "dateModified": "2023-09-01T12:11:07.000Z",
    "contributors": [
      {
        "name": "\"gcharang\"",
        "email": "gcharang@users.noreply.github.com"
      },
      {
        "name": "\"gcharang\"",
        "email": "21151592+gcharang@users.noreply.github.com"
      },
      {
        "name": "\"gaeacodes\"",
        "email": "gaeacodes@gmail.com"
      },
      {
        "name": "\"smk762\"",
        "email": "smk762@iinet.net.au"
      }
    ],
    "lastContributor": {
      "name": "\"gcharang\"",
      "email": "gcharang@users.noreply.github.com"
    }
  },
  "/atomicdex/mobile/recover-seed-on-atomicdex-mobile": {
    "dateModified": "2023-09-01T12:11:07.000Z",
    "contributors": [
      {
        "name": "\"gcharang\"",
        "email": "gcharang@users.noreply.github.com"
      },
      {
        "name": "\"gaeacodes\"",
        "email": "gaeacodes@gmail.com"
      },
      {
        "name": "\"gcharang\"",
        "email": "21151592+gcharang@users.noreply.github.com"
      }
    ],
    "lastContributor": {
      "name": "\"gcharang\"",
      "email": "gcharang@users.noreply.github.com"
    }
  },
  "/atomicdex/mobile/restore-wallet-using-atomicdex-mobile": {
    "dateModified": "2023-09-01T12:11:07.000Z",
    "contributors": [
      {
        "name": "\"gcharang\"",
        "email": "gcharang@users.noreply.github.com"
      },
      {
        "name": "\"gaeacodes\"",
        "email": "gaeacodes@gmail.com"
      },
      {
        "name": "\"gcharang\"",
        "email": "21151592+gcharang@users.noreply.github.com"
      }
    ],
    "lastContributor": {
      "name": "\"gcharang\"",
      "email": "gcharang@users.noreply.github.com"
    }
  },
  "/atomicdex/mobile/view-ongoing-orders-and-swap-history-on-atomicdex-mobile": {
    "dateModified": "2023-09-01T12:11:07.000Z",
    "contributors": [
      {
        "name": "\"gcharang\"",
        "email": "gcharang@users.noreply.github.com"
      },
      {
        "name": "\"gaeacodes\"",
        "email": "gaeacodes@gmail.com"
      },
      {
        "name": "\"gcharang\"",
        "email": "21151592+gcharang@users.noreply.github.com"
      }
    ],
    "lastContributor": {
      "name": "\"gcharang\"",
      "email": "gcharang@users.noreply.github.com"
    }
  },
  "/atomicdex/mobile/view-your-receiving-address-to-send-funds-for-trading": {
    "dateModified": "2023-09-01T12:11:07.000Z",
    "contributors": [
      {
        "name": "\"gcharang\"",
        "email": "gcharang@users.noreply.github.com"
      },
      {
        "name": "\"gaeacodes\"",
        "email": "gaeacodes@gmail.com"
      },
      {
        "name": "\"gcharang\"",
        "email": "21151592+gcharang@users.noreply.github.com"
      }
    ],
    "lastContributor": {
      "name": "\"gcharang\"",
      "email": "gcharang@users.noreply.github.com"
    }
  },
  "/atomicdex/mobile/withdraw-or-send-funds-using-atomicdex-mobile": {
    "dateModified": "2023-09-01T12:11:07.000Z",
    "contributors": [
      {
        "name": "\"gcharang\"",
        "email": "gcharang@users.noreply.github.com"
      },
      {
        "name": "\"gaeacodes\"",
        "email": "gaeacodes@gmail.com"
      },
      {
        "name": "\"gcharang\"",
        "email": "21151592+gcharang@users.noreply.github.com"
      }
    ],
    "lastContributor": {
      "name": "\"gcharang\"",
      "email": "gcharang@users.noreply.github.com"
    }
  },
  "/atomicdex/setup/configure-mm2-json": {
    "dateModified": "2023-09-27T20:43:30.000Z",
    "contributors": [
      {
        "name": "\"smk762\"",
        "email": "smk762@iinet.net.au"
      },
      {
        "name": "\"gcharang\"",
        "email": "gcharang@users.noreply.github.com"
      },
      {
        "name": "\"gcharang\"",
        "email": "21151592+gcharang@users.noreply.github.com"
      },
      {
        "name": "\"gaeacodes\"",
        "email": "gaeacodes@gmail.com"
      }
    ],
    "lastContributor": {
      "name": "\"smk762\"",
      "email": "smk762@iinet.net.au"
    }
  },
  "/atomicdex/setup": {
    "dateModified": "2023-09-01T12:11:07.000Z",
    "contributors": [
      {
        "name": "\"gcharang\"",
        "email": "gcharang@users.noreply.github.com"
      },
      {
        "name": "\"gaeacodes\"",
        "email": "gaeacodes@gmail.com"
      },
      {
        "name": "\"gcharang\"",
        "email": "21151592+gcharang@users.noreply.github.com"
      }
    ],
    "lastContributor": {
      "name": "\"gcharang\"",
      "email": "gcharang@users.noreply.github.com"
    }
  },
  "/atomicdex/tutorials/additional-information-about-atomicdex": {
    "dateModified": "2023-09-01T12:11:07.000Z",
    "contributors": [
      {
        "name": "\"gcharang\"",
        "email": "gcharang@users.noreply.github.com"
      },
      {
        "name": "\"gaeacodes\"",
        "email": "gaeacodes@gmail.com"
      },
      {
        "name": "\"gcharang\"",
        "email": "21151592+gcharang@users.noreply.github.com"
      }
    ],
    "lastContributor": {
      "name": "\"gcharang\"",
      "email": "gcharang@users.noreply.github.com"
    }
  },
  "/atomicdex/tutorials/atomicdex-metrics": {
    "dateModified": "2023-09-27T20:43:30.000Z",
    "contributors": [
      {
        "name": "\"smk762\"",
        "email": "smk762@iinet.net.au"
      },
      {
        "name": "\"gcharang\"",
        "email": "21151592+gcharang@users.noreply.github.com"
      },
      {
        "name": "\"gcharang\"",
        "email": "gcharang@users.noreply.github.com"
      },
      {
        "name": "\"gaeacodes\"",
        "email": "gaeacodes@gmail.com"
      }
    ],
    "lastContributor": {
      "name": "\"smk762\"",
      "email": "smk762@iinet.net.au"
    }
  },
  "/atomicdex/tutorials/atomicdex-walkthrough": {
    "dateModified": "2023-09-27T20:43:30.000Z",
    "contributors": [
      {
        "name": "\"smk762\"",
        "email": "smk762@iinet.net.au"
      },
      {
        "name": "\"gcharang\"",
        "email": "21151592+gcharang@users.noreply.github.com"
      },
      {
        "name": "\"gcharang\"",
        "email": "gcharang@users.noreply.github.com"
      },
      {
        "name": "\"gaeacodes\"",
        "email": "gaeacodes@gmail.com"
      }
    ],
    "lastContributor": {
      "name": "\"smk762\"",
      "email": "smk762@iinet.net.au"
    }
  },
  "/atomicdex/tutorials/coins-file-update": {
    "dateModified": "2023-09-01T12:11:07.000Z",
    "contributors": [
      {
        "name": "\"gcharang\"",
        "email": "gcharang@users.noreply.github.com"
      },
      {
        "name": "\"gaeacodes\"",
        "email": "gaeacodes@gmail.com"
      },
      {
        "name": "\"gcharang\"",
        "email": "21151592+gcharang@users.noreply.github.com"
      }
    ],
    "lastContributor": {
      "name": "\"gcharang\"",
      "email": "gcharang@users.noreply.github.com"
    }
  },
  "/atomicdex/tutorials/how-to-become-a-liquidity-provider": {
    "dateModified": "2023-09-27T20:43:30.000Z",
    "contributors": [
      {
        "name": "\"smk762\"",
        "email": "smk762@iinet.net.au"
      },
      {
        "name": "\"gcharang\"",
        "email": "21151592+gcharang@users.noreply.github.com"
      },
      {
        "name": "\"gcharang\"",
        "email": "gcharang@users.noreply.github.com"
      },
      {
        "name": "\"gaeacodes\"",
        "email": "gaeacodes@gmail.com"
      }
    ],
    "lastContributor": {
      "name": "\"smk762\"",
      "email": "smk762@iinet.net.au"
    }
  },
  "/atomicdex/tutorials/how-to-compile-mm2-from-source": {
    "dateModified": "2023-09-01T12:11:07.000Z",
    "contributors": [
      {
        "name": "\"gcharang\"",
        "email": "gcharang@users.noreply.github.com"
      },
      {
        "name": "\"gaeacodes\"",
        "email": "gaeacodes@gmail.com"
      },
      {
        "name": "\"gcharang\"",
        "email": "21151592+gcharang@users.noreply.github.com"
      }
    ],
    "lastContributor": {
      "name": "\"gcharang\"",
      "email": "gcharang@users.noreply.github.com"
    }
  },
  "/atomicdex/tutorials": {
    "dateModified": "2023-05-31T18:19:46.000Z",
    "contributors": [
      {
        "name": "\"gaeacodes\"",
        "email": "gaeacodes@gmail.com"
      },
      {
        "name": "\"gcharang\"",
        "email": "21151592+gcharang@users.noreply.github.com"
      }
    ],
    "lastContributor": {
      "name": "\"gaeacodes\"",
      "email": "gaeacodes@gmail.com"
    }
  },
  "/atomicdex/tutorials/listing-a-coin-on-atomicdex": {
    "dateModified": "2023-09-05T12:43:04.000Z",
    "contributors": [
      {
        "name": "\"gcharang\"",
        "email": "gcharang@users.noreply.github.com"
      },
      {
        "name": "\"gcharang\"",
        "email": "21151592+gcharang@users.noreply.github.com"
      },
      {
        "name": "\"gaeacodes\"",
        "email": "gaeacodes@gmail.com"
      }
    ],
    "lastContributor": {
      "name": "\"gcharang\"",
      "email": "gcharang@users.noreply.github.com"
    }
  },
  "/atomicdex/tutorials/query-the-mm2-database": {
    "dateModified": "2023-09-27T20:43:30.000Z",
    "contributors": [
      {
        "name": "\"smk762\"",
        "email": "smk762@iinet.net.au"
      },
      {
        "name": "\"gcharang\"",
        "email": "gcharang@users.noreply.github.com"
      },
      {
        "name": "\"gaeacodes\"",
        "email": "gaeacodes@gmail.com"
      },
      {
        "name": "\"gcharang\"",
        "email": "21151592+gcharang@users.noreply.github.com"
      }
    ],
    "lastContributor": {
      "name": "\"smk762\"",
      "email": "smk762@iinet.net.au"
    }
  },
  "/atomicdex/tutorials/setup-atomicdex-aws": {
    "dateModified": "2023-09-09T13:48:49.000Z",
    "contributors": [
      {
        "name": "\"gcharang\"",
        "email": "21151592+gcharang@users.noreply.github.com"
      },
      {
        "name": "\"gcharang\"",
        "email": "gcharang@users.noreply.github.com"
      },
      {
        "name": "\"gaeacodes\"",
        "email": "gaeacodes@gmail.com"
      },
      {
        "name": "\"smk762\"",
        "email": "smk762@iinet.net.au"
      }
    ],
    "lastContributor": {
      "name": "\"gcharang\"",
      "email": "21151592+gcharang@users.noreply.github.com"
    }
  },
  "/historical/cc-jl/chapter00": {
    "dateModified": "2023-05-24T13:18:47.000Z",
    "contributors": [
      {
        "name": "\"gaeacodes\"",
        "email": "gaeacodes@gmail.com"
      },
      {
        "name": "\"gcharang\"",
        "email": "21151592+gcharang@users.noreply.github.com"
      }
    ],
    "lastContributor": {
      "name": "\"gaeacodes\"",
      "email": "gaeacodes@gmail.com"
    }
  },
  "/historical/cc-jl/chapter01": {
    "dateModified": "2023-09-01T12:11:07.000Z",
    "contributors": [
      {
        "name": "\"gcharang\"",
        "email": "gcharang@users.noreply.github.com"
      },
      {
        "name": "\"gaeacodes\"",
        "email": "gaeacodes@gmail.com"
      },
      {
        "name": "\"gcharang\"",
        "email": "21151592+gcharang@users.noreply.github.com"
      }
    ],
    "lastContributor": {
      "name": "\"gcharang\"",
      "email": "gcharang@users.noreply.github.com"
    }
  },
  "/historical/cc-jl/chapter02": {
    "dateModified": "2023-09-05T12:43:04.000Z",
    "contributors": [
      {
        "name": "\"gcharang\"",
        "email": "gcharang@users.noreply.github.com"
      },
      {
        "name": "\"gaeacodes\"",
        "email": "gaeacodes@gmail.com"
      },
      {
        "name": "\"gcharang\"",
        "email": "21151592+gcharang@users.noreply.github.com"
      }
    ],
    "lastContributor": {
      "name": "\"gcharang\"",
      "email": "gcharang@users.noreply.github.com"
    }
  },
  "/historical/cc-jl/chapter03": {
    "dateModified": "2023-05-24T13:18:47.000Z",
    "contributors": [
      {
        "name": "\"gaeacodes\"",
        "email": "gaeacodes@gmail.com"
      },
      {
        "name": "\"gcharang\"",
        "email": "21151592+gcharang@users.noreply.github.com"
      }
    ],
    "lastContributor": {
      "name": "\"gaeacodes\"",
      "email": "gaeacodes@gmail.com"
    }
  },
  "/historical/cc-jl/chapter04": {
    "dateModified": "2023-09-01T12:11:07.000Z",
    "contributors": [
      {
        "name": "\"gcharang\"",
        "email": "gcharang@users.noreply.github.com"
      },
      {
        "name": "\"gaeacodes\"",
        "email": "gaeacodes@gmail.com"
      },
      {
        "name": "\"gcharang\"",
        "email": "21151592+gcharang@users.noreply.github.com"
      }
    ],
    "lastContributor": {
      "name": "\"gcharang\"",
      "email": "gcharang@users.noreply.github.com"
    }
  },
  "/historical/cc-jl/chapter05": {
    "dateModified": "2023-05-31T18:19:46.000Z",
    "contributors": [
      {
        "name": "\"gaeacodes\"",
        "email": "gaeacodes@gmail.com"
      },
      {
        "name": "\"gcharang\"",
        "email": "21151592+gcharang@users.noreply.github.com"
      }
    ],
    "lastContributor": {
      "name": "\"gaeacodes\"",
      "email": "gaeacodes@gmail.com"
    }
  },
  "/historical/cc-jl/chapter06": {
    "dateModified": "2023-09-05T12:43:04.000Z",
    "contributors": [
      {
        "name": "\"gcharang\"",
        "email": "gcharang@users.noreply.github.com"
      },
      {
        "name": "\"gcharang\"",
        "email": "21151592+gcharang@users.noreply.github.com"
      },
      {
        "name": "\"gaeacodes\"",
        "email": "gaeacodes@gmail.com"
      }
    ],
    "lastContributor": {
      "name": "\"gcharang\"",
      "email": "gcharang@users.noreply.github.com"
    }
  },
  "/historical/cc-jl/chapter07": {
    "dateModified": "2023-05-24T13:18:47.000Z",
    "contributors": [
      {
        "name": "\"gaeacodes\"",
        "email": "gaeacodes@gmail.com"
      },
      {
        "name": "\"gcharang\"",
        "email": "21151592+gcharang@users.noreply.github.com"
      }
    ],
    "lastContributor": {
      "name": "\"gaeacodes\"",
      "email": "gaeacodes@gmail.com"
    }
  },
  "/historical/cc-jl/chapter08": {
    "dateModified": "2023-05-31T18:19:46.000Z",
    "contributors": [
      {
        "name": "\"gaeacodes\"",
        "email": "gaeacodes@gmail.com"
      },
      {
        "name": "\"gcharang\"",
        "email": "21151592+gcharang@users.noreply.github.com"
      }
    ],
    "lastContributor": {
      "name": "\"gaeacodes\"",
      "email": "gaeacodes@gmail.com"
    }
  },
  "/historical/cc-jl/chapter09": {
    "dateModified": "2023-09-01T12:11:07.000Z",
    "contributors": [
      {
        "name": "\"gcharang\"",
        "email": "gcharang@users.noreply.github.com"
      },
      {
        "name": "\"gaeacodes\"",
        "email": "gaeacodes@gmail.com"
      },
      {
        "name": "\"gcharang\"",
        "email": "21151592+gcharang@users.noreply.github.com"
      }
    ],
    "lastContributor": {
      "name": "\"gcharang\"",
      "email": "gcharang@users.noreply.github.com"
    }
  },
  "/historical/cc-jl/chapter10": {
    "dateModified": "2023-09-01T12:11:07.000Z",
    "contributors": [
      {
        "name": "\"gcharang\"",
        "email": "gcharang@users.noreply.github.com"
      },
      {
        "name": "\"gaeacodes\"",
        "email": "gaeacodes@gmail.com"
      },
      {
        "name": "\"gcharang\"",
        "email": "21151592+gcharang@users.noreply.github.com"
      }
    ],
    "lastContributor": {
      "name": "\"gcharang\"",
      "email": "gcharang@users.noreply.github.com"
    }
  },
  "/historical/cc-jl/chapter11": {
    "dateModified": "2023-05-24T13:18:47.000Z",
    "contributors": [
      {
        "name": "\"gaeacodes\"",
        "email": "gaeacodes@gmail.com"
      },
      {
        "name": "\"gcharang\"",
        "email": "21151592+gcharang@users.noreply.github.com"
      }
    ],
    "lastContributor": {
      "name": "\"gaeacodes\"",
      "email": "gaeacodes@gmail.com"
    }
  },
  "/historical/cc-jl/chapter12": {
    "dateModified": "2023-05-24T13:18:47.000Z",
    "contributors": [
      {
        "name": "\"gaeacodes\"",
        "email": "gaeacodes@gmail.com"
      },
      {
        "name": "\"gcharang\"",
        "email": "21151592+gcharang@users.noreply.github.com"
      }
    ],
    "lastContributor": {
      "name": "\"gaeacodes\"",
      "email": "gaeacodes@gmail.com"
    }
  },
  "/historical/cc-jl/chapter13": {
    "dateModified": "2023-06-01T17:59:27.000Z",
    "contributors": [
      {
        "name": "\"gaeacodes\"",
        "email": "gaeacodes@gmail.com"
      },
      {
        "name": "\"gcharang\"",
        "email": "21151592+gcharang@users.noreply.github.com"
      }
    ],
    "lastContributor": {
      "name": "\"gaeacodes\"",
      "email": "gaeacodes@gmail.com"
    }
  },
  "/historical/cc-jl/chapter14": {
    "dateModified": "2023-06-01T17:59:27.000Z",
    "contributors": [
      {
        "name": "\"gaeacodes\"",
        "email": "gaeacodes@gmail.com"
      },
      {
        "name": "\"gcharang\"",
        "email": "21151592+gcharang@users.noreply.github.com"
      }
    ],
    "lastContributor": {
      "name": "\"gaeacodes\"",
      "email": "gaeacodes@gmail.com"
    }
  },
  "/historical/cc-jl/chapter15": {
    "dateModified": "2023-06-01T17:59:27.000Z",
    "contributors": [
      {
        "name": "\"gaeacodes\"",
        "email": "gaeacodes@gmail.com"
      },
      {
        "name": "\"gcharang\"",
        "email": "21151592+gcharang@users.noreply.github.com"
      }
    ],
    "lastContributor": {
      "name": "\"gaeacodes\"",
      "email": "gaeacodes@gmail.com"
    }
  },
  "/historical/cc-jl/faq": {
    "dateModified": "2023-09-01T12:11:07.000Z",
    "contributors": [
      {
        "name": "\"gcharang\"",
        "email": "gcharang@users.noreply.github.com"
      },
      {
        "name": "\"gaeacodes\"",
        "email": "gaeacodes@gmail.com"
      },
      {
        "name": "\"gcharang\"",
        "email": "21151592+gcharang@users.noreply.github.com"
      }
    ],
    "lastContributor": {
      "name": "\"gcharang\"",
      "email": "gcharang@users.noreply.github.com"
    }
  },
  "/historical/cc-jl": {
    "dateModified": "2023-06-14T19:22:24.000Z",
    "contributors": [
      {
        "name": "\"gcharang\"",
        "email": "21151592+gcharang@users.noreply.github.com"
      }
    ],
    "lastContributor": {
      "name": "\"gcharang\"",
      "email": "21151592+gcharang@users.noreply.github.com"
    }
  },
  "/historical": {
    "dateModified": "2023-09-01T12:11:07.000Z",
    "contributors": [
      {
        "name": "\"gcharang\"",
        "email": "gcharang@users.noreply.github.com"
      },
      {
        "name": "\"gcharang\"",
        "email": "21151592+gcharang@users.noreply.github.com"
      }
    ],
    "lastContributor": {
      "name": "\"gcharang\"",
      "email": "gcharang@users.noreply.github.com"
    }
  },
  "/historical/whitepaper/chapter1": {
    "dateModified": "2023-09-01T12:11:07.000Z",
    "contributors": [
      {
        "name": "\"gcharang\"",
        "email": "gcharang@users.noreply.github.com"
      },
      {
        "name": "\"gaeacodes\"",
        "email": "gaeacodes@gmail.com"
      },
      {
        "name": "\"gcharang\"",
        "email": "21151592+gcharang@users.noreply.github.com"
      }
    ],
    "lastContributor": {
      "name": "\"gcharang\"",
      "email": "gcharang@users.noreply.github.com"
    }
  },
  "/historical/whitepaper/chapter2": {
    "dateModified": "2023-09-05T12:43:04.000Z",
    "contributors": [
      {
        "name": "\"gcharang\"",
        "email": "gcharang@users.noreply.github.com"
      },
      {
        "name": "\"gaeacodes\"",
        "email": "gaeacodes@gmail.com"
      },
      {
        "name": "\"gcharang\"",
        "email": "21151592+gcharang@users.noreply.github.com"
      }
    ],
    "lastContributor": {
      "name": "\"gcharang\"",
      "email": "gcharang@users.noreply.github.com"
    }
  },
  "/historical/whitepaper/chapter3": {
    "dateModified": "2023-09-27T20:43:30.000Z",
    "contributors": [
      {
        "name": "\"smk762\"",
        "email": "smk762@iinet.net.au"
      },
      {
        "name": "\"gcharang\"",
        "email": "gcharang@users.noreply.github.com"
      },
      {
        "name": "\"gaeacodes\"",
        "email": "gaeacodes@gmail.com"
      },
      {
        "name": "\"gcharang\"",
        "email": "21151592+gcharang@users.noreply.github.com"
      }
    ],
    "lastContributor": {
      "name": "\"smk762\"",
      "email": "smk762@iinet.net.au"
    }
  },
  "/historical/whitepaper/chapter4": {
    "dateModified": "2023-09-27T20:43:30.000Z",
    "contributors": [
      {
        "name": "\"smk762\"",
        "email": "smk762@iinet.net.au"
      },
      {
        "name": "\"gcharang\"",
        "email": "21151592+gcharang@users.noreply.github.com"
      },
      {
        "name": "\"gaeacodes\"",
        "email": "gaeacodes@gmail.com"
      }
    ],
    "lastContributor": {
      "name": "\"smk762\"",
      "email": "smk762@iinet.net.au"
    }
  },
  "/historical/whitepaper/chapter5": {
    "dateModified": "2023-09-27T20:43:30.000Z",
    "contributors": [
      {
        "name": "\"smk762\"",
        "email": "smk762@iinet.net.au"
      },
      {
        "name": "\"gcharang\"",
        "email": "gcharang@users.noreply.github.com"
      },
      {
        "name": "\"gaeacodes\"",
        "email": "gaeacodes@gmail.com"
      },
      {
        "name": "\"gcharang\"",
        "email": "21151592+gcharang@users.noreply.github.com"
      }
    ],
    "lastContributor": {
      "name": "\"smk762\"",
      "email": "smk762@iinet.net.au"
    }
  },
  "/historical/whitepaper/chapter6": {
    "dateModified": "2023-09-27T20:43:30.000Z",
    "contributors": [
      {
        "name": "\"smk762\"",
        "email": "smk762@iinet.net.au"
      },
      {
        "name": "\"gcharang\"",
        "email": "gcharang@users.noreply.github.com"
      },
      {
        "name": "\"gaeacodes\"",
        "email": "gaeacodes@gmail.com"
      },
      {
        "name": "\"gcharang\"",
        "email": "21151592+gcharang@users.noreply.github.com"
      }
    ],
    "lastContributor": {
      "name": "\"smk762\"",
      "email": "smk762@iinet.net.au"
    }
  },
  "/historical/whitepaper/chapter7": {
    "dateModified": "2023-09-27T20:43:30.000Z",
    "contributors": [
      {
        "name": "\"smk762\"",
        "email": "smk762@iinet.net.au"
      },
      {
        "name": "\"gcharang\"",
        "email": "gcharang@users.noreply.github.com"
      },
      {
        "name": "\"gaeacodes\"",
        "email": "gaeacodes@gmail.com"
      },
      {
        "name": "\"gcharang\"",
        "email": "21151592+gcharang@users.noreply.github.com"
      }
    ],
    "lastContributor": {
      "name": "\"smk762\"",
      "email": "smk762@iinet.net.au"
    }
  },
  "/historical/whitepaper/chapter8": {
    "dateModified": "2023-09-05T12:43:04.000Z",
    "contributors": [
      {
        "name": "\"gcharang\"",
        "email": "gcharang@users.noreply.github.com"
      },
      {
        "name": "\"gaeacodes\"",
        "email": "gaeacodes@gmail.com"
      },
      {
        "name": "\"gcharang\"",
        "email": "21151592+gcharang@users.noreply.github.com"
      }
    ],
    "lastContributor": {
      "name": "\"gcharang\"",
      "email": "gcharang@users.noreply.github.com"
    }
  },
  "/historical/whitepaper": {
    "dateModified": "2023-06-14T19:22:24.000Z",
    "contributors": [
      {
        "name": "\"gcharang\"",
        "email": "21151592+gcharang@users.noreply.github.com"
      }
    ],
    "lastContributor": {
      "name": "\"gcharang\"",
      "email": "21151592+gcharang@users.noreply.github.com"
    }
  },
  "/historical/whitepaper/references": {
    "dateModified": "2023-09-05T12:43:04.000Z",
    "contributors": [
      {
        "name": "\"gcharang\"",
        "email": "gcharang@users.noreply.github.com"
      },
      {
        "name": "\"gaeacodes\"",
        "email": "gaeacodes@gmail.com"
      },
      {
        "name": "\"gcharang\"",
        "email": "21151592+gcharang@users.noreply.github.com"
      }
    ],
    "lastContributor": {
      "name": "\"gcharang\"",
      "email": "gcharang@users.noreply.github.com"
    }
  },
  "/": {
    "dateModified": "2023-09-27T20:43:30.000Z",
    "contributors": [
      {
        "name": "\"smk762\"",
        "email": "smk762@iinet.net.au"
      },
      {
        "name": "\"gcharang\"",
        "email": "gcharang@users.noreply.github.com"
      },
      {
        "name": "\"gaeacodes\"",
        "email": "gaeacodes@gmail.com"
      },
      {
        "name": "\"gcharang\"",
        "email": "21151592+gcharang@users.noreply.github.com"
      }
    ],
    "lastContributor": {
      "name": "\"smk762\"",
      "email": "smk762@iinet.net.au"
    }
  },
  "/smart-chains/api/address": {
    "dateModified": "2023-09-27T20:43:30.000Z",
    "contributors": [
      {
        "name": "\"smk762\"",
        "email": "smk762@iinet.net.au"
      },
      {
        "name": "\"gcharang\"",
        "email": "gcharang@users.noreply.github.com"
      },
      {
        "name": "\"gaeacodes\"",
        "email": "gaeacodes@gmail.com"
      },
      {
        "name": "\"gcharang\"",
        "email": "21151592+gcharang@users.noreply.github.com"
      }
    ],
    "lastContributor": {
      "name": "\"smk762\"",
      "email": "smk762@iinet.net.au"
    }
  },
  "/smart-chains/api/blockchain": {
    "dateModified": "2023-09-05T12:43:04.000Z",
    "contributors": [
      {
        "name": "\"gcharang\"",
        "email": "gcharang@users.noreply.github.com"
      },
      {
        "name": "\"gcharang\"",
        "email": "21151592+gcharang@users.noreply.github.com"
      },
      {
        "name": "\"gaeacodes\"",
        "email": "gaeacodes@gmail.com"
      }
    ],
    "lastContributor": {
      "name": "\"gcharang\"",
      "email": "gcharang@users.noreply.github.com"
    }
  },
  "/smart-chains/api/cclib": {
    "dateModified": "2023-09-27T20:43:30.000Z",
    "contributors": [
      {
        "name": "\"smk762\"",
        "email": "smk762@iinet.net.au"
      },
      {
        "name": "\"gcharang\"",
        "email": "gcharang@users.noreply.github.com"
      },
      {
        "name": "\"gaeacodes\"",
        "email": "gaeacodes@gmail.com"
      },
      {
        "name": "\"gcharang\"",
        "email": "21151592+gcharang@users.noreply.github.com"
      }
    ],
    "lastContributor": {
      "name": "\"smk762\"",
      "email": "smk762@iinet.net.au"
    }
  },
  "/smart-chains/api/control": {
    "dateModified": "2023-09-05T12:43:04.000Z",
    "contributors": [
      {
        "name": "\"gcharang\"",
        "email": "gcharang@users.noreply.github.com"
      },
      {
        "name": "\"gaeacodes\"",
        "email": "gaeacodes@gmail.com"
      },
      {
        "name": "\"gcharang\"",
        "email": "21151592+gcharang@users.noreply.github.com"
      }
    ],
    "lastContributor": {
      "name": "\"gcharang\"",
      "email": "gcharang@users.noreply.github.com"
    }
  },
  "/smart-chains/api/crosschain": {
    "dateModified": "2023-09-27T20:43:30.000Z",
    "contributors": [
      {
        "name": "\"smk762\"",
        "email": "smk762@iinet.net.au"
      },
      {
        "name": "\"gcharang\"",
        "email": "gcharang@users.noreply.github.com"
      },
      {
        "name": "\"gcharang\"",
        "email": "21151592+gcharang@users.noreply.github.com"
      },
      {
        "name": "\"gaeacodes\"",
        "email": "gaeacodes@gmail.com"
      }
    ],
    "lastContributor": {
      "name": "\"smk762\"",
      "email": "smk762@iinet.net.au"
    }
  },
  "/smart-chains/api/disclosure": {
    "dateModified": "2023-09-05T12:43:04.000Z",
    "contributors": [
      {
        "name": "\"gcharang\"",
        "email": "gcharang@users.noreply.github.com"
      },
      {
        "name": "\"gaeacodes\"",
        "email": "gaeacodes@gmail.com"
      },
      {
        "name": "\"gcharang\"",
        "email": "21151592+gcharang@users.noreply.github.com"
      }
    ],
    "lastContributor": {
      "name": "\"gcharang\"",
      "email": "gcharang@users.noreply.github.com"
    }
  },
  "/smart-chains/api/generate": {
    "dateModified": "2023-09-27T20:43:30.000Z",
    "contributors": [
      {
        "name": "\"smk762\"",
        "email": "smk762@iinet.net.au"
      },
      {
        "name": "\"gcharang\"",
        "email": "gcharang@users.noreply.github.com"
      },
      {
        "name": "\"gaeacodes\"",
        "email": "gaeacodes@gmail.com"
      },
      {
        "name": "\"gcharang\"",
        "email": "21151592+gcharang@users.noreply.github.com"
      }
    ],
    "lastContributor": {
      "name": "\"smk762\"",
      "email": "smk762@iinet.net.au"
    }
  },
  "/smart-chains/api": {
    "dateModified": "2023-09-01T12:11:07.000Z",
    "contributors": [
      {
        "name": "\"gcharang\"",
        "email": "gcharang@users.noreply.github.com"
      },
      {
        "name": "\"gcharang\"",
        "email": "21151592+gcharang@users.noreply.github.com"
      }
    ],
    "lastContributor": {
      "name": "\"gcharang\"",
      "email": "gcharang@users.noreply.github.com"
    }
  },
  "/smart-chains/api/jumblr": {
    "dateModified": "2023-09-27T20:43:30.000Z",
    "contributors": [
      {
        "name": "\"smk762\"",
        "email": "smk762@iinet.net.au"
      },
      {
        "name": "\"gcharang\"",
        "email": "gcharang@users.noreply.github.com"
      },
      {
        "name": "\"gaeacodes\"",
        "email": "gaeacodes@gmail.com"
      },
      {
        "name": "\"gcharang\"",
        "email": "21151592+gcharang@users.noreply.github.com"
      }
    ],
    "lastContributor": {
      "name": "\"smk762\"",
      "email": "smk762@iinet.net.au"
    }
  },
  "/smart-chains/api/mining": {
    "dateModified": "2023-09-27T20:43:30.000Z",
    "contributors": [
      {
        "name": "\"smk762\"",
        "email": "smk762@iinet.net.au"
      },
      {
        "name": "\"gcharang\"",
        "email": "gcharang@users.noreply.github.com"
      },
      {
        "name": "\"gaeacodes\"",
        "email": "gaeacodes@gmail.com"
      },
      {
        "name": "\"gcharang\"",
        "email": "21151592+gcharang@users.noreply.github.com"
      }
    ],
    "lastContributor": {
      "name": "\"smk762\"",
      "email": "smk762@iinet.net.au"
    }
  },
  "/smart-chains/api/network": {
    "dateModified": "2023-09-27T20:43:30.000Z",
    "contributors": [
      {
        "name": "\"smk762\"",
        "email": "smk762@iinet.net.au"
      },
      {
        "name": "\"gcharang\"",
        "email": "gcharang@users.noreply.github.com"
      },
      {
        "name": "\"gaeacodes\"",
        "email": "gaeacodes@gmail.com"
      },
      {
        "name": "\"gcharang\"",
        "email": "21151592+gcharang@users.noreply.github.com"
      }
    ],
    "lastContributor": {
      "name": "\"smk762\"",
      "email": "smk762@iinet.net.au"
    }
  },
  "/smart-chains/api/rawtransactions": {
    "dateModified": "2023-09-27T20:43:30.000Z",
    "contributors": [
      {
        "name": "\"smk762\"",
        "email": "smk762@iinet.net.au"
      },
      {
        "name": "\"gcharang\"",
        "email": "gcharang@users.noreply.github.com"
      },
      {
        "name": "\"gaeacodes\"",
        "email": "gaeacodes@gmail.com"
      },
      {
        "name": "\"gcharang\"",
        "email": "21151592+gcharang@users.noreply.github.com"
      }
    ],
    "lastContributor": {
      "name": "\"smk762\"",
      "email": "smk762@iinet.net.au"
    }
  },
  "/smart-chains/api/util": {
    "dateModified": "2023-09-27T20:43:30.000Z",
    "contributors": [
      {
        "name": "\"smk762\"",
        "email": "smk762@iinet.net.au"
      },
      {
        "name": "\"gcharang\"",
        "email": "gcharang@users.noreply.github.com"
      },
      {
        "name": "\"gaeacodes\"",
        "email": "gaeacodes@gmail.com"
      },
      {
        "name": "\"gcharang\"",
        "email": "21151592+gcharang@users.noreply.github.com"
      }
    ],
    "lastContributor": {
      "name": "\"smk762\"",
      "email": "smk762@iinet.net.au"
    }
  },
  "/smart-chains/api/wallet": {
    "dateModified": "2023-09-27T20:43:30.000Z",
    "contributors": [
      {
        "name": "\"smk762\"",
        "email": "smk762@iinet.net.au"
      },
      {
        "name": "\"gcharang\"",
        "email": "gcharang@users.noreply.github.com"
      },
      {
        "name": "\"gaeacodes\"",
        "email": "gaeacodes@gmail.com"
      },
      {
        "name": "\"gcharang\"",
        "email": "21151592+gcharang@users.noreply.github.com"
      }
    ],
    "lastContributor": {
      "name": "\"smk762\"",
      "email": "smk762@iinet.net.au"
    }
  },
  "/smart-chains/changelog": {
    "dateModified": "2023-09-01T12:11:07.000Z",
    "contributors": [
      {
        "name": "\"gcharang\"",
        "email": "gcharang@users.noreply.github.com"
      },
      {
        "name": "\"gaeacodes\"",
        "email": "gaeacodes@gmail.com"
      },
      {
        "name": "\"gcharang\"",
        "email": "21151592+gcharang@users.noreply.github.com"
      }
    ],
    "lastContributor": {
      "name": "\"gcharang\"",
      "email": "gcharang@users.noreply.github.com"
    }
  },
  "/smart-chains": {
    "dateModified": "2023-09-27T20:43:30.000Z",
    "contributors": [
      {
        "name": "\"smk762\"",
        "email": "smk762@iinet.net.au"
      },
      {
        "name": "\"gcharang\"",
        "email": "gcharang@users.noreply.github.com"
      },
      {
        "name": "\"gcharang\"",
        "email": "21151592+gcharang@users.noreply.github.com"
      },
      {
        "name": "\"gaeacodes\"",
        "email": "gaeacodes@gmail.com"
      }
    ],
    "lastContributor": {
      "name": "\"smk762\"",
      "email": "smk762@iinet.net.au"
    }
  },
  "/smart-chains/setup/common-runtime-parameters": {
    "dateModified": "2023-09-27T20:43:30.000Z",
    "contributors": [
      {
        "name": "\"smk762\"",
        "email": "smk762@iinet.net.au"
      },
      {
        "name": "\"gcharang\"",
        "email": "gcharang@users.noreply.github.com"
      },
      {
        "name": "\"gcharang\"",
        "email": "21151592+gcharang@users.noreply.github.com"
      },
      {
        "name": "\"gaeacodes\"",
        "email": "gaeacodes@gmail.com"
      }
    ],
    "lastContributor": {
      "name": "\"smk762\"",
      "email": "smk762@iinet.net.au"
    }
  },
  "/smart-chains/setup/ecosystem-launch-parameters": {
    "dateModified": "2023-06-01T17:59:27.000Z",
    "contributors": [
      {
        "name": "\"gaeacodes\"",
        "email": "gaeacodes@gmail.com"
      },
      {
        "name": "\"gcharang\"",
        "email": "21151592+gcharang@users.noreply.github.com"
      }
    ],
    "lastContributor": {
      "name": "\"gaeacodes\"",
      "email": "gaeacodes@gmail.com"
    }
  },
  "/smart-chains/setup": {
    "dateModified": "2023-09-01T12:11:07.000Z",
    "contributors": [
      {
        "name": "\"gcharang\"",
        "email": "gcharang@users.noreply.github.com"
      },
      {
        "name": "\"gcharang\"",
        "email": "21151592+gcharang@users.noreply.github.com"
      }
    ],
    "lastContributor": {
      "name": "\"gcharang\"",
      "email": "gcharang@users.noreply.github.com"
    }
  },
  "/smart-chains/setup/installing-from-source": {
    "dateModified": "2023-09-27T20:43:30.000Z",
    "contributors": [
      {
        "name": "\"smk762\"",
        "email": "smk762@iinet.net.au"
      },
      {
        "name": "\"gcharang\"",
        "email": "gcharang@users.noreply.github.com"
      },
      {
        "name": "\"gaeacodes\"",
        "email": "gaeacodes@gmail.com"
      },
      {
        "name": "\"gcharang\"",
        "email": "21151592+gcharang@users.noreply.github.com"
      }
    ],
    "lastContributor": {
      "name": "\"smk762\"",
      "email": "smk762@iinet.net.au"
    }
  },
  "/smart-chains/setup/interacting-with-smart-chains": {
    "dateModified": "2023-09-27T20:43:30.000Z",
    "contributors": [
      {
        "name": "\"smk762\"",
        "email": "smk762@iinet.net.au"
      },
      {
        "name": "\"gaeacodes\"",
        "email": "gaeacodes@gmail.com"
      },
      {
        "name": "\"gcharang\"",
        "email": "21151592+gcharang@users.noreply.github.com"
      }
    ],
    "lastContributor": {
      "name": "\"smk762\"",
      "email": "smk762@iinet.net.au"
    }
  },
  "/smart-chains/setup/nspv": {
    "dateModified": "2023-09-27T20:43:30.000Z",
    "contributors": [
      {
        "name": "\"smk762\"",
        "email": "smk762@iinet.net.au"
      },
      {
        "name": "\"gcharang\"",
        "email": "21151592+gcharang@users.noreply.github.com"
      },
      {
        "name": "\"gcharang\"",
        "email": "gcharang@users.noreply.github.com"
      },
      {
        "name": "\"gaeacodes\"",
        "email": "gaeacodes@gmail.com"
      }
    ],
    "lastContributor": {
      "name": "\"smk762\"",
      "email": "smk762@iinet.net.au"
    }
  },
  "/smart-chains/setup/smart-chain-maintenance": {
    "dateModified": "2023-09-01T12:11:07.000Z",
    "contributors": [
      {
        "name": "\"gcharang\"",
        "email": "gcharang@users.noreply.github.com"
      },
      {
        "name": "\"gaeacodes\"",
        "email": "gaeacodes@gmail.com"
      },
      {
        "name": "\"gcharang\"",
        "email": "21151592+gcharang@users.noreply.github.com"
      }
    ],
    "lastContributor": {
      "name": "\"gcharang\"",
      "email": "gcharang@users.noreply.github.com"
    }
  },
  "/smart-chains/setup/updating-from-source": {
    "dateModified": "2023-06-01T17:59:27.000Z",
    "contributors": [
      {
        "name": "\"gaeacodes\"",
        "email": "gaeacodes@gmail.com"
      },
      {
        "name": "\"gcharang\"",
        "email": "21151592+gcharang@users.noreply.github.com"
      }
    ],
    "lastContributor": {
      "name": "\"gaeacodes\"",
      "email": "gaeacodes@gmail.com"
    }
  },
  "/smart-chains/tutorials/basic-environment-setup-for-linux-vps": {
    "dateModified": "2023-09-05T12:43:04.000Z",
    "contributors": [
      {
        "name": "\"gcharang\"",
        "email": "gcharang@users.noreply.github.com"
      },
      {
        "name": "\"gaeacodes\"",
        "email": "gaeacodes@gmail.com"
      },
      {
        "name": "\"gcharang\"",
        "email": "21151592+gcharang@users.noreply.github.com"
      }
    ],
    "lastContributor": {
      "name": "\"gcharang\"",
      "email": "gcharang@users.noreply.github.com"
    }
  },
  "/smart-chains/tutorials/create-a-default-smart-chain": {
    "dateModified": "2023-09-27T20:43:30.000Z",
    "contributors": [
      {
        "name": "\"smk762\"",
        "email": "smk762@iinet.net.au"
      },
      {
        "name": "\"gcharang\"",
        "email": "gcharang@users.noreply.github.com"
      },
      {
        "name": "\"gaeacodes\"",
        "email": "gaeacodes@gmail.com"
      },
      {
        "name": "\"gcharang\"",
        "email": "21151592+gcharang@users.noreply.github.com"
      }
    ],
    "lastContributor": {
      "name": "\"smk762\"",
      "email": "smk762@iinet.net.au"
    }
  },
  "/smart-chains/tutorials/creating-a-smart-chain-on-a-single-node": {
    "dateModified": "2023-09-27T20:43:30.000Z",
    "contributors": [
      {
        "name": "\"smk762\"",
        "email": "smk762@iinet.net.au"
      },
      {
        "name": "\"gcharang\"",
        "email": "gcharang@users.noreply.github.com"
      },
      {
        "name": "\"gcharang\"",
        "email": "21151592+gcharang@users.noreply.github.com"
      },
      {
        "name": "\"gaeacodes\"",
        "email": "gaeacodes@gmail.com"
      }
    ],
    "lastContributor": {
      "name": "\"smk762\"",
      "email": "smk762@iinet.net.au"
    }
  },
  "/smart-chains/tutorials": {
    "dateModified": "2023-09-01T12:11:07.000Z",
    "contributors": [
      {
        "name": "\"gcharang\"",
        "email": "gcharang@users.noreply.github.com"
      },
      {
        "name": "\"gcharang\"",
        "email": "21151592+gcharang@users.noreply.github.com"
      }
    ],
    "lastContributor": {
      "name": "\"gcharang\"",
      "email": "gcharang@users.noreply.github.com"
    }
  },
  "/smart-chains/tutorials/introduction-to-smart-chain-tutorials": {
    "dateModified": "2023-06-14T19:22:24.000Z",
    "contributors": [
      {
        "name": "\"gcharang\"",
        "email": "21151592+gcharang@users.noreply.github.com"
      },
      {
        "name": "\"gaeacodes\"",
        "email": "gaeacodes@gmail.com"
      }
    ],
    "lastContributor": {
      "name": "\"gcharang\"",
      "email": "21151592+gcharang@users.noreply.github.com"
    }
  },
  "/smart-chains/tutorials/multisignature-transaction-creation-and-walkthrough": {
    "dateModified": "2023-09-01T12:11:07.000Z",
    "contributors": [
      {
        "name": "\"gcharang\"",
        "email": "gcharang@users.noreply.github.com"
      },
      {
        "name": "\"gaeacodes\"",
        "email": "gaeacodes@gmail.com"
      },
      {
        "name": "\"gcharang\"",
        "email": "21151592+gcharang@users.noreply.github.com"
      }
    ],
    "lastContributor": {
      "name": "\"gcharang\"",
      "email": "gcharang@users.noreply.github.com"
    }
  },
  "/smart-chains/tutorials/running-komodo-software-in-debug-mode": {
    "dateModified": "2023-09-01T12:11:07.000Z",
    "contributors": [
      {
        "name": "\"gcharang\"",
        "email": "gcharang@users.noreply.github.com"
      },
      {
        "name": "\"gaeacodes\"",
        "email": "gaeacodes@gmail.com"
      },
      {
        "name": "\"gcharang\"",
        "email": "21151592+gcharang@users.noreply.github.com"
      }
    ],
    "lastContributor": {
      "name": "\"gcharang\"",
      "email": "gcharang@users.noreply.github.com"
    }
  },
  "/smart-chains/tutorials/smart-chain-api-basics": {
    "dateModified": "2023-09-27T20:43:30.000Z",
    "contributors": [
      {
        "name": "\"smk762\"",
        "email": "smk762@iinet.net.au"
      },
      {
        "name": "\"gcharang\"",
        "email": "gcharang@users.noreply.github.com"
      },
      {
        "name": "\"gaeacodes\"",
        "email": "gaeacodes@gmail.com"
      },
      {
        "name": "\"gcharang\"",
        "email": "21151592+gcharang@users.noreply.github.com"
      }
    ],
    "lastContributor": {
      "name": "\"smk762\"",
      "email": "smk762@iinet.net.au"
    }
  },
  "/start-here/about-komodo-platform": {
    "dateModified": "2023-09-11T10:12:10.000Z",
    "contributors": [
      {
        "name": "\"gaeacodes\"",
        "email": "gaeacodes@gmail.com"
      },
      {
        "name": "\"gcharang\"",
        "email": "gcharang@users.noreply.github.com"
      },
      {
        "name": "\"gcharang\"",
        "email": "21151592+gcharang@users.noreply.github.com"
      }
    ],
    "lastContributor": {
      "name": "\"gaeacodes\"",
      "email": "gaeacodes@gmail.com"
    }
  },
  "/start-here/about-komodo-platform/orientation": {
    "dateModified": "2023-09-27T20:43:30.000Z",
    "contributors": [
      {
        "name": "\"smk762\"",
        "email": "smk762@iinet.net.au"
      },
      {
        "name": "\"gcharang\"",
        "email": "gcharang@users.noreply.github.com"
      },
      {
        "name": "\"gaeacodes\"",
        "email": "gaeacodes@gmail.com"
      },
      {
        "name": "\"gcharang\"",
        "email": "21151592+gcharang@users.noreply.github.com"
      }
    ],
    "lastContributor": {
      "name": "\"smk762\"",
      "email": "smk762@iinet.net.au"
    }
  },
  "/start-here/about-komodo-platform/product-introductions": {
    "dateModified": "2023-09-27T20:43:30.000Z",
    "contributors": [
      {
        "name": "\"smk762\"",
        "email": "smk762@iinet.net.au"
      },
      {
        "name": "\"gcharang\"",
        "email": "gcharang@users.noreply.github.com"
      },
      {
        "name": "\"gaeacodes\"",
        "email": "gaeacodes@gmail.com"
      },
      {
        "name": "\"gcharang\"",
        "email": "21151592+gcharang@users.noreply.github.com"
      }
    ],
    "lastContributor": {
      "name": "\"smk762\"",
      "email": "smk762@iinet.net.au"
    }
  },
  "/start-here/about-komodo-platform/simple-installations": {
    "dateModified": "2023-09-27T20:43:30.000Z",
    "contributors": [
      {
        "name": "\"smk762\"",
        "email": "smk762@iinet.net.au"
      },
      {
        "name": "\"gcharang\"",
        "email": "21151592+gcharang@users.noreply.github.com"
      },
      {
        "name": "\"gaeacodes\"",
        "email": "gaeacodes@gmail.com"
      }
    ],
    "lastContributor": {
      "name": "\"smk762\"",
      "email": "smk762@iinet.net.au"
    }
  },
  "/start-here/core-technology-discussions/antara": {
    "dateModified": "2023-05-24T13:18:47.000Z",
    "contributors": [
      {
        "name": "\"gaeacodes\"",
        "email": "gaeacodes@gmail.com"
      },
      {
        "name": "\"gcharang\"",
        "email": "21151592+gcharang@users.noreply.github.com"
      }
    ],
    "lastContributor": {
      "name": "\"gaeacodes\"",
      "email": "gaeacodes@gmail.com"
    }
  },
  "/start-here/core-technology-discussions/atomicdex": {
    "dateModified": "2023-09-27T20:43:30.000Z",
    "contributors": [
      {
        "name": "\"smk762\"",
        "email": "smk762@iinet.net.au"
      },
      {
        "name": "\"gcharang\"",
        "email": "21151592+gcharang@users.noreply.github.com"
      },
      {
        "name": "\"gcharang\"",
        "email": "gcharang@users.noreply.github.com"
      },
      {
        "name": "\"gaeacodes\"",
        "email": "gaeacodes@gmail.com"
      }
    ],
    "lastContributor": {
      "name": "\"smk762\"",
      "email": "smk762@iinet.net.au"
    }
  },
  "/start-here/core-technology-discussions/delayed-proof-of-work": {
    "dateModified": "2023-09-05T12:43:04.000Z",
    "contributors": [
      {
        "name": "\"gcharang\"",
        "email": "gcharang@users.noreply.github.com"
      },
      {
        "name": "\"gcharang\"",
        "email": "21151592+gcharang@users.noreply.github.com"
      },
      {
        "name": "\"gaeacodes\"",
        "email": "gaeacodes@gmail.com"
      }
    ],
    "lastContributor": {
      "name": "\"gcharang\"",
      "email": "gcharang@users.noreply.github.com"
    }
  },
  "/start-here/core-technology-discussions": {
    "dateModified": "2023-09-01T12:11:07.000Z",
    "contributors": [
      {
        "name": "\"gcharang\"",
        "email": "gcharang@users.noreply.github.com"
      },
      {
        "name": "\"gaeacodes\"",
        "email": "gaeacodes@gmail.com"
      }
    ],
    "lastContributor": {
      "name": "\"gcharang\"",
      "email": "gcharang@users.noreply.github.com"
    }
  },
  "/start-here/core-technology-discussions/initial-dex-offering": {
    "dateModified": "2023-09-27T20:43:30.000Z",
    "contributors": [
      {
        "name": "\"smk762\"",
        "email": "smk762@iinet.net.au"
      },
      {
        "name": "\"gcharang\"",
        "email": "21151592+gcharang@users.noreply.github.com"
      },
      {
        "name": "\"gcharang\"",
        "email": "gcharang@users.noreply.github.com"
      },
      {
        "name": "\"gaeacodes\"",
        "email": "gaeacodes@gmail.com"
      }
    ],
    "lastContributor": {
      "name": "\"smk762\"",
      "email": "smk762@iinet.net.au"
    }
  },
  "/start-here/core-technology-discussions/miscellaneous": {
    "dateModified": "2023-09-27T20:43:30.000Z",
    "contributors": [
      {
        "name": "\"smk762\"",
        "email": "smk762@iinet.net.au"
      },
      {
        "name": "\"gcharang\"",
        "email": "gcharang@users.noreply.github.com"
      },
      {
        "name": "\"gaeacodes\"",
        "email": "gaeacodes@gmail.com"
      },
      {
        "name": "\"gcharang\"",
        "email": "21151592+gcharang@users.noreply.github.com"
      }
    ],
    "lastContributor": {
      "name": "\"smk762\"",
      "email": "smk762@iinet.net.au"
    }
  },
  "/start-here/core-technology-discussions/references": {
    "dateModified": "2023-09-05T12:43:04.000Z",
    "contributors": [
      {
        "name": "\"gcharang\"",
        "email": "gcharang@users.noreply.github.com"
      },
      {
        "name": "\"gaeacodes\"",
        "email": "gaeacodes@gmail.com"
      },
      {
        "name": "\"gcharang\"",
        "email": "21151592+gcharang@users.noreply.github.com"
      }
    ],
    "lastContributor": {
      "name": "\"gcharang\"",
      "email": "gcharang@users.noreply.github.com"
    }
  },
  "/start-here": {
    "dateModified": "2023-09-01T12:11:07.000Z",
    "contributors": [
      {
        "name": "\"gcharang\"",
        "email": "gcharang@users.noreply.github.com"
      },
      {
        "name": "\"gcharang\"",
        "email": "21151592+gcharang@users.noreply.github.com"
      }
    ],
    "lastContributor": {
      "name": "\"gcharang\"",
      "email": "gcharang@users.noreply.github.com"
    }
  },
  "/start-here/learning-launchpad/common-terminology-and-concepts": {
    "dateModified": "2023-09-27T20:43:30.000Z",
    "contributors": [
      {
        "name": "\"smk762\"",
        "email": "smk762@iinet.net.au"
      },
      {
        "name": "\"gcharang\"",
        "email": "gcharang@users.noreply.github.com"
      },
      {
        "name": "\"gaeacodes\"",
        "email": "gaeacodes@gmail.com"
      },
      {
        "name": "\"gcharang\"",
        "email": "21151592+gcharang@users.noreply.github.com"
      }
    ],
    "lastContributor": {
      "name": "\"smk762\"",
      "email": "smk762@iinet.net.au"
    }
  },
  "/start-here/learning-launchpad": {
    "dateModified": "2023-09-27T20:43:30.000Z",
    "contributors": [
      {
        "name": "\"smk762\"",
        "email": "smk762@iinet.net.au"
      },
      {
        "name": "\"gcharang\"",
        "email": "gcharang@users.noreply.github.com"
      },
      {
        "name": "\"gcharang\"",
        "email": "21151592+gcharang@users.noreply.github.com"
      }
    ],
    "lastContributor": {
      "name": "\"smk762\"",
      "email": "smk762@iinet.net.au"
    }
  }
}<|MERGE_RESOLUTION|>--- conflicted
+++ resolved
@@ -3074,11 +3074,7 @@
       "email": "21151592+gcharang@users.noreply.github.com"
     }
   },
-<<<<<<< HEAD
   "/atomicdex/api/v20-dev/hd_account_management": {
-=======
-  "/atomicdex/api/v20-dev/get_current_mtp": {
->>>>>>> 56784185
     "dateModified": "2023-09-09T13:48:49.000Z",
     "contributors": [
       {
