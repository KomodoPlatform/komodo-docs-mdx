--- conflicted
+++ resolved
@@ -1755,11 +1755,7 @@
     }
   },
   "/atomicdex/api/legacy/batch_requests": {
-<<<<<<< HEAD
-    "dateModified": "2023-09-27T13:46:21.000Z",
-=======
     "dateModified": "2023-10-06T04:54:44.000Z",
->>>>>>> 9ec14cf0
     "contributors": [
       {
         "name": "\"smk762\"",
@@ -3928,11 +3924,7 @@
     }
   },
   "/atomicdex/api/v20/withdraw": {
-<<<<<<< HEAD
-    "dateModified": "2023-09-28T14:58:40.000Z",
-=======
     "dateModified": "2024-02-23T08:27:34.000Z",
->>>>>>> 9ec14cf0
     "contributors": [
       {
         "name": "\"smk762\"",
@@ -4682,11 +4674,7 @@
     }
   },
   "/atomicdex/setup/configure-mm2-json": {
-<<<<<<< HEAD
-    "dateModified": "2023-10-04T00:11:18.000Z",
-=======
     "dateModified": "2023-10-06T04:54:44.000Z",
->>>>>>> 9ec14cf0
     "contributors": [
       {
         "name": "\"smk762\"",
@@ -4715,11 +4703,6 @@
     }
   },
   "/atomicdex/setup": {
-<<<<<<< HEAD
-    "dateModified": "2023-12-20T18:33:32.000Z",
-    "contributors": [
-      {
-=======
     "dateModified": "2024-01-17T16:26:22.000Z",
     "contributors": [
       {
@@ -4727,7 +4710,6 @@
         "email": "smk762@iinet.net.au"
       },
       {
->>>>>>> 9ec14cf0
         "name": "\"gaeacodes\"",
         "email": "gaeacodes@gmail.com"
       },
@@ -4761,13 +4743,8 @@
       }
     ],
     "lastContributor": {
-<<<<<<< HEAD
-      "name": "\"gaeacodes\"",
-      "email": "gaeacodes@gmail.com"
-=======
-      "name": "\"smk762\"",
-      "email": "smk762@iinet.net.au"
->>>>>>> 9ec14cf0
+      "name": "\"smk762\"",
+      "email": "smk762@iinet.net.au"
     }
   },
   "/atomicdex/tutorials/additional-information-about-atomicdex": {
@@ -5079,35 +5056,23 @@
     }
   },
   "/atomicdex/tutorials/listing-a-coin-on-atomicdex": {
-<<<<<<< HEAD
-    "dateModified": "2023-10-10T15:07:21.000Z",
-=======
     "dateModified": "2024-02-15T07:48:02.000Z",
->>>>>>> 9ec14cf0
-    "contributors": [
-      {
-        "name": "\"gaeacodes\"",
-        "email": "gaeacodes@gmail.com"
-      },
-      {
-        "name": "\"smk762\"",
-        "email": "smk762@iinet.net.au"
-      },
-      {
-        "name": "\"gcharang\"",
-        "email": "21151592+gcharang@users.noreply.github.com"
-      },
-      {
-        "name": "\"gcharang\"",
-<<<<<<< HEAD
-        "email": "gcharang@users.noreply.github.com"
-      },
-      {
-        "name": "\"gaeacodes\"",
-        "email": "gaeacodes@gmail.com"
-=======
-        "email": "21151592+gcharang@users.noreply.github.com"
->>>>>>> 9ec14cf0
+    "contributors": [
+      {
+        "name": "\"gaeacodes\"",
+        "email": "gaeacodes@gmail.com"
+      },
+      {
+        "name": "\"smk762\"",
+        "email": "smk762@iinet.net.au"
+      },
+      {
+        "name": "\"gcharang\"",
+        "email": "21151592+gcharang@users.noreply.github.com"
+      },
+      {
+        "name": "\"gcharang\"",
+        "email": "21151592+gcharang@users.noreply.github.com"
       }
     ],
     "lastContributor": {
