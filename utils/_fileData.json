--- conflicted
+++ resolved
@@ -1536,11 +1536,7 @@
     }
   },
   "/atomicdex/api/common_structures": {
-<<<<<<< HEAD
-    "dateModified": "2023-10-27T09:14:21.000Z",
-=======
     "dateModified": "2023-12-22T05:16:08.000Z",
->>>>>>> 7badbba0
     "contributors": [
       {
         "name": "\"smk762\"",
@@ -4704,11 +4700,7 @@
     }
   },
   "/atomicdex/setup": {
-<<<<<<< HEAD
-    "dateModified": "2023-12-22T05:21:38.000Z",
-=======
     "dateModified": "2024-01-17T16:26:22.000Z",
->>>>>>> 7badbba0
     "contributors": [
       {
         "name": "\"smk762\"",
