--- conflicted
+++ resolved
@@ -264,41 +264,32 @@
     }
   },
   "/antara/api/payments": {
-<<<<<<< HEAD
-    "dateModified": "2023-10-03T07:36:45.000Z",
-=======
     "dateModified": "2023-10-04T04:57:56.000Z",
->>>>>>> 8cbc5ab7
-    "contributors": [
-      {
-        "name": "\"gaeacodes\"",
-        "email": "gaeacodes@gmail.com"
-      },
-      {
-        "name": "\"gcharang\"",
-        "email": "21151592+gcharang@users.noreply.github.com"
-      },
-      {
-        "name": "\"gaeacodes\"",
-        "email": "gaeacodes@gmail.com"
-      },
-      {
-        "name": "\"gcharang\"",
-        "email": "gcharang@users.noreply.github.com"
-      },
-      {
-        "name": "\"smk762\"",
-        "email": "smk762@iinet.net.au"
-      }
-    ],
-    "lastContributor": {
-<<<<<<< HEAD
-      "name": "\"gaeacodes\"",
-      "email": "gaeacodes@gmail.com"
-=======
-      "name": "\"gcharang\"",
-      "email": "21151592+gcharang@users.noreply.github.com"
->>>>>>> 8cbc5ab7
+    "contributors": [
+      {
+        "name": "\"gaeacodes\"",
+        "email": "gaeacodes@gmail.com"
+      },
+      {
+        "name": "\"gcharang\"",
+        "email": "21151592+gcharang@users.noreply.github.com"
+      },
+      {
+        "name": "\"gaeacodes\"",
+        "email": "gaeacodes@gmail.com"
+      },
+      {
+        "name": "\"gcharang\"",
+        "email": "gcharang@users.noreply.github.com"
+      },
+      {
+        "name": "\"smk762\"",
+        "email": "smk762@iinet.net.au"
+      }
+    ],
+    "lastContributor": {
+      "name": "\"gcharang\"",
+      "email": "21151592+gcharang@users.noreply.github.com"
     }
   },
   "/antara/api/pegs": {
@@ -3441,11 +3432,7 @@
     }
   },
   "/atomicdex/api/v20-dev/task_enable_qtum": {
-<<<<<<< HEAD
-    "dateModified": "2023-09-27T20:43:30.000Z",
-=======
     "dateModified": "2023-10-04T04:39:48.000Z",
->>>>>>> 8cbc5ab7
     "contributors": [
       {
         "name": "\"gcharang\"",
@@ -3462,11 +3449,7 @@
     }
   },
   "/atomicdex/api/v20-dev/task_enable_utxo": {
-<<<<<<< HEAD
-    "dateModified": "2023-09-27T20:43:30.000Z",
-=======
     "dateModified": "2023-10-04T04:39:48.000Z",
->>>>>>> 8cbc5ab7
     "contributors": [
       {
         "name": "\"gcharang\"",
@@ -3496,11 +3479,7 @@
     }
   },
   "/atomicdex/api/v20-dev/task_init_trezor": {
-<<<<<<< HEAD
-    "dateModified": "2023-09-27T20:43:30.000Z",
-=======
     "dateModified": "2023-10-04T04:56:29.000Z",
->>>>>>> 8cbc5ab7
     "contributors": [
       {
         "name": "\"gcharang\"",
@@ -3786,11 +3765,6 @@
     }
   },
   "/atomicdex/setup": {
-<<<<<<< HEAD
-    "dateModified": "2023-10-03T07:36:45.000Z",
-    "contributors": [
-      {
-=======
     "dateModified": "2023-10-04T04:39:48.000Z",
     "contributors": [
       {
@@ -3798,30 +3772,17 @@
         "email": "21151592+gcharang@users.noreply.github.com"
       },
       {
->>>>>>> 8cbc5ab7
-        "name": "\"gaeacodes\"",
-        "email": "gaeacodes@gmail.com"
-      },
-      {
-        "name": "\"gcharang\"",
-        "email": "gcharang@users.noreply.github.com"
-<<<<<<< HEAD
-      },
-      {
-        "name": "\"gcharang\"",
-        "email": "21151592+gcharang@users.noreply.github.com"
-      }
-    ],
-    "lastContributor": {
-      "name": "\"gaeacodes\"",
-      "email": "gaeacodes@gmail.com"
-=======
-      }
-    ],
-    "lastContributor": {
-      "name": "\"gcharang\"",
-      "email": "21151592+gcharang@users.noreply.github.com"
->>>>>>> 8cbc5ab7
+        "name": "\"gaeacodes\"",
+        "email": "gaeacodes@gmail.com"
+      },
+      {
+        "name": "\"gcharang\"",
+        "email": "gcharang@users.noreply.github.com"
+      }
+    ],
+    "lastContributor": {
+      "name": "\"gcharang\"",
+      "email": "21151592+gcharang@users.noreply.github.com"
     }
   },
   "/atomicdex/tutorials/additional-information-about-atomicdex": {
@@ -3980,40 +3941,28 @@
     }
   },
   "/atomicdex/tutorials/listing-a-coin-on-atomicdex": {
-<<<<<<< HEAD
-    "dateModified": "2023-10-03T07:36:45.000Z",
-=======
     "dateModified": "2023-10-04T04:39:48.000Z",
->>>>>>> 8cbc5ab7
-    "contributors": [
-      {
-        "name": "\"gaeacodes\"",
-        "email": "gaeacodes@gmail.com"
-      },
-      {
-        "name": "\"gcharang\"",
-        "email": "21151592+gcharang@users.noreply.github.com"
-<<<<<<< HEAD
-      }
-    ],
-    "lastContributor": {
-      "name": "\"gaeacodes\"",
-      "email": "gaeacodes@gmail.com"
-=======
-      },
-      {
-        "name": "\"gaeacodes\"",
-        "email": "gaeacodes@gmail.com"
-      },
-      {
-        "name": "\"gcharang\"",
-        "email": "gcharang@users.noreply.github.com"
-      }
-    ],
-    "lastContributor": {
-      "name": "\"gcharang\"",
-      "email": "21151592+gcharang@users.noreply.github.com"
->>>>>>> 8cbc5ab7
+    "contributors": [
+      {
+        "name": "\"gaeacodes\"",
+        "email": "gaeacodes@gmail.com"
+      },
+      {
+        "name": "\"gcharang\"",
+        "email": "21151592+gcharang@users.noreply.github.com"
+      },
+      {
+        "name": "\"gaeacodes\"",
+        "email": "gaeacodes@gmail.com"
+      },
+      {
+        "name": "\"gcharang\"",
+        "email": "gcharang@users.noreply.github.com"
+      }
+    ],
+    "lastContributor": {
+      "name": "\"gcharang\"",
+      "email": "21151592+gcharang@users.noreply.github.com"
     }
   },
   "/atomicdex/tutorials/query-the-mm2-database": {
@@ -5096,50 +5045,28 @@
     }
   },
   "/smart-chains/setup/installing-from-source": {
-<<<<<<< HEAD
-    "dateModified": "2023-10-03T07:36:45.000Z",
-    "contributors": [
-      {
-        "name": "\"gaeacodes\"",
-        "email": "gaeacodes@gmail.com"
-      },
-      {
-        "name": "\"smk762\"",
-        "email": "smk762@iinet.net.au"
-      },
-      {
-=======
     "dateModified": "2023-10-04T05:01:12.000Z",
     "contributors": [
       {
->>>>>>> 8cbc5ab7
-        "name": "\"gcharang\"",
-        "email": "21151592+gcharang@users.noreply.github.com"
-      },
-      {
-<<<<<<< HEAD
-=======
-        "name": "\"gaeacodes\"",
-        "email": "gaeacodes@gmail.com"
-      },
-      {
-        "name": "\"smk762\"",
-        "email": "smk762@iinet.net.au"
-      },
-      {
->>>>>>> 8cbc5ab7
-        "name": "\"gcharang\"",
-        "email": "gcharang@users.noreply.github.com"
-      }
-    ],
-    "lastContributor": {
-<<<<<<< HEAD
-      "name": "\"gaeacodes\"",
-      "email": "gaeacodes@gmail.com"
-=======
-      "name": "\"gcharang\"",
-      "email": "21151592+gcharang@users.noreply.github.com"
->>>>>>> 8cbc5ab7
+        "name": "\"gcharang\"",
+        "email": "21151592+gcharang@users.noreply.github.com"
+      },
+      {
+        "name": "\"gaeacodes\"",
+        "email": "gaeacodes@gmail.com"
+      },
+      {
+        "name": "\"smk762\"",
+        "email": "smk762@iinet.net.au"
+      },
+      {
+        "name": "\"gcharang\"",
+        "email": "gcharang@users.noreply.github.com"
+      }
+    ],
+    "lastContributor": {
+      "name": "\"gcharang\"",
+      "email": "21151592+gcharang@users.noreply.github.com"
     }
   },
   "/smart-chains/setup/interacting-with-smart-chains": {
