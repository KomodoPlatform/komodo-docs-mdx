--- conflicted
+++ resolved
@@ -116,23 +116,9 @@
     }
   },
   "/antara/api/dilithium": {
-<<<<<<< HEAD
     "dateModified": "2024-02-16T13:57:43.000Z",
     "contributors": [
       {
-=======
-    "dateModified": "2023-10-05T08:59:16.000Z",
-    "contributors": [
-      {
-        "name": "\"smk762\"",
-        "email": "smk762@iinet.net.au"
-      },
-      {
-        "name": "\"gcharang\"",
-        "email": "gcharang@users.noreply.github.com"
-      },
-      {
->>>>>>> 7b6c6461
         "name": "\"gaeacodes\"",
         "email": "gaeacodes@gmail.com"
       },
@@ -158,13 +144,8 @@
       }
     ],
     "lastContributor": {
-<<<<<<< HEAD
-      "name": "\"gaeacodes\"",
-      "email": "gaeacodes@gmail.com"
-=======
-      "name": "\"smk762\"",
-      "email": "smk762@iinet.net.au"
->>>>>>> 7b6c6461
+      "name": "\"gaeacodes\"",
+      "email": "gaeacodes@gmail.com"
     }
   },
   "/antara/api/faucet": {
@@ -4931,19 +4912,9 @@
     }
   },
   "/atomicdex/setup": {
-<<<<<<< HEAD
     "dateModified": "2024-02-16T13:57:43.000Z",
     "contributors": [
       {
-=======
-    "dateModified": "2024-01-17T16:42:35.000Z",
-    "contributors": [
-      {
-        "name": "\"smk762\"",
-        "email": "smk762@iinet.net.au"
-      },
-      {
->>>>>>> 7b6c6461
         "name": "\"gaeacodes\"",
         "email": "gaeacodes@gmail.com"
       },
@@ -4981,13 +4952,8 @@
       }
     ],
     "lastContributor": {
-<<<<<<< HEAD
-      "name": "\"gaeacodes\"",
-      "email": "gaeacodes@gmail.com"
-=======
-      "name": "\"smk762\"",
-      "email": "smk762@iinet.net.au"
->>>>>>> 7b6c6461
+      "name": "\"gaeacodes\"",
+      "email": "gaeacodes@gmail.com"
     }
   },
   "/atomicdex/tutorials/additional-information-about-atomicdex": {
@@ -5086,11 +5052,7 @@
     }
   },
   "/atomicdex/tutorials/atomicdex-walkthrough": {
-<<<<<<< HEAD
     "dateModified": "2024-02-16T13:57:43.000Z",
-=======
-    "dateModified": "2023-10-06T05:37:10.000Z",
->>>>>>> 7b6c6461
     "contributors": [
       {
         "name": "\"smk762\"",
@@ -5184,11 +5146,7 @@
     }
   },
   "/atomicdex/tutorials/how-to-become-a-liquidity-provider": {
-<<<<<<< HEAD
     "dateModified": "2024-02-16T13:57:43.000Z",
-=======
-    "dateModified": "2024-02-20T10:16:52.000Z",
->>>>>>> 7b6c6461
     "contributors": [
       {
         "name": "\"smk762\"",
