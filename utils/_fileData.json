--- conflicted
+++ resolved
@@ -116,7 +116,6 @@
     }
   },
   "/antara/api/dilithium": {
-<<<<<<< HEAD
     "dateModified": "2024-02-16T13:57:43.000Z",
     "contributors": [
       {
@@ -124,26 +123,10 @@
         "email": "gaeacodes@gmail.com"
       },
       {
-=======
-    "dateModified": "2024-03-04T13:25:23.000Z",
-    "contributors": [
-      {
->>>>>>> ad51cda1
-        "name": "\"gcharang\"",
-        "email": "21151592+gcharang@users.noreply.github.com"
-      },
-      {
-<<<<<<< HEAD
-=======
-        "name": "\"gaeacodes\"",
-        "email": "gaeacodes@gmail.com"
-      },
-      {
-        "name": "\"smk762\"",
-        "email": "smk762@iinet.net.au"
-      },
-      {
->>>>>>> ad51cda1
+        "name": "\"smk762\"",
+        "email": "smk762@iinet.net.au"
+      },
+      {
         "name": "\"gcharang\"",
         "email": "gcharang@users.noreply.github.com"
       },
@@ -161,13 +144,8 @@
       }
     ],
     "lastContributor": {
-<<<<<<< HEAD
-      "name": "\"gaeacodes\"",
-      "email": "gaeacodes@gmail.com"
-=======
-      "name": "\"gcharang\"",
-      "email": "21151592+gcharang@users.noreply.github.com"
->>>>>>> ad51cda1
+      "name": "\"gaeacodes\"",
+      "email": "gaeacodes@gmail.com"
     }
   },
   "/antara/api/faucet": {
@@ -4947,13 +4925,6 @@
       {
         "name": "\"gcharang\"",
         "email": "21151592+gcharang@users.noreply.github.com"
-<<<<<<< HEAD
-      },
-      {
-        "name": "\"gcharang\"",
-        "email": "gcharang@users.noreply.github.com"
-=======
->>>>>>> ad51cda1
       },
       {
         "name": "\"gcharang\"",
@@ -5085,11 +5056,7 @@
     }
   },
   "/atomicdex/tutorials/atomicdex-walkthrough": {
-<<<<<<< HEAD
     "dateModified": "2024-02-16T13:57:43.000Z",
-=======
-    "dateModified": "2024-03-04T13:25:23.000Z",
->>>>>>> ad51cda1
     "contributors": [
       {
         "name": "\"gcharang\"",
@@ -5183,11 +5150,7 @@
     }
   },
   "/atomicdex/tutorials/how-to-become-a-liquidity-provider": {
-<<<<<<< HEAD
     "dateModified": "2024-02-16T13:57:43.000Z",
-=======
-    "dateModified": "2024-03-04T13:25:23.000Z",
->>>>>>> ad51cda1
     "contributors": [
       {
         "name": "\"gcharang\"",
