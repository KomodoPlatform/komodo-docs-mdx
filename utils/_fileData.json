{
  "/antara/api/assets": {
    "dateModified": "2023-09-01T12:11:07.000Z",
    "contributors": [
      {
        "name": "\"gcharang\"",
        "email": "gcharang@users.noreply.github.com"
      },
      {
        "name": "\"gcharang\"",
        "email": "21151592+gcharang@users.noreply.github.com"
      },
      {
        "name": "\"gaeacodes\"",
        "email": "gaeacodes@gmail.com"
      }
    ],
    "lastContributor": {
      "name": "\"gcharang\"",
      "email": "gcharang@users.noreply.github.com"
    }
  },
  "/antara/api/channels": {
    "dateModified": "2023-09-11T05:33:19.000Z",
    "contributors": [
      {
        "name": "\"gcharang\"",
        "email": "21151592+gcharang@users.noreply.github.com"
      },
      {
        "name": "\"gcharang\"",
        "email": "gcharang@users.noreply.github.com"
      },
      {
        "name": "\"gaeacodes\"",
        "email": "gaeacodes@gmail.com"
      }
    ],
    "lastContributor": {
      "name": "\"gcharang\"",
      "email": "21151592+gcharang@users.noreply.github.com"
    }
  },
  "/antara/api/custom": {
    "dateModified": "2023-09-01T12:11:07.000Z",
    "contributors": [
      {
        "name": "\"gcharang\"",
        "email": "gcharang@users.noreply.github.com"
      },
      {
        "name": "\"gcharang\"",
        "email": "21151592+gcharang@users.noreply.github.com"
      },
      {
        "name": "\"gaeacodes\"",
        "email": "gaeacodes@gmail.com"
      }
    ],
    "lastContributor": {
      "name": "\"gcharang\"",
      "email": "gcharang@users.noreply.github.com"
    }
  },
  "/antara/api/dice": {
    "dateModified": "2023-09-05T12:43:04.000Z",
    "contributors": [
      {
        "name": "\"gcharang\"",
        "email": "gcharang@users.noreply.github.com"
      },
      {
        "name": "\"gaeacodes\"",
        "email": "gaeacodes@gmail.com"
      },
      {
        "name": "\"gcharang\"",
        "email": "21151592+gcharang@users.noreply.github.com"
      }
    ],
    "lastContributor": {
      "name": "\"gcharang\"",
      "email": "gcharang@users.noreply.github.com"
    }
  },
  "/antara/api/dilithium": {
    "dateModified": "2023-09-05T12:43:04.000Z",
    "contributors": [
      {
        "name": "\"gcharang\"",
        "email": "gcharang@users.noreply.github.com"
      },
      {
        "name": "\"gaeacodes\"",
        "email": "gaeacodes@gmail.com"
      },
      {
        "name": "\"gcharang\"",
        "email": "21151592+gcharang@users.noreply.github.com"
      }
    ],
    "lastContributor": {
      "name": "\"gcharang\"",
      "email": "gcharang@users.noreply.github.com"
    }
  },
  "/antara/api/faucet": {
    "dateModified": "2023-09-05T12:43:04.000Z",
    "contributors": [
      {
        "name": "\"gcharang\"",
        "email": "gcharang@users.noreply.github.com"
      },
      {
        "name": "\"gaeacodes\"",
        "email": "gaeacodes@gmail.com"
      },
      {
        "name": "\"gcharang\"",
        "email": "21151592+gcharang@users.noreply.github.com"
      }
    ],
    "lastContributor": {
      "name": "\"gcharang\"",
      "email": "gcharang@users.noreply.github.com"
    }
  },
  "/antara/api/gaming": {
    "dateModified": "2023-09-27T13:42:56.000Z",
    "contributors": [
      {
        "name": "\"smk762\"",
        "email": "smk762@iinet.net.au"
      },
      {
        "name": "\"gaeacodes\"",
        "email": "gaeacodes@gmail.com"
      },
      {
        "name": "\"gcharang\"",
        "email": "21151592+gcharang@users.noreply.github.com"
      },
      {
        "name": "\"gcharang\"",
        "email": "gcharang@users.noreply.github.com"
      }
    ],
    "lastContributor": {
      "name": "\"smk762\"",
      "email": "smk762@iinet.net.au"
    }
  },
  "/antara/api/gateways": {
    "dateModified": "2023-09-27T17:48:31.000Z",
    "contributors": [
      {
        "name": "\"smk762\"",
        "email": "smk762@iinet.net.au"
      },
      {
        "name": "\"gcharang\"",
        "email": "gcharang@users.noreply.github.com"
      },
      {
        "name": "\"gaeacodes\"",
        "email": "gaeacodes@gmail.com"
      },
      {
        "name": "\"gcharang\"",
        "email": "21151592+gcharang@users.noreply.github.com"
      }
    ],
    "lastContributor": {
      "name": "\"smk762\"",
      "email": "smk762@iinet.net.au"
    }
  },
  "/antara/api/heir": {
    "dateModified": "2023-10-04T06:26:45.000Z",
    "contributors": [
      {
        "name": "\"gcharang\"",
        "email": "gcharang@users.noreply.github.com"
      },
      {
        "name": "\"gcharang\"",
        "email": "21151592+gcharang@users.noreply.github.com"
      },
      {
        "name": "\"smk762\"",
        "email": "smk762@iinet.net.au"
      },
      {
        "name": "\"gaeacodes\"",
        "email": "gaeacodes@gmail.com"
      }
    ],
    "lastContributor": {
      "name": "\"gcharang\"",
      "email": "gcharang@users.noreply.github.com"
    }
  },
  "/antara/api": {
    "dateModified": "2023-08-28T20:49:14.000Z",
    "contributors": [
      {
        "name": "\"gcharang\"",
        "email": "21151592+gcharang@users.noreply.github.com"
      }
    ],
    "lastContributor": {
      "name": "\"gcharang\"",
      "email": "21151592+gcharang@users.noreply.github.com"
    }
  },
  "/antara/api/musig": {
    "dateModified": "2023-10-03T07:36:45.000Z",
    "contributors": [
      {
        "name": "\"gaeacodes\"",
        "email": "gaeacodes@gmail.com"
      },
      {
        "name": "\"smk762\"",
        "email": "smk762@iinet.net.au"
      },
      {
        "name": "\"gcharang\"",
        "email": "gcharang@users.noreply.github.com"
      },
      {
        "name": "\"gcharang\"",
        "email": "21151592+gcharang@users.noreply.github.com"
      }
    ],
    "lastContributor": {
      "name": "\"gaeacodes\"",
      "email": "gaeacodes@gmail.com"
    }
  },
  "/antara/api/oracles": {
    "dateModified": "2023-09-27T13:42:56.000Z",
    "contributors": [
      {
        "name": "\"smk762\"",
        "email": "smk762@iinet.net.au"
      },
      {
        "name": "\"gcharang\"",
        "email": "gcharang@users.noreply.github.com"
      },
      {
        "name": "\"gaeacodes\"",
        "email": "gaeacodes@gmail.com"
      },
      {
        "name": "\"gcharang\"",
        "email": "21151592+gcharang@users.noreply.github.com"
      }
    ],
    "lastContributor": {
      "name": "\"smk762\"",
      "email": "smk762@iinet.net.au"
    }
  },
  "/antara/api/payments": {
    "dateModified": "2023-10-04T06:26:45.000Z",
    "contributors": [
      {
        "name": "\"gaeacodes\"",
        "email": "gaeacodes@gmail.com"
      },
      {
        "name": "\"gcharang\"",
        "email": "gcharang@users.noreply.github.com"
      },
      {
        "name": "\"gcharang\"",
        "email": "21151592+gcharang@users.noreply.github.com"
      },
      {
        "name": "\"gaeacodes\"",
        "email": "gaeacodes@gmail.com"
      },
      {
        "name": "\"smk762\"",
        "email": "smk762@iinet.net.au"
      }
    ],
    "lastContributor": {
      "name": "\"gcharang\"",
      "email": "gcharang@users.noreply.github.com"
    }
  },
  "/antara/api/pegs": {
    "dateModified": "2023-09-27T17:48:31.000Z",
    "contributors": [
      {
        "name": "\"smk762\"",
        "email": "smk762@iinet.net.au"
      },
      {
        "name": "\"gcharang\"",
        "email": "gcharang@users.noreply.github.com"
      },
      {
        "name": "\"gcharang\"",
        "email": "21151592+gcharang@users.noreply.github.com"
      },
      {
        "name": "\"gaeacodes\"",
        "email": "gaeacodes@gmail.com"
      }
    ],
    "lastContributor": {
      "name": "\"smk762\"",
      "email": "smk762@iinet.net.au"
    }
  },
  "/antara/api/prices": {
    "dateModified": "2023-09-27T17:48:31.000Z",
    "contributors": [
      {
        "name": "\"smk762\"",
        "email": "smk762@iinet.net.au"
      },
      {
        "name": "\"gcharang\"",
        "email": "gcharang@users.noreply.github.com"
      },
      {
        "name": "\"gcharang\"",
        "email": "21151592+gcharang@users.noreply.github.com"
      },
      {
        "name": "\"gaeacodes\"",
        "email": "gaeacodes@gmail.com"
      }
    ],
    "lastContributor": {
      "name": "\"smk762\"",
      "email": "smk762@iinet.net.au"
    }
  },
  "/antara/api/rewards": {
    "dateModified": "2023-09-27T17:48:31.000Z",
    "contributors": [
      {
        "name": "\"smk762\"",
        "email": "smk762@iinet.net.au"
      },
      {
        "name": "\"gcharang\"",
        "email": "gcharang@users.noreply.github.com"
      },
      {
        "name": "\"gaeacodes\"",
        "email": "gaeacodes@gmail.com"
      },
      {
        "name": "\"gcharang\"",
        "email": "21151592+gcharang@users.noreply.github.com"
      }
    ],
    "lastContributor": {
      "name": "\"smk762\"",
      "email": "smk762@iinet.net.au"
    }
  },
  "/antara/api/rogue": {
    "dateModified": "2023-10-03T07:36:45.000Z",
    "contributors": [
      {
        "name": "\"gaeacodes\"",
        "email": "gaeacodes@gmail.com"
      },
      {
        "name": "\"smk762\"",
        "email": "smk762@iinet.net.au"
      },
      {
        "name": "\"gcharang\"",
        "email": "gcharang@users.noreply.github.com"
      },
      {
        "name": "\"gcharang\"",
        "email": "21151592+gcharang@users.noreply.github.com"
      }
    ],
    "lastContributor": {
      "name": "\"gaeacodes\"",
      "email": "gaeacodes@gmail.com"
    }
  },
  "/antara/api/sudoku": {
    "dateModified": "2023-09-27T17:48:31.000Z",
    "contributors": [
      {
        "name": "\"smk762\"",
        "email": "smk762@iinet.net.au"
      },
      {
        "name": "\"gcharang\"",
        "email": "gcharang@users.noreply.github.com"
      },
      {
        "name": "\"gaeacodes\"",
        "email": "gaeacodes@gmail.com"
      },
      {
        "name": "\"gcharang\"",
        "email": "21151592+gcharang@users.noreply.github.com"
      }
    ],
    "lastContributor": {
      "name": "\"smk762\"",
      "email": "smk762@iinet.net.au"
    }
  },
  "/antara/api/tokens": {
    "dateModified": "2023-09-27T17:48:31.000Z",
    "contributors": [
      {
        "name": "\"smk762\"",
        "email": "smk762@iinet.net.au"
      },
      {
        "name": "\"gcharang\"",
        "email": "gcharang@users.noreply.github.com"
      },
      {
        "name": "\"gaeacodes\"",
        "email": "gaeacodes@gmail.com"
      },
      {
        "name": "\"gcharang\"",
        "email": "21151592+gcharang@users.noreply.github.com"
      }
    ],
    "lastContributor": {
      "name": "\"smk762\"",
      "email": "smk762@iinet.net.au"
    }
  },
  "/antara": {
    "dateModified": "2023-09-27T17:48:31.000Z",
    "contributors": [
      {
        "name": "\"smk762\"",
        "email": "smk762@iinet.net.au"
      },
      {
        "name": "\"gcharang\"",
        "email": "gcharang@users.noreply.github.com"
      },
      {
        "name": "\"gcharang\"",
        "email": "21151592+gcharang@users.noreply.github.com"
      },
      {
        "name": "\"gaeacodes\"",
        "email": "gaeacodes@gmail.com"
      }
    ],
    "lastContributor": {
      "name": "\"smk762\"",
      "email": "smk762@iinet.net.au"
    }
  },
  "/antara/setup/antara-customizations": {
    "dateModified": "2023-09-29T14:54:33.000Z",
    "contributors": [
      {
        "name": "\"gaeacodes\"",
        "email": "gaeacodes@gmail.com"
      },
      {
        "name": "\"smk762\"",
        "email": "smk762@iinet.net.au"
      },
      {
        "name": "\"gcharang\"",
        "email": "gcharang@users.noreply.github.com"
      },
      {
        "name": "\"gcharang\"",
        "email": "21151592+gcharang@users.noreply.github.com"
      }
    ],
    "lastContributor": {
      "name": "\"gaeacodes\"",
      "email": "gaeacodes@gmail.com"
    }
  },
  "/antara/setup": {
    "dateModified": "2023-09-01T12:11:07.000Z",
    "contributors": [
      {
        "name": "\"gcharang\"",
        "email": "gcharang@users.noreply.github.com"
      },
      {
        "name": "\"gcharang\"",
        "email": "21151592+gcharang@users.noreply.github.com"
      }
    ],
    "lastContributor": {
      "name": "\"gcharang\"",
      "email": "gcharang@users.noreply.github.com"
    }
  },
  "/antara/tutorials/advanced-series-0": {
    "dateModified": "2023-09-29T15:15:08.000Z",
    "contributors": [
      {
        "name": "\"gaeacodes\"",
        "email": "gaeacodes@gmail.com"
      },
      {
        "name": "\"smk762\"",
        "email": "smk762@iinet.net.au"
      },
      {
        "name": "\"gcharang\"",
        "email": "gcharang@users.noreply.github.com"
      },
      {
        "name": "\"gcharang\"",
        "email": "21151592+gcharang@users.noreply.github.com"
      }
    ],
    "lastContributor": {
      "name": "\"gaeacodes\"",
      "email": "gaeacodes@gmail.com"
    }
  },
  "/antara/tutorials/advanced-series-1": {
    "dateModified": "2023-09-29T14:54:33.000Z",
    "contributors": [
      {
        "name": "\"gaeacodes\"",
        "email": "gaeacodes@gmail.com"
      },
      {
        "name": "\"smk762\"",
        "email": "smk762@iinet.net.au"
      },
      {
        "name": "\"gcharang\"",
        "email": "gcharang@users.noreply.github.com"
      },
      {
        "name": "\"gcharang\"",
        "email": "21151592+gcharang@users.noreply.github.com"
      }
    ],
    "lastContributor": {
      "name": "\"gaeacodes\"",
      "email": "gaeacodes@gmail.com"
    }
  },
  "/antara/tutorials/advanced-series-2": {
    "dateModified": "2023-10-03T07:36:45.000Z",
    "contributors": [
      {
        "name": "\"gaeacodes\"",
        "email": "gaeacodes@gmail.com"
      },
      {
        "name": "\"smk762\"",
        "email": "smk762@iinet.net.au"
      },
      {
        "name": "\"gcharang\"",
        "email": "gcharang@users.noreply.github.com"
      },
      {
        "name": "\"gcharang\"",
        "email": "21151592+gcharang@users.noreply.github.com"
      }
    ],
    "lastContributor": {
      "name": "\"gaeacodes\"",
      "email": "gaeacodes@gmail.com"
    }
  },
  "/antara/tutorials/advanced-series-3": {
    "dateModified": "2023-09-27T17:48:31.000Z",
    "contributors": [
      {
        "name": "\"smk762\"",
        "email": "smk762@iinet.net.au"
      },
      {
        "name": "\"gcharang\"",
        "email": "gcharang@users.noreply.github.com"
      },
      {
        "name": "\"gaeacodes\"",
        "email": "gaeacodes@gmail.com"
      },
      {
        "name": "\"gcharang\"",
        "email": "21151592+gcharang@users.noreply.github.com"
      }
    ],
    "lastContributor": {
      "name": "\"smk762\"",
      "email": "smk762@iinet.net.au"
    }
  },
  "/antara/tutorials/advanced-series-4": {
    "dateModified": "2023-10-04T06:26:45.000Z",
    "contributors": [
      {
        "name": "\"gcharang\"",
        "email": "gcharang@users.noreply.github.com"
      },
      {
        "name": "\"gcharang\"",
        "email": "21151592+gcharang@users.noreply.github.com"
      },
      {
        "name": "\"smk762\"",
        "email": "smk762@iinet.net.au"
      },
      {
        "name": "\"gaeacodes\"",
        "email": "gaeacodes@gmail.com"
      }
    ],
    "lastContributor": {
      "name": "\"gcharang\"",
      "email": "gcharang@users.noreply.github.com"
    }
  },
  "/antara/tutorials/advanced-series-5": {
    "dateModified": "2023-09-29T15:15:08.000Z",
    "contributors": [
      {
        "name": "\"gaeacodes\"",
        "email": "gaeacodes@gmail.com"
      },
      {
        "name": "\"smk762\"",
        "email": "smk762@iinet.net.au"
      },
      {
        "name": "\"gcharang\"",
        "email": "gcharang@users.noreply.github.com"
      },
      {
        "name": "\"gcharang\"",
        "email": "21151592+gcharang@users.noreply.github.com"
      }
    ],
    "lastContributor": {
      "name": "\"gaeacodes\"",
      "email": "gaeacodes@gmail.com"
    }
  },
  "/antara/tutorials/advanced-series-6": {
    "dateModified": "2023-09-27T17:48:31.000Z",
    "contributors": [
      {
        "name": "\"smk762\"",
        "email": "smk762@iinet.net.au"
      },
      {
        "name": "\"gcharang\"",
        "email": "gcharang@users.noreply.github.com"
      },
      {
        "name": "\"gaeacodes\"",
        "email": "gaeacodes@gmail.com"
      },
      {
        "name": "\"gcharang\"",
        "email": "21151592+gcharang@users.noreply.github.com"
      }
    ],
    "lastContributor": {
      "name": "\"smk762\"",
      "email": "smk762@iinet.net.au"
    }
  },
  "/antara/tutorials/beginner-series-part-0": {
    "dateModified": "2023-10-04T06:26:45.000Z",
    "contributors": [
      {
        "name": "\"gcharang\"",
        "email": "gcharang@users.noreply.github.com"
      },
      {
        "name": "\"gcharang\"",
        "email": "21151592+gcharang@users.noreply.github.com"
      },
      {
        "name": "\"smk762\"",
        "email": "smk762@iinet.net.au"
      },
      {
        "name": "\"gaeacodes\"",
        "email": "gaeacodes@gmail.com"
      }
    ],
    "lastContributor": {
      "name": "\"gcharang\"",
      "email": "gcharang@users.noreply.github.com"
    }
  },
  "/antara/tutorials/beginner-series-part-1": {
    "dateModified": "2023-10-04T06:26:45.000Z",
    "contributors": [
      {
        "name": "\"gcharang\"",
        "email": "gcharang@users.noreply.github.com"
      },
      {
        "name": "\"gcharang\"",
        "email": "21151592+gcharang@users.noreply.github.com"
      },
      {
        "name": "\"smk762\"",
        "email": "smk762@iinet.net.au"
      },
      {
        "name": "\"gaeacodes\"",
        "email": "gaeacodes@gmail.com"
      }
    ],
    "lastContributor": {
      "name": "\"gcharang\"",
      "email": "gcharang@users.noreply.github.com"
    }
  },
  "/antara/tutorials/beginner-series-part-2": {
    "dateModified": "2023-09-27T17:48:31.000Z",
    "contributors": [
      {
        "name": "\"smk762\"",
        "email": "smk762@iinet.net.au"
      },
      {
        "name": "\"gcharang\"",
        "email": "gcharang@users.noreply.github.com"
      },
      {
        "name": "\"gcharang\"",
        "email": "21151592+gcharang@users.noreply.github.com"
      },
      {
        "name": "\"gaeacodes\"",
        "email": "gaeacodes@gmail.com"
      }
    ],
    "lastContributor": {
      "name": "\"smk762\"",
      "email": "smk762@iinet.net.au"
    }
  },
  "/antara/tutorials/beginner-series-part-3": {
    "dateModified": "2023-09-27T17:48:31.000Z",
    "contributors": [
      {
        "name": "\"smk762\"",
        "email": "smk762@iinet.net.au"
      },
      {
        "name": "\"gcharang\"",
        "email": "gcharang@users.noreply.github.com"
      },
      {
        "name": "\"gaeacodes\"",
        "email": "gaeacodes@gmail.com"
      },
      {
        "name": "\"gcharang\"",
        "email": "21151592+gcharang@users.noreply.github.com"
      }
    ],
    "lastContributor": {
      "name": "\"smk762\"",
      "email": "smk762@iinet.net.au"
    }
  },
  "/antara/tutorials/beginner-series-part-4": {
    "dateModified": "2023-10-04T06:26:45.000Z",
    "contributors": [
      {
        "name": "\"gcharang\"",
        "email": "gcharang@users.noreply.github.com"
      },
      {
        "name": "\"gcharang\"",
        "email": "21151592+gcharang@users.noreply.github.com"
      },
      {
        "name": "\"smk762\"",
        "email": "smk762@iinet.net.au"
      },
      {
        "name": "\"gaeacodes\"",
        "email": "gaeacodes@gmail.com"
      }
    ],
    "lastContributor": {
      "name": "\"gcharang\"",
      "email": "gcharang@users.noreply.github.com"
    }
  },
  "/antara/tutorials/dilithium-module-tutorial": {
    "dateModified": "2023-09-28T07:38:23.000Z",
    "contributors": [
      {
        "name": "\"gcharang\"",
        "email": "21151592+gcharang@users.noreply.github.com"
      },
      {
        "name": "\"smk762\"",
        "email": "smk762@iinet.net.au"
      },
      {
        "name": "\"gcharang\"",
        "email": "gcharang@users.noreply.github.com"
      },
      {
        "name": "\"gaeacodes\"",
        "email": "gaeacodes@gmail.com"
      }
    ],
    "lastContributor": {
      "name": "\"gcharang\"",
      "email": "21151592+gcharang@users.noreply.github.com"
    }
  },
  "/antara/tutorials/gateways-module-tutorial": {
    "dateModified": "2023-09-27T17:48:31.000Z",
    "contributors": [
      {
        "name": "\"smk762\"",
        "email": "smk762@iinet.net.au"
      },
      {
        "name": "\"gcharang\"",
        "email": "gcharang@users.noreply.github.com"
      },
      {
        "name": "\"gaeacodes\"",
        "email": "gaeacodes@gmail.com"
      },
      {
        "name": "\"gcharang\"",
        "email": "21151592+gcharang@users.noreply.github.com"
      }
    ],
    "lastContributor": {
      "name": "\"smk762\"",
      "email": "smk762@iinet.net.au"
    }
  },
  "/antara/tutorials": {
    "dateModified": "2023-09-01T12:11:07.000Z",
    "contributors": [
      {
        "name": "\"gcharang\"",
        "email": "gcharang@users.noreply.github.com"
      },
      {
        "name": "\"gcharang\"",
        "email": "21151592+gcharang@users.noreply.github.com"
      }
    ],
    "lastContributor": {
      "name": "\"gcharang\"",
      "email": "gcharang@users.noreply.github.com"
    }
  },
  "/antara/tutorials/introduction-to-antara-tutorials": {
    "dateModified": "2023-06-14T19:22:24.000Z",
    "contributors": [
      {
        "name": "\"gcharang\"",
        "email": "21151592+gcharang@users.noreply.github.com"
      },
      {
        "name": "\"gaeacodes\"",
        "email": "gaeacodes@gmail.com"
      }
    ],
    "lastContributor": {
      "name": "\"gcharang\"",
      "email": "21151592+gcharang@users.noreply.github.com"
    }
  },
  "/antara/tutorials/musig-module-tutorial": {
    "dateModified": "2023-09-27T17:48:31.000Z",
    "contributors": [
      {
        "name": "\"smk762\"",
        "email": "smk762@iinet.net.au"
      },
      {
        "name": "\"gcharang\"",
        "email": "gcharang@users.noreply.github.com"
      },
      {
        "name": "\"gaeacodes\"",
        "email": "gaeacodes@gmail.com"
      },
      {
        "name": "\"gcharang\"",
        "email": "21151592+gcharang@users.noreply.github.com"
      }
    ],
    "lastContributor": {
      "name": "\"smk762\"",
      "email": "smk762@iinet.net.au"
    }
  },
  "/antara/tutorials/overview-of-antara-modules-part-i": {
    "dateModified": "2023-09-29T09:18:12.000Z",
    "contributors": [
      {
        "name": "\"gaeacodes\"",
        "email": "gaeacodes@gmail.com"
      },
      {
        "name": "\"smk762\"",
        "email": "smk762@iinet.net.au"
      },
      {
        "name": "\"gcharang\"",
        "email": "gcharang@users.noreply.github.com"
      },
      {
        "name": "\"gcharang\"",
        "email": "21151592+gcharang@users.noreply.github.com"
      }
    ],
    "lastContributor": {
      "name": "\"gaeacodes\"",
      "email": "gaeacodes@gmail.com"
    }
  },
  "/antara/tutorials/overview-of-antara-modules-part-ii": {
    "dateModified": "2023-09-29T15:15:08.000Z",
    "contributors": [
      {
        "name": "\"gaeacodes\"",
        "email": "gaeacodes@gmail.com"
      },
      {
        "name": "\"smk762\"",
        "email": "smk762@iinet.net.au"
      },
      {
        "name": "\"gcharang\"",
        "email": "gcharang@users.noreply.github.com"
      },
      {
        "name": "\"gcharang\"",
        "email": "21151592+gcharang@users.noreply.github.com"
      }
    ],
    "lastContributor": {
      "name": "\"gaeacodes\"",
      "email": "gaeacodes@gmail.com"
    }
  },
  "/antara/tutorials/pegs-module-creator-tutorial": {
    "dateModified": "2023-09-27T17:48:31.000Z",
    "contributors": [
      {
        "name": "\"smk762\"",
        "email": "smk762@iinet.net.au"
      },
      {
        "name": "\"gcharang\"",
        "email": "gcharang@users.noreply.github.com"
      },
      {
        "name": "\"gcharang\"",
        "email": "21151592+gcharang@users.noreply.github.com"
      },
      {
        "name": "\"gaeacodes\"",
        "email": "gaeacodes@gmail.com"
      }
    ],
    "lastContributor": {
      "name": "\"smk762\"",
      "email": "smk762@iinet.net.au"
    }
  },
  "/antara/tutorials/pegs-module-user-tutorial": {
    "dateModified": "2023-09-27T17:48:31.000Z",
    "contributors": [
      {
        "name": "\"smk762\"",
        "email": "smk762@iinet.net.au"
      },
      {
        "name": "\"gcharang\"",
        "email": "gcharang@users.noreply.github.com"
      },
      {
        "name": "\"gaeacodes\"",
        "email": "gaeacodes@gmail.com"
      },
      {
        "name": "\"gcharang\"",
        "email": "21151592+gcharang@users.noreply.github.com"
      }
    ],
    "lastContributor": {
      "name": "\"smk762\"",
      "email": "smk762@iinet.net.au"
    }
  },
  "/antara/tutorials/rogue-module-tutorial": {
    "dateModified": "2023-10-03T07:36:45.000Z",
    "contributors": [
      {
        "name": "\"gaeacodes\"",
        "email": "gaeacodes@gmail.com"
      },
      {
        "name": "\"smk762\"",
        "email": "smk762@iinet.net.au"
      },
      {
        "name": "\"gcharang\"",
        "email": "gcharang@users.noreply.github.com"
      },
      {
        "name": "\"gcharang\"",
        "email": "21151592+gcharang@users.noreply.github.com"
      }
    ],
    "lastContributor": {
      "name": "\"gaeacodes\"",
      "email": "gaeacodes@gmail.com"
    }
  },
  "/antara/tutorials/understanding-antara-addresses": {
    "dateModified": "2023-09-27T17:48:31.000Z",
    "contributors": [
      {
        "name": "\"smk762\"",
        "email": "smk762@iinet.net.au"
      },
      {
        "name": "\"gcharang\"",
        "email": "gcharang@users.noreply.github.com"
      },
      {
        "name": "\"gaeacodes\"",
        "email": "gaeacodes@gmail.com"
      },
      {
        "name": "\"gcharang\"",
        "email": "21151592+gcharang@users.noreply.github.com"
      }
    ],
    "lastContributor": {
      "name": "\"smk762\"",
      "email": "smk762@iinet.net.au"
    }
  },
  "/atomicdex/api/common_structures/activation": {
    "dateModified": "2023-10-04T08:31:28.000Z",
    "contributors": [
      {
        "name": "\"smk762\"",
        "email": "smk762@iinet.net.au"
      }
    ],
    "lastContributor": {
      "name": "\"smk762\"",
      "email": "smk762@iinet.net.au"
    }
  },
  "/atomicdex/api/common_structures": {
    "dateModified": "2023-10-04T08:31:28.000Z",
    "contributors": [
      {
        "name": "\"smk762\"",
        "email": "smk762@iinet.net.au"
      }
    ],
    "lastContributor": {
      "name": "\"smk762\"",
      "email": "smk762@iinet.net.au"
    }
  },
  "/atomicdex/api/common_structures/lightning": {
    "dateModified": "2023-10-04T08:31:28.000Z",
    "contributors": [
      {
        "name": "\"smk762\"",
        "email": "smk762@iinet.net.au"
      }
    ],
    "lastContributor": {
      "name": "\"smk762\"",
      "email": "smk762@iinet.net.au"
    }
  },
  "/atomicdex/api/common_structures/nfts": {
    "dateModified": "2023-10-04T08:31:28.000Z",
    "contributors": [
      {
        "name": "\"smk762\"",
        "email": "smk762@iinet.net.au"
      }
    ],
    "lastContributor": {
      "name": "\"smk762\"",
      "email": "smk762@iinet.net.au"
    }
  },
  "/atomicdex/api/common_structures/swaps": {
    "dateModified": "2023-10-04T08:31:28.000Z",
    "contributors": [
      {
        "name": "\"smk762\"",
        "email": "smk762@iinet.net.au"
      }
    ],
    "lastContributor": {
      "name": "\"smk762\"",
      "email": "smk762@iinet.net.au"
    }
  },
  "/atomicdex/api": {
<<<<<<< HEAD
    "dateModified": "2023-10-04T08:31:28.000Z",
=======
    "dateModified": "2023-10-04T06:26:45.000Z",
>>>>>>> a102585c
    "contributors": [
      {
        "name": "\"gcharang\"",
        "email": "gcharang@users.noreply.github.com"
      },
      {
        "name": "\"smk762\"",
        "email": "smk762@iinet.net.au"
      },
      {
        "name": "\"gcharang\"",
        "email": "21151592+gcharang@users.noreply.github.com"
      },
      {
        "name": "\"gaeacodes\"",
        "email": "gaeacodes@gmail.com"
      }
    ],
    "lastContributor": {
      "name": "\"gcharang\"",
      "email": "gcharang@users.noreply.github.com"
    }
  },
  "/atomicdex/api/legacy/active_swaps": {
    "dateModified": "2023-10-04T08:31:28.000Z",
    "contributors": [
      {
        "name": "\"smk762\"",
        "email": "smk762@iinet.net.au"
      },
      {
        "name": "\"gcharang\"",
        "email": "21151592+gcharang@users.noreply.github.com"
      },
      {
        "name": "\"gcharang\"",
        "email": "gcharang@users.noreply.github.com"
      },
      {
        "name": "\"gaeacodes\"",
        "email": "gaeacodes@gmail.com"
      }
    ],
    "lastContributor": {
      "name": "\"smk762\"",
      "email": "smk762@iinet.net.au"
    }
  },
  "/atomicdex/api/legacy/all_swaps_uuids_by_filter": {
    "dateModified": "2023-09-09T13:48:49.000Z",
    "contributors": [
      {
        "name": "\"gcharang\"",
        "email": "21151592+gcharang@users.noreply.github.com"
      },
      {
        "name": "\"gcharang\"",
        "email": "gcharang@users.noreply.github.com"
      },
      {
        "name": "\"gaeacodes\"",
        "email": "gaeacodes@gmail.com"
      },
      {
        "name": "\"smk762\"",
        "email": "smk762@iinet.net.au"
      }
    ],
    "lastContributor": {
      "name": "\"gcharang\"",
      "email": "21151592+gcharang@users.noreply.github.com"
    }
  },
  "/atomicdex/api/legacy/ban_pubkey": {
    "dateModified": "2023-09-09T13:48:49.000Z",
    "contributors": [
      {
        "name": "\"gcharang\"",
        "email": "21151592+gcharang@users.noreply.github.com"
      },
      {
        "name": "\"gcharang\"",
        "email": "gcharang@users.noreply.github.com"
      },
      {
        "name": "\"gaeacodes\"",
        "email": "gaeacodes@gmail.com"
      },
      {
        "name": "\"smk762\"",
        "email": "smk762@iinet.net.au"
      }
    ],
    "lastContributor": {
      "name": "\"gcharang\"",
      "email": "21151592+gcharang@users.noreply.github.com"
    }
  },
  "/atomicdex/api/legacy/batch_requests": {
    "dateModified": "2023-09-09T13:48:49.000Z",
    "contributors": [
      {
        "name": "\"gcharang\"",
        "email": "21151592+gcharang@users.noreply.github.com"
      },
      {
        "name": "\"gcharang\"",
        "email": "gcharang@users.noreply.github.com"
      },
      {
        "name": "\"gaeacodes\"",
        "email": "gaeacodes@gmail.com"
      },
      {
        "name": "\"smk762\"",
        "email": "smk762@iinet.net.au"
      }
    ],
    "lastContributor": {
      "name": "\"gcharang\"",
      "email": "21151592+gcharang@users.noreply.github.com"
    }
  },
  "/atomicdex/api/legacy/best_orders": {
    "dateModified": "2023-09-09T13:48:49.000Z",
    "contributors": [
      {
        "name": "\"gcharang\"",
        "email": "21151592+gcharang@users.noreply.github.com"
      },
      {
        "name": "\"gcharang\"",
        "email": "gcharang@users.noreply.github.com"
      },
      {
        "name": "\"gaeacodes\"",
        "email": "gaeacodes@gmail.com"
      },
      {
        "name": "\"smk762\"",
        "email": "smk762@iinet.net.au"
      }
    ],
    "lastContributor": {
      "name": "\"gcharang\"",
      "email": "21151592+gcharang@users.noreply.github.com"
    }
  },
  "/atomicdex/api/legacy/buy": {
    "dateModified": "2023-09-09T13:48:49.000Z",
    "contributors": [
      {
        "name": "\"gcharang\"",
        "email": "21151592+gcharang@users.noreply.github.com"
      },
      {
        "name": "\"gcharang\"",
        "email": "gcharang@users.noreply.github.com"
      },
      {
        "name": "\"gaeacodes\"",
        "email": "gaeacodes@gmail.com"
      },
      {
        "name": "\"smk762\"",
        "email": "smk762@iinet.net.au"
      }
    ],
    "lastContributor": {
      "name": "\"gcharang\"",
      "email": "21151592+gcharang@users.noreply.github.com"
    }
  },
  "/atomicdex/api/legacy/cancel_all_orders": {
    "dateModified": "2023-09-09T13:48:49.000Z",
    "contributors": [
      {
        "name": "\"gcharang\"",
        "email": "21151592+gcharang@users.noreply.github.com"
      },
      {
        "name": "\"gcharang\"",
        "email": "gcharang@users.noreply.github.com"
      },
      {
        "name": "\"gaeacodes\"",
        "email": "gaeacodes@gmail.com"
      },
      {
        "name": "\"smk762\"",
        "email": "smk762@iinet.net.au"
      }
    ],
    "lastContributor": {
      "name": "\"gcharang\"",
      "email": "21151592+gcharang@users.noreply.github.com"
    }
  },
  "/atomicdex/api/legacy/cancel_order": {
    "dateModified": "2023-09-09T13:48:49.000Z",
    "contributors": [
      {
        "name": "\"gcharang\"",
        "email": "21151592+gcharang@users.noreply.github.com"
      },
      {
        "name": "\"gcharang\"",
        "email": "gcharang@users.noreply.github.com"
      },
      {
        "name": "\"gaeacodes\"",
        "email": "gaeacodes@gmail.com"
      },
      {
        "name": "\"smk762\"",
        "email": "smk762@iinet.net.au"
      }
    ],
    "lastContributor": {
      "name": "\"gcharang\"",
      "email": "21151592+gcharang@users.noreply.github.com"
    }
  },
  "/atomicdex/api/legacy/coin_activation": {
    "dateModified": "2023-09-29T09:18:12.000Z",
    "contributors": [
      {
        "name": "\"gaeacodes\"",
        "email": "gaeacodes@gmail.com"
      },
      {
        "name": "\"smk762\"",
        "email": "smk762@iinet.net.au"
      },
      {
        "name": "\"gcharang\"",
        "email": "21151592+gcharang@users.noreply.github.com"
      },
      {
        "name": "\"gcharang\"",
        "email": "gcharang@users.noreply.github.com"
      },
      {
        "name": "\"Samuel Onoja\"",
        "email": "samiodev@icloud.com"
      }
    ],
    "lastContributor": {
      "name": "\"gaeacodes\"",
      "email": "gaeacodes@gmail.com"
    }
  },
  "/atomicdex/api/legacy/coins_needed_for_kick_start": {
    "dateModified": "2023-09-09T13:48:49.000Z",
    "contributors": [
      {
        "name": "\"gcharang\"",
        "email": "21151592+gcharang@users.noreply.github.com"
      },
      {
        "name": "\"gcharang\"",
        "email": "gcharang@users.noreply.github.com"
      },
      {
        "name": "\"gaeacodes\"",
        "email": "gaeacodes@gmail.com"
      },
      {
        "name": "\"smk762\"",
        "email": "smk762@iinet.net.au"
      }
    ],
    "lastContributor": {
      "name": "\"gcharang\"",
      "email": "21151592+gcharang@users.noreply.github.com"
    }
  },
  "/atomicdex/api/legacy/convert_utxo_address": {
    "dateModified": "2023-09-09T13:48:49.000Z",
    "contributors": [
      {
        "name": "\"gcharang\"",
        "email": "21151592+gcharang@users.noreply.github.com"
      },
      {
        "name": "\"gcharang\"",
        "email": "gcharang@users.noreply.github.com"
      },
      {
        "name": "\"gaeacodes\"",
        "email": "gaeacodes@gmail.com"
      },
      {
        "name": "\"smk762\"",
        "email": "smk762@iinet.net.au"
      }
    ],
    "lastContributor": {
      "name": "\"gcharang\"",
      "email": "21151592+gcharang@users.noreply.github.com"
    }
  },
  "/atomicdex/api/legacy/convertaddress": {
    "dateModified": "2023-09-09T13:48:49.000Z",
    "contributors": [
      {
        "name": "\"gcharang\"",
        "email": "21151592+gcharang@users.noreply.github.com"
      },
      {
        "name": "\"gcharang\"",
        "email": "gcharang@users.noreply.github.com"
      },
      {
        "name": "\"gaeacodes\"",
        "email": "gaeacodes@gmail.com"
      },
      {
        "name": "\"smk762\"",
        "email": "smk762@iinet.net.au"
      }
    ],
    "lastContributor": {
      "name": "\"gcharang\"",
      "email": "21151592+gcharang@users.noreply.github.com"
    }
  },
  "/atomicdex/api/legacy/disable_coin": {
    "dateModified": "2023-09-09T13:48:49.000Z",
    "contributors": [
      {
        "name": "\"gcharang\"",
        "email": "21151592+gcharang@users.noreply.github.com"
      },
      {
        "name": "\"gcharang\"",
        "email": "gcharang@users.noreply.github.com"
      },
      {
        "name": "\"gaeacodes\"",
        "email": "gaeacodes@gmail.com"
      },
      {
        "name": "\"smk762\"",
        "email": "smk762@iinet.net.au"
      }
    ],
    "lastContributor": {
      "name": "\"gcharang\"",
      "email": "21151592+gcharang@users.noreply.github.com"
    }
  },
  "/atomicdex/api/legacy/get_enabled_coins": {
    "dateModified": "2023-09-09T13:48:49.000Z",
    "contributors": [
      {
        "name": "\"gcharang\"",
        "email": "21151592+gcharang@users.noreply.github.com"
      },
      {
        "name": "\"gcharang\"",
        "email": "gcharang@users.noreply.github.com"
      },
      {
        "name": "\"gaeacodes\"",
        "email": "gaeacodes@gmail.com"
      },
      {
        "name": "\"smk762\"",
        "email": "smk762@iinet.net.au"
      }
    ],
    "lastContributor": {
      "name": "\"gcharang\"",
      "email": "21151592+gcharang@users.noreply.github.com"
    }
  },
  "/atomicdex/api/legacy/get_gossip_mesh": {
    "dateModified": "2023-09-09T13:48:49.000Z",
    "contributors": [
      {
        "name": "\"gcharang\"",
        "email": "21151592+gcharang@users.noreply.github.com"
      },
      {
        "name": "\"gcharang\"",
        "email": "gcharang@users.noreply.github.com"
      },
      {
        "name": "\"gaeacodes\"",
        "email": "gaeacodes@gmail.com"
      },
      {
        "name": "\"smk762\"",
        "email": "smk762@iinet.net.au"
      }
    ],
    "lastContributor": {
      "name": "\"gcharang\"",
      "email": "21151592+gcharang@users.noreply.github.com"
    }
  },
  "/atomicdex/api/legacy/get_gossip_peer_topics": {
    "dateModified": "2023-09-09T13:48:49.000Z",
    "contributors": [
      {
        "name": "\"gcharang\"",
        "email": "21151592+gcharang@users.noreply.github.com"
      },
      {
        "name": "\"gcharang\"",
        "email": "gcharang@users.noreply.github.com"
      },
      {
        "name": "\"gaeacodes\"",
        "email": "gaeacodes@gmail.com"
      },
      {
        "name": "\"smk762\"",
        "email": "smk762@iinet.net.au"
      }
    ],
    "lastContributor": {
      "name": "\"gcharang\"",
      "email": "21151592+gcharang@users.noreply.github.com"
    }
  },
  "/atomicdex/api/legacy/get_gossip_topic_peers": {
    "dateModified": "2023-09-28T07:24:20.000Z",
    "contributors": [
      {
        "name": "\"gcharang\"",
        "email": "21151592+gcharang@users.noreply.github.com"
      },
      {
        "name": "\"smk762\"",
        "email": "smk762@iinet.net.au"
      },
      {
        "name": "\"gcharang\"",
        "email": "gcharang@users.noreply.github.com"
      },
      {
        "name": "\"gaeacodes\"",
        "email": "gaeacodes@gmail.com"
      }
    ],
    "lastContributor": {
      "name": "\"gcharang\"",
      "email": "21151592+gcharang@users.noreply.github.com"
    }
  },
  "/atomicdex/api/legacy/get_my_peer_id": {
    "dateModified": "2023-09-09T13:48:49.000Z",
    "contributors": [
      {
        "name": "\"gcharang\"",
        "email": "21151592+gcharang@users.noreply.github.com"
      },
      {
        "name": "\"gcharang\"",
        "email": "gcharang@users.noreply.github.com"
      },
      {
        "name": "\"gaeacodes\"",
        "email": "gaeacodes@gmail.com"
      },
      {
        "name": "\"smk762\"",
        "email": "smk762@iinet.net.au"
      }
    ],
    "lastContributor": {
      "name": "\"gcharang\"",
      "email": "21151592+gcharang@users.noreply.github.com"
    }
  },
  "/atomicdex/api/legacy/get_peers_info": {
    "dateModified": "2023-09-09T13:48:49.000Z",
    "contributors": [
      {
        "name": "\"gcharang\"",
        "email": "21151592+gcharang@users.noreply.github.com"
      },
      {
        "name": "\"gcharang\"",
        "email": "gcharang@users.noreply.github.com"
      },
      {
        "name": "\"gaeacodes\"",
        "email": "gaeacodes@gmail.com"
      },
      {
        "name": "\"smk762\"",
        "email": "smk762@iinet.net.au"
      }
    ],
    "lastContributor": {
      "name": "\"gcharang\"",
      "email": "21151592+gcharang@users.noreply.github.com"
    }
  },
  "/atomicdex/api/legacy/get_relay_mesh": {
    "dateModified": "2023-09-09T13:48:49.000Z",
    "contributors": [
      {
        "name": "\"gcharang\"",
        "email": "21151592+gcharang@users.noreply.github.com"
      },
      {
        "name": "\"gcharang\"",
        "email": "gcharang@users.noreply.github.com"
      },
      {
        "name": "\"gaeacodes\"",
        "email": "gaeacodes@gmail.com"
      },
      {
        "name": "\"smk762\"",
        "email": "smk762@iinet.net.au"
      }
    ],
    "lastContributor": {
      "name": "\"gcharang\"",
      "email": "21151592+gcharang@users.noreply.github.com"
    }
  },
  "/atomicdex/api/legacy/get_trade_fee": {
    "dateModified": "2023-09-27T20:43:30.000Z",
    "contributors": [
      {
        "name": "\"smk762\"",
        "email": "smk762@iinet.net.au"
      },
      {
        "name": "\"gcharang\"",
        "email": "21151592+gcharang@users.noreply.github.com"
      },
      {
        "name": "\"gcharang\"",
        "email": "gcharang@users.noreply.github.com"
      },
      {
        "name": "\"gaeacodes\"",
        "email": "gaeacodes@gmail.com"
      }
    ],
    "lastContributor": {
      "name": "\"smk762\"",
      "email": "smk762@iinet.net.au"
    }
  },
  "/atomicdex/api/legacy/help": {
    "dateModified": "2023-05-31T18:19:46.000Z",
    "contributors": [
      {
        "name": "\"gaeacodes\"",
        "email": "gaeacodes@gmail.com"
      },
      {
        "name": "\"gcharang\"",
        "email": "21151592+gcharang@users.noreply.github.com"
      }
    ],
    "lastContributor": {
      "name": "\"gaeacodes\"",
      "email": "gaeacodes@gmail.com"
    }
  },
  "/atomicdex/api/legacy/import_swaps": {
    "dateModified": "2023-09-09T13:48:49.000Z",
    "contributors": [
      {
        "name": "\"gcharang\"",
        "email": "21151592+gcharang@users.noreply.github.com"
      },
      {
        "name": "\"gcharang\"",
        "email": "gcharang@users.noreply.github.com"
      },
      {
        "name": "\"gaeacodes\"",
        "email": "gaeacodes@gmail.com"
      },
      {
        "name": "\"smk762\"",
        "email": "smk762@iinet.net.au"
      }
    ],
    "lastContributor": {
      "name": "\"gcharang\"",
      "email": "21151592+gcharang@users.noreply.github.com"
    }
  },
  "/atomicdex/api/legacy": {
    "dateModified": "2023-09-01T12:11:07.000Z",
    "contributors": [
      {
        "name": "\"gcharang\"",
        "email": "gcharang@users.noreply.github.com"
      },
      {
        "name": "\"gcharang\"",
        "email": "21151592+gcharang@users.noreply.github.com"
      }
    ],
    "lastContributor": {
      "name": "\"gcharang\"",
      "email": "gcharang@users.noreply.github.com"
    }
  },
  "/atomicdex/api/legacy/kmd_rewards_info": {
    "dateModified": "2023-09-09T13:48:49.000Z",
    "contributors": [
      {
        "name": "\"gcharang\"",
        "email": "21151592+gcharang@users.noreply.github.com"
      },
      {
        "name": "\"gcharang\"",
        "email": "gcharang@users.noreply.github.com"
      },
      {
        "name": "\"gaeacodes\"",
        "email": "gaeacodes@gmail.com"
      },
      {
        "name": "\"smk762\"",
        "email": "smk762@iinet.net.au"
      }
    ],
    "lastContributor": {
      "name": "\"gcharang\"",
      "email": "21151592+gcharang@users.noreply.github.com"
    }
  },
  "/atomicdex/api/legacy/list_banned_pubkeys": {
    "dateModified": "2023-09-09T13:48:49.000Z",
    "contributors": [
      {
        "name": "\"gcharang\"",
        "email": "21151592+gcharang@users.noreply.github.com"
      },
      {
        "name": "\"gcharang\"",
        "email": "gcharang@users.noreply.github.com"
      },
      {
        "name": "\"gaeacodes\"",
        "email": "gaeacodes@gmail.com"
      },
      {
        "name": "\"smk762\"",
        "email": "smk762@iinet.net.au"
      }
    ],
    "lastContributor": {
      "name": "\"gcharang\"",
      "email": "21151592+gcharang@users.noreply.github.com"
    }
  },
  "/atomicdex/api/legacy/max_taker_vol": {
    "dateModified": "2023-09-09T13:48:49.000Z",
    "contributors": [
      {
        "name": "\"gcharang\"",
        "email": "21151592+gcharang@users.noreply.github.com"
      },
      {
        "name": "\"gcharang\"",
        "email": "gcharang@users.noreply.github.com"
      },
      {
        "name": "\"gaeacodes\"",
        "email": "gaeacodes@gmail.com"
      },
      {
        "name": "\"smk762\"",
        "email": "smk762@iinet.net.au"
      }
    ],
    "lastContributor": {
      "name": "\"gcharang\"",
      "email": "21151592+gcharang@users.noreply.github.com"
    }
  },
  "/atomicdex/api/legacy/metrics": {
    "dateModified": "2023-09-09T13:48:49.000Z",
    "contributors": [
      {
        "name": "\"gcharang\"",
        "email": "21151592+gcharang@users.noreply.github.com"
      },
      {
        "name": "\"gcharang\"",
        "email": "gcharang@users.noreply.github.com"
      },
      {
        "name": "\"gaeacodes\"",
        "email": "gaeacodes@gmail.com"
      }
    ],
    "lastContributor": {
      "name": "\"gcharang\"",
      "email": "21151592+gcharang@users.noreply.github.com"
    }
  },
  "/atomicdex/api/legacy/min_trading_vol": {
    "dateModified": "2023-09-09T13:48:49.000Z",
    "contributors": [
      {
        "name": "\"gcharang\"",
        "email": "21151592+gcharang@users.noreply.github.com"
      },
      {
        "name": "\"gcharang\"",
        "email": "gcharang@users.noreply.github.com"
      },
      {
        "name": "\"gaeacodes\"",
        "email": "gaeacodes@gmail.com"
      },
      {
        "name": "\"smk762\"",
        "email": "smk762@iinet.net.au"
      }
    ],
    "lastContributor": {
      "name": "\"gcharang\"",
      "email": "21151592+gcharang@users.noreply.github.com"
    }
  },
  "/atomicdex/api/legacy/my_balance": {
    "dateModified": "2023-09-09T13:48:49.000Z",
    "contributors": [
      {
        "name": "\"gcharang\"",
        "email": "21151592+gcharang@users.noreply.github.com"
      },
      {
        "name": "\"gcharang\"",
        "email": "gcharang@users.noreply.github.com"
      },
      {
        "name": "\"gaeacodes\"",
        "email": "gaeacodes@gmail.com"
      },
      {
        "name": "\"smk762\"",
        "email": "smk762@iinet.net.au"
      }
    ],
    "lastContributor": {
      "name": "\"gcharang\"",
      "email": "21151592+gcharang@users.noreply.github.com"
    }
  },
  "/atomicdex/api/legacy/my_orders": {
    "dateModified": "2023-09-09T13:48:49.000Z",
    "contributors": [
      {
        "name": "\"gcharang\"",
        "email": "21151592+gcharang@users.noreply.github.com"
      },
      {
        "name": "\"gcharang\"",
        "email": "gcharang@users.noreply.github.com"
      },
      {
        "name": "\"gaeacodes\"",
        "email": "gaeacodes@gmail.com"
      },
      {
        "name": "\"smk762\"",
        "email": "smk762@iinet.net.au"
      }
    ],
    "lastContributor": {
      "name": "\"gcharang\"",
      "email": "21151592+gcharang@users.noreply.github.com"
    }
  },
  "/atomicdex/api/legacy/my_recent_swaps": {
    "dateModified": "2023-09-09T13:48:49.000Z",
    "contributors": [
      {
        "name": "\"gcharang\"",
        "email": "21151592+gcharang@users.noreply.github.com"
      },
      {
        "name": "\"gcharang\"",
        "email": "gcharang@users.noreply.github.com"
      },
      {
        "name": "\"gaeacodes\"",
        "email": "gaeacodes@gmail.com"
      },
      {
        "name": "\"smk762\"",
        "email": "smk762@iinet.net.au"
      }
    ],
    "lastContributor": {
      "name": "\"gcharang\"",
      "email": "21151592+gcharang@users.noreply.github.com"
    }
  },
  "/atomicdex/api/legacy/my_swap_status": {
    "dateModified": "2023-09-09T13:48:49.000Z",
    "contributors": [
      {
        "name": "\"gcharang\"",
        "email": "21151592+gcharang@users.noreply.github.com"
      },
      {
        "name": "\"gcharang\"",
        "email": "gcharang@users.noreply.github.com"
      },
      {
        "name": "\"gaeacodes\"",
        "email": "gaeacodes@gmail.com"
      },
      {
        "name": "\"smk762\"",
        "email": "smk762@iinet.net.au"
      }
    ],
    "lastContributor": {
      "name": "\"gcharang\"",
      "email": "21151592+gcharang@users.noreply.github.com"
    }
  },
  "/atomicdex/api/legacy/my_tx_history": {
    "dateModified": "2023-09-28T13:40:06.000Z",
    "contributors": [
      {
        "name": "\"smk762\"",
        "email": "smk762@iinet.net.au"
      },
      {
        "name": "\"gcharang\"",
        "email": "21151592+gcharang@users.noreply.github.com"
      },
      {
        "name": "\"gcharang\"",
        "email": "gcharang@users.noreply.github.com"
      },
      {
        "name": "\"gaeacodes\"",
        "email": "gaeacodes@gmail.com"
      }
    ],
    "lastContributor": {
      "name": "\"smk762\"",
      "email": "smk762@iinet.net.au"
    }
  },
  "/atomicdex/api/legacy/order_status": {
    "dateModified": "2023-09-09T13:48:49.000Z",
    "contributors": [
      {
        "name": "\"gcharang\"",
        "email": "21151592+gcharang@users.noreply.github.com"
      },
      {
        "name": "\"gcharang\"",
        "email": "gcharang@users.noreply.github.com"
      },
      {
        "name": "\"gaeacodes\"",
        "email": "gaeacodes@gmail.com"
      },
      {
        "name": "\"smk762\"",
        "email": "smk762@iinet.net.au"
      }
    ],
    "lastContributor": {
      "name": "\"gcharang\"",
      "email": "21151592+gcharang@users.noreply.github.com"
    }
  },
  "/atomicdex/api/legacy/orderbook": {
    "dateModified": "2023-09-27T20:43:30.000Z",
    "contributors": [
      {
        "name": "\"smk762\"",
        "email": "smk762@iinet.net.au"
      },
      {
        "name": "\"gcharang\"",
        "email": "21151592+gcharang@users.noreply.github.com"
      },
      {
        "name": "\"gcharang\"",
        "email": "gcharang@users.noreply.github.com"
      },
      {
        "name": "\"gaeacodes\"",
        "email": "gaeacodes@gmail.com"
      }
    ],
    "lastContributor": {
      "name": "\"smk762\"",
      "email": "smk762@iinet.net.au"
    }
  },
  "/atomicdex/api/legacy/orderbook_depth": {
    "dateModified": "2023-09-09T13:48:49.000Z",
    "contributors": [
      {
        "name": "\"gcharang\"",
        "email": "21151592+gcharang@users.noreply.github.com"
      },
      {
        "name": "\"gcharang\"",
        "email": "gcharang@users.noreply.github.com"
      },
      {
        "name": "\"gaeacodes\"",
        "email": "gaeacodes@gmail.com"
      },
      {
        "name": "\"smk762\"",
        "email": "smk762@iinet.net.au"
      }
    ],
    "lastContributor": {
      "name": "\"gcharang\"",
      "email": "21151592+gcharang@users.noreply.github.com"
    }
  },
  "/atomicdex/api/legacy/orders_history_by_filter": {
    "dateModified": "2023-09-09T13:48:49.000Z",
    "contributors": [
      {
        "name": "\"gcharang\"",
        "email": "21151592+gcharang@users.noreply.github.com"
      },
      {
        "name": "\"gcharang\"",
        "email": "gcharang@users.noreply.github.com"
      },
      {
        "name": "\"gaeacodes\"",
        "email": "gaeacodes@gmail.com"
      },
      {
        "name": "\"smk762\"",
        "email": "smk762@iinet.net.au"
      }
    ],
    "lastContributor": {
      "name": "\"gcharang\"",
      "email": "21151592+gcharang@users.noreply.github.com"
    }
  },
  "/atomicdex/api/legacy/rational_number_note": {
    "dateModified": "2023-09-01T12:11:07.000Z",
    "contributors": [
      {
        "name": "\"gcharang\"",
        "email": "gcharang@users.noreply.github.com"
      },
      {
        "name": "\"gaeacodes\"",
        "email": "gaeacodes@gmail.com"
      },
      {
        "name": "\"gcharang\"",
        "email": "21151592+gcharang@users.noreply.github.com"
      }
    ],
    "lastContributor": {
      "name": "\"gcharang\"",
      "email": "gcharang@users.noreply.github.com"
    }
  },
  "/atomicdex/api/legacy/recover_funds_of_swap": {
    "dateModified": "2023-09-09T13:48:49.000Z",
    "contributors": [
      {
        "name": "\"gcharang\"",
        "email": "21151592+gcharang@users.noreply.github.com"
      },
      {
        "name": "\"gcharang\"",
        "email": "gcharang@users.noreply.github.com"
      },
      {
        "name": "\"gaeacodes\"",
        "email": "gaeacodes@gmail.com"
      },
      {
        "name": "\"smk762\"",
        "email": "smk762@iinet.net.au"
      }
    ],
    "lastContributor": {
      "name": "\"gcharang\"",
      "email": "21151592+gcharang@users.noreply.github.com"
    }
  },
  "/atomicdex/api/legacy/sell": {
    "dateModified": "2023-09-09T13:48:49.000Z",
    "contributors": [
      {
        "name": "\"gcharang\"",
        "email": "21151592+gcharang@users.noreply.github.com"
      },
      {
        "name": "\"gcharang\"",
        "email": "gcharang@users.noreply.github.com"
      },
      {
        "name": "\"gaeacodes\"",
        "email": "gaeacodes@gmail.com"
      },
      {
        "name": "\"smk762\"",
        "email": "smk762@iinet.net.au"
      }
    ],
    "lastContributor": {
      "name": "\"gcharang\"",
      "email": "21151592+gcharang@users.noreply.github.com"
    }
  },
  "/atomicdex/api/legacy/send_raw_transaction": {
    "dateModified": "2023-09-09T13:48:49.000Z",
    "contributors": [
      {
        "name": "\"gcharang\"",
        "email": "21151592+gcharang@users.noreply.github.com"
      },
      {
        "name": "\"gcharang\"",
        "email": "gcharang@users.noreply.github.com"
      },
      {
        "name": "\"gaeacodes\"",
        "email": "gaeacodes@gmail.com"
      },
      {
        "name": "\"smk762\"",
        "email": "smk762@iinet.net.au"
      }
    ],
    "lastContributor": {
      "name": "\"gcharang\"",
      "email": "21151592+gcharang@users.noreply.github.com"
    }
  },
  "/atomicdex/api/legacy/set_required_confirmations": {
    "dateModified": "2023-09-09T13:48:49.000Z",
    "contributors": [
      {
        "name": "\"gcharang\"",
        "email": "21151592+gcharang@users.noreply.github.com"
      },
      {
        "name": "\"gcharang\"",
        "email": "gcharang@users.noreply.github.com"
      },
      {
        "name": "\"gaeacodes\"",
        "email": "gaeacodes@gmail.com"
      },
      {
        "name": "\"smk762\"",
        "email": "smk762@iinet.net.au"
      }
    ],
    "lastContributor": {
      "name": "\"gcharang\"",
      "email": "21151592+gcharang@users.noreply.github.com"
    }
  },
  "/atomicdex/api/legacy/set_requires_notarization": {
    "dateModified": "2023-09-09T13:48:49.000Z",
    "contributors": [
      {
        "name": "\"gcharang\"",
        "email": "21151592+gcharang@users.noreply.github.com"
      },
      {
        "name": "\"gcharang\"",
        "email": "gcharang@users.noreply.github.com"
      },
      {
        "name": "\"gaeacodes\"",
        "email": "gaeacodes@gmail.com"
      },
      {
        "name": "\"smk762\"",
        "email": "smk762@iinet.net.au"
      }
    ],
    "lastContributor": {
      "name": "\"gcharang\"",
      "email": "21151592+gcharang@users.noreply.github.com"
    }
  },
  "/atomicdex/api/legacy/setprice": {
    "dateModified": "2023-09-09T13:48:49.000Z",
    "contributors": [
      {
        "name": "\"gcharang\"",
        "email": "21151592+gcharang@users.noreply.github.com"
      },
      {
        "name": "\"gcharang\"",
        "email": "gcharang@users.noreply.github.com"
      },
      {
        "name": "\"gaeacodes\"",
        "email": "gaeacodes@gmail.com"
      },
      {
        "name": "\"smk762\"",
        "email": "smk762@iinet.net.au"
      }
    ],
    "lastContributor": {
      "name": "\"gcharang\"",
      "email": "21151592+gcharang@users.noreply.github.com"
    }
  },
  "/atomicdex/api/legacy/show_priv_key": {
    "dateModified": "2023-09-09T13:48:49.000Z",
    "contributors": [
      {
        "name": "\"gcharang\"",
        "email": "21151592+gcharang@users.noreply.github.com"
      },
      {
        "name": "\"gcharang\"",
        "email": "gcharang@users.noreply.github.com"
      },
      {
        "name": "\"gaeacodes\"",
        "email": "gaeacodes@gmail.com"
      },
      {
        "name": "\"smk762\"",
        "email": "smk762@iinet.net.au"
      }
    ],
    "lastContributor": {
      "name": "\"gcharang\"",
      "email": "21151592+gcharang@users.noreply.github.com"
    }
  },
  "/atomicdex/api/legacy/stop": {
    "dateModified": "2023-05-24T13:18:47.000Z",
    "contributors": [
      {
        "name": "\"gaeacodes\"",
        "email": "gaeacodes@gmail.com"
      },
      {
        "name": "\"gcharang\"",
        "email": "21151592+gcharang@users.noreply.github.com"
      }
    ],
    "lastContributor": {
      "name": "\"gaeacodes\"",
      "email": "gaeacodes@gmail.com"
    }
  },
  "/atomicdex/api/legacy/trade_preimage": {
    "dateModified": "2023-09-27T20:43:30.000Z",
    "contributors": [
      {
        "name": "\"smk762\"",
        "email": "smk762@iinet.net.au"
      },
      {
        "name": "\"gcharang\"",
        "email": "21151592+gcharang@users.noreply.github.com"
      },
      {
        "name": "\"gcharang\"",
        "email": "gcharang@users.noreply.github.com"
      },
      {
        "name": "\"gaeacodes\"",
        "email": "gaeacodes@gmail.com"
      }
    ],
    "lastContributor": {
      "name": "\"smk762\"",
      "email": "smk762@iinet.net.au"
    }
  },
  "/atomicdex/api/legacy/unban_pubkeys": {
    "dateModified": "2023-09-09T13:48:49.000Z",
    "contributors": [
      {
        "name": "\"gcharang\"",
        "email": "21151592+gcharang@users.noreply.github.com"
      },
      {
        "name": "\"gcharang\"",
        "email": "gcharang@users.noreply.github.com"
      },
      {
        "name": "\"gaeacodes\"",
        "email": "gaeacodes@gmail.com"
      },
      {
        "name": "\"smk762\"",
        "email": "smk762@iinet.net.au"
      }
    ],
    "lastContributor": {
      "name": "\"gcharang\"",
      "email": "21151592+gcharang@users.noreply.github.com"
    }
  },
  "/atomicdex/api/legacy/update_maker_order": {
    "dateModified": "2023-09-09T13:48:49.000Z",
    "contributors": [
      {
        "name": "\"gcharang\"",
        "email": "21151592+gcharang@users.noreply.github.com"
      },
      {
        "name": "\"gcharang\"",
        "email": "gcharang@users.noreply.github.com"
      },
      {
        "name": "\"gaeacodes\"",
        "email": "gaeacodes@gmail.com"
      },
      {
        "name": "\"smk762\"",
        "email": "smk762@iinet.net.au"
      }
    ],
    "lastContributor": {
      "name": "\"gcharang\"",
      "email": "21151592+gcharang@users.noreply.github.com"
    }
  },
  "/atomicdex/api/legacy/validateaddress": {
    "dateModified": "2023-09-09T13:48:49.000Z",
    "contributors": [
      {
        "name": "\"gcharang\"",
        "email": "21151592+gcharang@users.noreply.github.com"
      },
      {
        "name": "\"gcharang\"",
        "email": "gcharang@users.noreply.github.com"
      },
      {
        "name": "\"gaeacodes\"",
        "email": "gaeacodes@gmail.com"
      },
      {
        "name": "\"smk762\"",
        "email": "smk762@iinet.net.au"
      }
    ],
    "lastContributor": {
      "name": "\"gcharang\"",
      "email": "21151592+gcharang@users.noreply.github.com"
    }
  },
  "/atomicdex/api/legacy/version": {
    "dateModified": "2023-09-09T13:48:49.000Z",
    "contributors": [
      {
        "name": "\"gcharang\"",
        "email": "21151592+gcharang@users.noreply.github.com"
      },
      {
        "name": "\"gcharang\"",
        "email": "gcharang@users.noreply.github.com"
      },
      {
        "name": "\"gaeacodes\"",
        "email": "gaeacodes@gmail.com"
      },
      {
        "name": "\"smk762\"",
        "email": "smk762@iinet.net.au"
      }
    ],
    "lastContributor": {
      "name": "\"gcharang\"",
      "email": "21151592+gcharang@users.noreply.github.com"
    }
  },
  "/atomicdex/api/legacy/withdraw": {
    "dateModified": "2023-09-09T14:54:22.000Z",
    "contributors": [
      {
        "name": "\"gcharang\"",
        "email": "21151592+gcharang@users.noreply.github.com"
      },
      {
        "name": "\"smk762\"",
        "email": "smk762@iinet.net.au"
      },
      {
        "name": "\"gcharang\"",
        "email": "gcharang@users.noreply.github.com"
      },
      {
        "name": "\"gaeacodes\"",
        "email": "gaeacodes@gmail.com"
      }
    ],
    "lastContributor": {
      "name": "\"gcharang\"",
      "email": "21151592+gcharang@users.noreply.github.com"
    }
  },
  "/atomicdex/api/v20/add_delegation": {
    "dateModified": "2023-09-29T09:42:14.000Z",
    "contributors": [
      {
        "name": "\"gaeacodes\"",
        "email": "gaeacodes@gmail.com"
      },
      {
        "name": "\"smk762\"",
        "email": "smk762@iinet.net.au"
      },
      {
        "name": "\"gcharang\"",
        "email": "21151592+gcharang@users.noreply.github.com"
      },
      {
        "name": "\"gcharang\"",
        "email": "gcharang@users.noreply.github.com"
      }
    ],
    "lastContributor": {
      "name": "\"gaeacodes\"",
      "email": "gaeacodes@gmail.com"
    }
  },
  "/atomicdex/api/v20/add_node_to_version_stat": {
    "dateModified": "2023-09-09T13:48:49.000Z",
    "contributors": [
      {
        "name": "\"gcharang\"",
        "email": "21151592+gcharang@users.noreply.github.com"
      },
      {
        "name": "\"gcharang\"",
        "email": "gcharang@users.noreply.github.com"
      },
      {
        "name": "\"gaeacodes\"",
        "email": "gaeacodes@gmail.com"
      },
      {
        "name": "\"smk762\"",
        "email": "smk762@iinet.net.au"
      }
    ],
    "lastContributor": {
      "name": "\"gcharang\"",
      "email": "21151592+gcharang@users.noreply.github.com"
    }
  },
  "/atomicdex/api/v20/best_orders": {
    "dateModified": "2023-09-09T13:48:49.000Z",
    "contributors": [
      {
        "name": "\"gcharang\"",
        "email": "21151592+gcharang@users.noreply.github.com"
      },
      {
        "name": "\"gcharang\"",
        "email": "gcharang@users.noreply.github.com"
      },
      {
        "name": "\"gaeacodes\"",
        "email": "gaeacodes@gmail.com"
      },
      {
        "name": "\"smk762\"",
        "email": "smk762@iinet.net.au"
      }
    ],
    "lastContributor": {
      "name": "\"gcharang\"",
      "email": "21151592+gcharang@users.noreply.github.com"
    }
  },
  "/atomicdex/api/v20/enable_bch_with_tokens": {
    "dateModified": "2023-10-04T08:31:28.000Z",
    "contributors": [
      {
        "name": "\"smk762\"",
        "email": "smk762@iinet.net.au"
      },
      {
        "name": "\"gcharang\"",
        "email": "21151592+gcharang@users.noreply.github.com"
      },
      {
        "name": "\"gcharang\"",
        "email": "gcharang@users.noreply.github.com"
      },
      {
        "name": "\"gaeacodes\"",
        "email": "gaeacodes@gmail.com"
      }
    ],
    "lastContributor": {
      "name": "\"smk762\"",
      "email": "smk762@iinet.net.au"
    }
  },
  "/atomicdex/api/v20/enable_erc20": {
    "dateModified": "2023-09-09T13:48:49.000Z",
    "contributors": [
      {
        "name": "\"gcharang\"",
        "email": "21151592+gcharang@users.noreply.github.com"
      },
      {
        "name": "\"gcharang\"",
        "email": "gcharang@users.noreply.github.com"
      },
      {
        "name": "\"gaeacodes\"",
        "email": "gaeacodes@gmail.com"
      },
      {
        "name": "\"smk762\"",
        "email": "smk762@iinet.net.au"
      }
    ],
    "lastContributor": {
      "name": "\"gcharang\"",
      "email": "21151592+gcharang@users.noreply.github.com"
    }
  },
  "/atomicdex/api/v20/enable_eth_with_tokens": {
    "dateModified": "2023-10-04T08:31:28.000Z",
    "contributors": [
      {
        "name": "\"smk762\"",
        "email": "smk762@iinet.net.au"
      },
      {
        "name": "\"gaeacodes\"",
        "email": "gaeacodes@gmail.com"
      },
      {
        "name": "\"gcharang\"",
        "email": "21151592+gcharang@users.noreply.github.com"
      },
      {
        "name": "\"gcharang\"",
        "email": "gcharang@users.noreply.github.com"
      }
    ],
    "lastContributor": {
      "name": "\"smk762\"",
      "email": "smk762@iinet.net.au"
    }
  },
  "/atomicdex/api/v20/enable_slp": {
    "dateModified": "2023-09-27T20:43:30.000Z",
    "contributors": [
      {
        "name": "\"smk762\"",
        "email": "smk762@iinet.net.au"
      },
      {
        "name": "\"gcharang\"",
        "email": "21151592+gcharang@users.noreply.github.com"
      },
      {
        "name": "\"gcharang\"",
        "email": "gcharang@users.noreply.github.com"
      },
      {
        "name": "\"gaeacodes\"",
        "email": "gaeacodes@gmail.com"
      }
    ],
    "lastContributor": {
      "name": "\"smk762\"",
      "email": "smk762@iinet.net.au"
    }
  },
  "/atomicdex/api/v20/enable_tendermint_token": {
    "dateModified": "2023-09-27T20:43:30.000Z",
    "contributors": [
      {
        "name": "\"smk762\"",
        "email": "smk762@iinet.net.au"
      },
      {
        "name": "\"gcharang\"",
        "email": "21151592+gcharang@users.noreply.github.com"
      },
      {
        "name": "\"gcharang\"",
        "email": "gcharang@users.noreply.github.com"
      },
      {
        "name": "\"gaeacodes\"",
        "email": "gaeacodes@gmail.com"
      }
    ],
    "lastContributor": {
      "name": "\"smk762\"",
      "email": "smk762@iinet.net.au"
    }
  },
  "/atomicdex/api/v20/enable_tendermint_with_assets": {
    "dateModified": "2023-10-04T08:31:28.000Z",
    "contributors": [
      {
        "name": "\"smk762\"",
        "email": "smk762@iinet.net.au"
      },
      {
        "name": "\"gcharang\"",
        "email": "21151592+gcharang@users.noreply.github.com"
      },
      {
        "name": "\"gcharang\"",
        "email": "gcharang@users.noreply.github.com"
      },
      {
        "name": "\"gaeacodes\"",
        "email": "gaeacodes@gmail.com"
      }
    ],
    "lastContributor": {
      "name": "\"smk762\"",
      "email": "smk762@iinet.net.au"
    }
  },
  "/atomicdex/api/v20/get_public_key": {
    "dateModified": "2023-09-09T13:48:49.000Z",
    "contributors": [
      {
        "name": "\"gcharang\"",
        "email": "21151592+gcharang@users.noreply.github.com"
      },
      {
        "name": "\"gcharang\"",
        "email": "gcharang@users.noreply.github.com"
      },
      {
        "name": "\"gaeacodes\"",
        "email": "gaeacodes@gmail.com"
      },
      {
        "name": "\"smk762\"",
        "email": "smk762@iinet.net.au"
      }
    ],
    "lastContributor": {
      "name": "\"gcharang\"",
      "email": "21151592+gcharang@users.noreply.github.com"
    }
  },
  "/atomicdex/api/v20/get_public_key_hash": {
    "dateModified": "2023-09-09T13:48:49.000Z",
    "contributors": [
      {
        "name": "\"gcharang\"",
        "email": "21151592+gcharang@users.noreply.github.com"
      },
      {
        "name": "\"gcharang\"",
        "email": "gcharang@users.noreply.github.com"
      },
      {
        "name": "\"gaeacodes\"",
        "email": "gaeacodes@gmail.com"
      },
      {
        "name": "\"smk762\"",
        "email": "smk762@iinet.net.au"
      }
    ],
    "lastContributor": {
      "name": "\"gcharang\"",
      "email": "21151592+gcharang@users.noreply.github.com"
    }
  },
  "/atomicdex/api/v20/get_raw_transaction": {
    "dateModified": "2023-09-09T13:48:49.000Z",
    "contributors": [
      {
        "name": "\"gcharang\"",
        "email": "21151592+gcharang@users.noreply.github.com"
      },
      {
        "name": "\"gcharang\"",
        "email": "gcharang@users.noreply.github.com"
      },
      {
        "name": "\"gaeacodes\"",
        "email": "gaeacodes@gmail.com"
      },
      {
        "name": "\"smk762\"",
        "email": "smk762@iinet.net.au"
      }
    ],
    "lastContributor": {
      "name": "\"gcharang\"",
      "email": "21151592+gcharang@users.noreply.github.com"
    }
  },
  "/atomicdex/api/v20/get_staking_infos": {
    "dateModified": "2023-09-29T09:42:14.000Z",
    "contributors": [
      {
        "name": "\"gaeacodes\"",
        "email": "gaeacodes@gmail.com"
      },
      {
        "name": "\"smk762\"",
        "email": "smk762@iinet.net.au"
      },
      {
        "name": "\"gcharang\"",
        "email": "21151592+gcharang@users.noreply.github.com"
      },
      {
        "name": "\"gcharang\"",
        "email": "gcharang@users.noreply.github.com"
      }
    ],
    "lastContributor": {
      "name": "\"gaeacodes\"",
      "email": "gaeacodes@gmail.com"
    }
  },
  "/atomicdex/api/v20": {
    "dateModified": "2023-10-04T08:31:28.000Z",
    "contributors": [
      {
        "name": "\"smk762\"",
        "email": "smk762@iinet.net.au"
      },
      {
        "name": "\"gaeacodes\"",
        "email": "gaeacodes@gmail.com"
      },
      {
        "name": "\"gcharang\"",
        "email": "21151592+gcharang@users.noreply.github.com"
      },
      {
        "name": "\"gcharang\"",
        "email": "gcharang@users.noreply.github.com"
      }
    ],
    "lastContributor": {
      "name": "\"smk762\"",
      "email": "smk762@iinet.net.au"
    }
  },
  "/atomicdex/api/v20/message_signing": {
    "dateModified": "2023-10-03T07:36:45.000Z",
    "contributors": [
      {
        "name": "\"gaeacodes\"",
        "email": "gaeacodes@gmail.com"
      },
      {
        "name": "\"smk762\"",
        "email": "smk762@iinet.net.au"
      },
      {
        "name": "\"gcharang\"",
        "email": "21151592+gcharang@users.noreply.github.com"
      },
      {
        "name": "\"gcharang\"",
        "email": "gcharang@users.noreply.github.com"
      }
    ],
    "lastContributor": {
      "name": "\"gaeacodes\"",
      "email": "gaeacodes@gmail.com"
    }
  },
  "/atomicdex/api/v20/my_tx_history": {
    "dateModified": "2023-09-28T13:40:06.000Z",
    "contributors": [
      {
        "name": "\"smk762\"",
        "email": "smk762@iinet.net.au"
      },
      {
        "name": "\"gcharang\"",
        "email": "21151592+gcharang@users.noreply.github.com"
      },
      {
        "name": "\"gcharang\"",
        "email": "gcharang@users.noreply.github.com"
      },
      {
        "name": "\"gaeacodes\"",
        "email": "gaeacodes@gmail.com"
      }
    ],
    "lastContributor": {
      "name": "\"smk762\"",
      "email": "smk762@iinet.net.au"
    }
  },
  "/atomicdex/api/v20/orderbook": {
    "dateModified": "2023-09-27T20:43:30.000Z",
    "contributors": [
      {
        "name": "\"smk762\"",
        "email": "smk762@iinet.net.au"
      }
    ],
    "lastContributor": {
      "name": "\"smk762\"",
      "email": "smk762@iinet.net.au"
    }
  },
  "/atomicdex/api/v20/recreate_swap_data": {
    "dateModified": "2023-09-29T14:54:33.000Z",
    "contributors": [
      {
        "name": "\"gaeacodes\"",
        "email": "gaeacodes@gmail.com"
      },
      {
        "name": "\"gcharang\"",
        "email": "21151592+gcharang@users.noreply.github.com"
      },
      {
        "name": "\"gcharang\"",
        "email": "gcharang@users.noreply.github.com"
      },
      {
        "name": "\"smk762\"",
        "email": "smk762@iinet.net.au"
      }
    ],
    "lastContributor": {
      "name": "\"gaeacodes\"",
      "email": "gaeacodes@gmail.com"
    }
  },
  "/atomicdex/api/v20/remove_delegation": {
    "dateModified": "2023-09-29T09:42:14.000Z",
    "contributors": [
      {
        "name": "\"gaeacodes\"",
        "email": "gaeacodes@gmail.com"
      },
      {
        "name": "\"smk762\"",
        "email": "smk762@iinet.net.au"
      },
      {
        "name": "\"gcharang\"",
        "email": "21151592+gcharang@users.noreply.github.com"
      },
      {
        "name": "\"gcharang\"",
        "email": "gcharang@users.noreply.github.com"
      }
    ],
    "lastContributor": {
      "name": "\"gaeacodes\"",
      "email": "gaeacodes@gmail.com"
    }
  },
  "/atomicdex/api/v20/remove_node_from_version_stat": {
    "dateModified": "2023-09-09T13:48:49.000Z",
    "contributors": [
      {
        "name": "\"gcharang\"",
        "email": "21151592+gcharang@users.noreply.github.com"
      },
      {
        "name": "\"gcharang\"",
        "email": "gcharang@users.noreply.github.com"
      },
      {
        "name": "\"gaeacodes\"",
        "email": "gaeacodes@gmail.com"
      },
      {
        "name": "\"smk762\"",
        "email": "smk762@iinet.net.au"
      }
    ],
    "lastContributor": {
      "name": "\"gcharang\"",
      "email": "21151592+gcharang@users.noreply.github.com"
    }
  },
  "/atomicdex/api/v20/start_simple_market_maker_bot": {
    "dateModified": "2023-09-29T09:42:14.000Z",
    "contributors": [
      {
        "name": "\"gaeacodes\"",
        "email": "gaeacodes@gmail.com"
      },
      {
        "name": "\"gcharang\"",
        "email": "21151592+gcharang@users.noreply.github.com"
      },
      {
        "name": "\"gcharang\"",
        "email": "gcharang@users.noreply.github.com"
      },
      {
        "name": "\"smk762\"",
        "email": "smk762@iinet.net.au"
      }
    ],
    "lastContributor": {
      "name": "\"gaeacodes\"",
      "email": "gaeacodes@gmail.com"
    }
  },
  "/atomicdex/api/v20/start_version_stat_collection": {
    "dateModified": "2023-09-09T13:48:49.000Z",
    "contributors": [
      {
        "name": "\"gcharang\"",
        "email": "21151592+gcharang@users.noreply.github.com"
      },
      {
        "name": "\"gcharang\"",
        "email": "gcharang@users.noreply.github.com"
      },
      {
        "name": "\"gaeacodes\"",
        "email": "gaeacodes@gmail.com"
      },
      {
        "name": "\"smk762\"",
        "email": "smk762@iinet.net.au"
      }
    ],
    "lastContributor": {
      "name": "\"gcharang\"",
      "email": "21151592+gcharang@users.noreply.github.com"
    }
  },
  "/atomicdex/api/v20/stop_simple_market_maker_bot": {
    "dateModified": "2023-09-09T13:48:49.000Z",
    "contributors": [
      {
        "name": "\"gcharang\"",
        "email": "21151592+gcharang@users.noreply.github.com"
      },
      {
        "name": "\"gcharang\"",
        "email": "gcharang@users.noreply.github.com"
      },
      {
        "name": "\"gaeacodes\"",
        "email": "gaeacodes@gmail.com"
      },
      {
        "name": "\"smk762\"",
        "email": "smk762@iinet.net.au"
      }
    ],
    "lastContributor": {
      "name": "\"gcharang\"",
      "email": "21151592+gcharang@users.noreply.github.com"
    }
  },
  "/atomicdex/api/v20/stop_version_stat_collection": {
    "dateModified": "2023-09-09T13:48:49.000Z",
    "contributors": [
      {
        "name": "\"gcharang\"",
        "email": "21151592+gcharang@users.noreply.github.com"
      },
      {
        "name": "\"gcharang\"",
        "email": "gcharang@users.noreply.github.com"
      },
      {
        "name": "\"gaeacodes\"",
        "email": "gaeacodes@gmail.com"
      },
      {
        "name": "\"smk762\"",
        "email": "smk762@iinet.net.au"
      }
    ],
    "lastContributor": {
      "name": "\"gcharang\"",
      "email": "21151592+gcharang@users.noreply.github.com"
    }
  },
  "/atomicdex/api/v20/telegram_alerts": {
    "dateModified": "2023-09-05T12:43:04.000Z",
    "contributors": [
      {
        "name": "\"gcharang\"",
        "email": "gcharang@users.noreply.github.com"
      },
      {
        "name": "\"gaeacodes\"",
        "email": "gaeacodes@gmail.com"
      },
      {
        "name": "\"smk762\"",
        "email": "smk762@iinet.net.au"
      },
      {
        "name": "\"gcharang\"",
        "email": "21151592+gcharang@users.noreply.github.com"
      }
    ],
    "lastContributor": {
      "name": "\"gcharang\"",
      "email": "gcharang@users.noreply.github.com"
    }
  },
  "/atomicdex/api/v20/trade_preimage": {
    "dateModified": "2023-09-09T13:48:49.000Z",
    "contributors": [
      {
        "name": "\"gcharang\"",
        "email": "21151592+gcharang@users.noreply.github.com"
      },
      {
        "name": "\"gcharang\"",
        "email": "gcharang@users.noreply.github.com"
      },
      {
        "name": "\"gaeacodes\"",
        "email": "gaeacodes@gmail.com"
      },
      {
        "name": "\"smk762\"",
        "email": "smk762@iinet.net.au"
      }
    ],
    "lastContributor": {
      "name": "\"gcharang\"",
      "email": "21151592+gcharang@users.noreply.github.com"
    }
  },
  "/atomicdex/api/v20/update_version_stat_collection": {
    "dateModified": "2023-09-09T13:48:49.000Z",
    "contributors": [
      {
        "name": "\"gcharang\"",
        "email": "21151592+gcharang@users.noreply.github.com"
      },
      {
        "name": "\"gcharang\"",
        "email": "gcharang@users.noreply.github.com"
      },
      {
        "name": "\"gaeacodes\"",
        "email": "gaeacodes@gmail.com"
      },
      {
        "name": "\"smk762\"",
        "email": "smk762@iinet.net.au"
      }
    ],
    "lastContributor": {
      "name": "\"gcharang\"",
      "email": "21151592+gcharang@users.noreply.github.com"
    }
  },
  "/atomicdex/api/v20/withdraw": {
    "dateModified": "2023-09-09T14:54:22.000Z",
    "contributors": [
      {
        "name": "\"gcharang\"",
        "email": "21151592+gcharang@users.noreply.github.com"
      },
      {
        "name": "\"smk762\"",
        "email": "smk762@iinet.net.au"
      },
      {
        "name": "\"gcharang\"",
        "email": "gcharang@users.noreply.github.com"
      },
      {
        "name": "\"gaeacodes\"",
        "email": "gaeacodes@gmail.com"
      }
    ],
    "lastContributor": {
      "name": "\"gcharang\"",
      "email": "21151592+gcharang@users.noreply.github.com"
    }
  },
  "/atomicdex/api/v20-dev/get_current_mtp": {
    "dateModified": "2023-09-09T13:48:49.000Z",
    "contributors": [
      {
        "name": "\"gcharang\"",
        "email": "21151592+gcharang@users.noreply.github.com"
      },
      {
        "name": "\"gcharang\"",
        "email": "gcharang@users.noreply.github.com"
      },
      {
        "name": "\"gaeacodes\"",
        "email": "gaeacodes@gmail.com"
      },
      {
        "name": "\"smk762\"",
        "email": "smk762@iinet.net.au"
      }
    ],
    "lastContributor": {
      "name": "\"gcharang\"",
      "email": "21151592+gcharang@users.noreply.github.com"
    }
  },
  "/atomicdex/api/v20-dev/get_locked_amount": {
    "dateModified": "2023-09-09T13:48:49.000Z",
    "contributors": [
      {
        "name": "\"gcharang\"",
        "email": "21151592+gcharang@users.noreply.github.com"
      },
      {
        "name": "\"gcharang\"",
        "email": "gcharang@users.noreply.github.com"
      },
      {
        "name": "\"gaeacodes\"",
        "email": "gaeacodes@gmail.com"
      },
      {
        "name": "\"smk762\"",
        "email": "smk762@iinet.net.au"
      }
    ],
    "lastContributor": {
      "name": "\"gcharang\"",
      "email": "21151592+gcharang@users.noreply.github.com"
    }
  },
  "/atomicdex/api/v20-dev/hd_address_management": {
    "dateModified": "2023-09-27T20:43:30.000Z",
    "contributors": [
      {
        "name": "\"smk762\"",
        "email": "smk762@iinet.net.au"
      },
      {
        "name": "\"gcharang\"",
        "email": "21151592+gcharang@users.noreply.github.com"
      },
      {
        "name": "\"gcharang\"",
        "email": "gcharang@users.noreply.github.com"
      },
      {
        "name": "\"gaeacodes\"",
        "email": "gaeacodes@gmail.com"
      }
    ],
    "lastContributor": {
      "name": "\"smk762\"",
      "email": "smk762@iinet.net.au"
    }
  },
  "/atomicdex/api/v20-dev/hd_wallets_overview": {
    "dateModified": "2023-09-27T20:43:30.000Z",
    "contributors": [
      {
        "name": "\"smk762\"",
        "email": "smk762@iinet.net.au"
      },
      {
        "name": "\"gcharang\"",
        "email": "gcharang@users.noreply.github.com"
      },
      {
        "name": "\"gcharang\"",
        "email": "21151592+gcharang@users.noreply.github.com"
      },
      {
        "name": "\"gaeacodes\"",
        "email": "gaeacodes@gmail.com"
      }
    ],
    "lastContributor": {
      "name": "\"smk762\"",
      "email": "smk762@iinet.net.au"
    }
  },
  "/atomicdex/api/v20-dev": {
    "dateModified": "2023-10-03T07:36:45.000Z",
    "contributors": [
      {
        "name": "\"gaeacodes\"",
        "email": "gaeacodes@gmail.com"
      },
      {
        "name": "\"smk762\"",
        "email": "smk762@iinet.net.au"
      },
      {
        "name": "\"gcharang\"",
        "email": "21151592+gcharang@users.noreply.github.com"
      },
      {
        "name": "\"gcharang\"",
        "email": "gcharang@users.noreply.github.com"
      }
    ],
    "lastContributor": {
      "name": "\"gaeacodes\"",
      "email": "gaeacodes@gmail.com"
    }
  },
  "/atomicdex/api/v20-dev/lightning/activation": {
    "dateModified": "2023-10-04T08:31:28.000Z",
    "contributors": [
      {
        "name": "\"smk762\"",
        "email": "smk762@iinet.net.au"
      },
      {
        "name": "\"gcharang\"",
        "email": "21151592+gcharang@users.noreply.github.com"
      },
      {
        "name": "\"gcharang\"",
        "email": "gcharang@users.noreply.github.com"
      },
      {
        "name": "\"gaeacodes\"",
        "email": "gaeacodes@gmail.com"
      }
    ],
    "lastContributor": {
      "name": "\"smk762\"",
      "email": "smk762@iinet.net.au"
    }
  },
  "/atomicdex/api/v20-dev/lightning/channels": {
    "dateModified": "2023-10-04T08:31:28.000Z",
    "contributors": [
      {
        "name": "\"smk762\"",
        "email": "smk762@iinet.net.au"
      },
      {
        "name": "\"gcharang\"",
        "email": "21151592+gcharang@users.noreply.github.com"
      },
      {
        "name": "\"gcharang\"",
        "email": "gcharang@users.noreply.github.com"
      },
      {
        "name": "\"gaeacodes\"",
        "email": "gaeacodes@gmail.com"
      }
    ],
    "lastContributor": {
      "name": "\"smk762\"",
      "email": "smk762@iinet.net.au"
    }
  },
  "/atomicdex/api/v20-dev/lightning": {
    "dateModified": "2023-10-04T06:26:45.000Z",
    "contributors": [
      {
        "name": "\"gcharang\"",
        "email": "gcharang@users.noreply.github.com"
      },
      {
        "name": "\"gcharang\"",
        "email": "21151592+gcharang@users.noreply.github.com"
      },
      {
        "name": "\"smk762\"",
        "email": "smk762@iinet.net.au"
      },
      {
        "name": "\"gaeacodes\"",
        "email": "gaeacodes@gmail.com"
      }
    ],
    "lastContributor": {
      "name": "\"gcharang\"",
      "email": "gcharang@users.noreply.github.com"
    }
  },
  "/atomicdex/api/v20-dev/lightning/nodes": {
    "dateModified": "2023-09-28T20:56:11.000Z",
    "contributors": [
      {
        "name": "\"smk762\"",
        "email": "smk762@iinet.net.au"
      },
      {
        "name": "\"gcharang\"",
        "email": "21151592+gcharang@users.noreply.github.com"
      },
      {
        "name": "\"gcharang\"",
        "email": "gcharang@users.noreply.github.com"
      },
      {
        "name": "\"gaeacodes\"",
        "email": "gaeacodes@gmail.com"
      }
    ],
    "lastContributor": {
      "name": "\"smk762\"",
      "email": "smk762@iinet.net.au"
    }
  },
  "/atomicdex/api/v20-dev/lightning/payments": {
    "dateModified": "2023-10-04T08:31:28.000Z",
    "contributors": [
      {
        "name": "\"smk762\"",
        "email": "smk762@iinet.net.au"
      },
      {
        "name": "\"gcharang\"",
        "email": "21151592+gcharang@users.noreply.github.com"
      },
      {
        "name": "\"gcharang\"",
        "email": "gcharang@users.noreply.github.com"
      },
      {
        "name": "\"gaeacodes\"",
        "email": "gaeacodes@gmail.com"
      }
    ],
    "lastContributor": {
      "name": "\"smk762\"",
      "email": "smk762@iinet.net.au"
    }
  },
  "/atomicdex/api/v20-dev/max_maker_vol": {
    "dateModified": "2023-09-09T13:48:49.000Z",
    "contributors": [
      {
        "name": "\"gcharang\"",
        "email": "21151592+gcharang@users.noreply.github.com"
      },
      {
        "name": "\"gcharang\"",
        "email": "gcharang@users.noreply.github.com"
      },
      {
        "name": "\"gaeacodes\"",
        "email": "gaeacodes@gmail.com"
      },
      {
        "name": "\"smk762\"",
        "email": "smk762@iinet.net.au"
      }
    ],
    "lastContributor": {
      "name": "\"gcharang\"",
      "email": "21151592+gcharang@users.noreply.github.com"
    }
  },
  "/atomicdex/api/v20-dev/task_account_balance": {
    "dateModified": "2023-09-27T20:43:30.000Z",
    "contributors": [
      {
        "name": "\"smk762\"",
        "email": "smk762@iinet.net.au"
      }
    ],
    "lastContributor": {
      "name": "\"smk762\"",
      "email": "smk762@iinet.net.au"
    }
  },
  "/atomicdex/api/v20-dev/task_enable_qtum": {
    "dateModified": "2023-10-04T06:26:45.000Z",
    "contributors": [
      {
        "name": "\"gcharang\"",
        "email": "gcharang@users.noreply.github.com"
      },
      {
        "name": "\"gcharang\"",
        "email": "21151592+gcharang@users.noreply.github.com"
      },
      {
        "name": "\"smk762\"",
        "email": "smk762@iinet.net.au"
      }
    ],
    "lastContributor": {
      "name": "\"gcharang\"",
      "email": "gcharang@users.noreply.github.com"
    }
  },
  "/atomicdex/api/v20-dev/task_enable_utxo": {
    "dateModified": "2023-10-04T06:26:45.000Z",
    "contributors": [
      {
        "name": "\"gcharang\"",
        "email": "gcharang@users.noreply.github.com"
      },
      {
        "name": "\"gcharang\"",
        "email": "21151592+gcharang@users.noreply.github.com"
      },
      {
        "name": "\"smk762\"",
        "email": "smk762@iinet.net.au"
      }
    ],
    "lastContributor": {
      "name": "\"gcharang\"",
      "email": "gcharang@users.noreply.github.com"
    }
  },
  "/atomicdex/api/v20-dev/task_enable_z_coin": {
    "dateModified": "2023-10-04T08:31:28.000Z",
    "contributors": [
      {
        "name": "\"smk762\"",
        "email": "smk762@iinet.net.au"
      }
    ],
    "lastContributor": {
      "name": "\"smk762\"",
      "email": "smk762@iinet.net.au"
    }
  },
  "/atomicdex/api/v20-dev/task_init_trezor": {
    "dateModified": "2023-10-04T06:26:45.000Z",
    "contributors": [
      {
        "name": "\"gcharang\"",
        "email": "gcharang@users.noreply.github.com"
      },
      {
        "name": "\"gcharang\"",
        "email": "21151592+gcharang@users.noreply.github.com"
      },
      {
        "name": "\"smk762\"",
        "email": "smk762@iinet.net.au"
      }
    ],
    "lastContributor": {
      "name": "\"gcharang\"",
      "email": "gcharang@users.noreply.github.com"
    }
  },
  "/atomicdex/api/v20-dev/task_withdraw": {
    "dateModified": "2023-09-27T20:43:30.000Z",
    "contributors": [
      {
        "name": "\"smk762\"",
        "email": "smk762@iinet.net.au"
      }
    ],
    "lastContributor": {
      "name": "\"smk762\"",
      "email": "smk762@iinet.net.au"
    }
  },
  "/atomicdex/changelog": {
    "dateModified": "2023-09-01T12:11:07.000Z",
    "contributors": [
      {
        "name": "\"gcharang\"",
        "email": "gcharang@users.noreply.github.com"
      },
      {
        "name": "\"gaeacodes\"",
        "email": "gaeacodes@gmail.com"
      },
      {
        "name": "\"gcharang\"",
        "email": "21151592+gcharang@users.noreply.github.com"
      }
    ],
    "lastContributor": {
      "name": "\"gcharang\"",
      "email": "gcharang@users.noreply.github.com"
    }
  },
  "/atomicdex": {
    "dateModified": "2023-06-14T19:22:24.000Z",
    "contributors": [
      {
        "name": "\"gcharang\"",
        "email": "21151592+gcharang@users.noreply.github.com"
      },
      {
        "name": "\"gaeacodes\"",
        "email": "gaeacodes@gmail.com"
      }
    ],
    "lastContributor": {
      "name": "\"gcharang\"",
      "email": "21151592+gcharang@users.noreply.github.com"
    }
  },
  "/atomicdex/mobile/add-and-activate-coins-on-atomicdex-mobile": {
    "dateModified": "2023-10-04T06:26:45.000Z",
    "contributors": [
      {
        "name": "\"gcharang\"",
        "email": "gcharang@users.noreply.github.com"
      },
      {
        "name": "\"gcharang\"",
        "email": "21151592+gcharang@users.noreply.github.com"
      },
      {
        "name": "\"gaeacodes\"",
        "email": "gaeacodes@gmail.com"
      }
    ],
    "lastContributor": {
      "name": "\"gcharang\"",
      "email": "gcharang@users.noreply.github.com"
    }
  },
  "/atomicdex/mobile/delete-seed-from-atomicdex-mobile": {
    "dateModified": "2023-10-04T06:26:45.000Z",
    "contributors": [
      {
        "name": "\"gcharang\"",
        "email": "gcharang@users.noreply.github.com"
      },
      {
        "name": "\"gcharang\"",
        "email": "21151592+gcharang@users.noreply.github.com"
      },
      {
        "name": "\"gaeacodes\"",
        "email": "gaeacodes@gmail.com"
      }
    ],
    "lastContributor": {
      "name": "\"gcharang\"",
      "email": "gcharang@users.noreply.github.com"
    }
  },
  "/atomicdex/mobile": {
    "dateModified": "2023-10-04T06:26:45.000Z",
    "contributors": [
      {
        "name": "\"gcharang\"",
        "email": "gcharang@users.noreply.github.com"
      },
      {
        "name": "\"gcharang\"",
        "email": "21151592+gcharang@users.noreply.github.com"
      },
      {
        "name": "\"gaeacodes\"",
        "email": "gaeacodes@gmail.com"
      }
    ],
    "lastContributor": {
      "name": "\"gcharang\"",
      "email": "gcharang@users.noreply.github.com"
    }
  },
  "/atomicdex/mobile/perform-cross-chain-atomic-swaps-using-atomicdex-mobile": {
    "dateModified": "2023-10-04T06:26:45.000Z",
    "contributors": [
      {
        "name": "\"gcharang\"",
        "email": "gcharang@users.noreply.github.com"
      },
      {
        "name": "\"gcharang\"",
        "email": "21151592+gcharang@users.noreply.github.com"
      },
      {
        "name": "\"gaeacodes\"",
        "email": "gaeacodes@gmail.com"
      },
      {
        "name": "\"smk762\"",
        "email": "smk762@iinet.net.au"
      }
    ],
    "lastContributor": {
      "name": "\"gcharang\"",
      "email": "gcharang@users.noreply.github.com"
    }
  },
  "/atomicdex/mobile/recover-seed-on-atomicdex-mobile": {
    "dateModified": "2023-10-04T06:26:45.000Z",
    "contributors": [
      {
        "name": "\"gcharang\"",
        "email": "gcharang@users.noreply.github.com"
      },
      {
        "name": "\"gcharang\"",
        "email": "21151592+gcharang@users.noreply.github.com"
      },
      {
        "name": "\"gaeacodes\"",
        "email": "gaeacodes@gmail.com"
      }
    ],
    "lastContributor": {
      "name": "\"gcharang\"",
      "email": "gcharang@users.noreply.github.com"
    }
  },
  "/atomicdex/mobile/restore-wallet-using-atomicdex-mobile": {
    "dateModified": "2023-10-04T06:26:45.000Z",
    "contributors": [
      {
        "name": "\"gcharang\"",
        "email": "gcharang@users.noreply.github.com"
      },
      {
        "name": "\"gcharang\"",
        "email": "21151592+gcharang@users.noreply.github.com"
      },
      {
        "name": "\"gaeacodes\"",
        "email": "gaeacodes@gmail.com"
      }
    ],
    "lastContributor": {
      "name": "\"gcharang\"",
      "email": "gcharang@users.noreply.github.com"
    }
  },
  "/atomicdex/mobile/view-ongoing-orders-and-swap-history-on-atomicdex-mobile": {
    "dateModified": "2023-10-04T06:26:45.000Z",
    "contributors": [
      {
        "name": "\"gcharang\"",
        "email": "gcharang@users.noreply.github.com"
      },
      {
        "name": "\"gcharang\"",
        "email": "21151592+gcharang@users.noreply.github.com"
      },
      {
        "name": "\"gaeacodes\"",
        "email": "gaeacodes@gmail.com"
      }
    ],
    "lastContributor": {
      "name": "\"gcharang\"",
      "email": "gcharang@users.noreply.github.com"
    }
  },
  "/atomicdex/mobile/view-your-receiving-address-to-send-funds-for-trading": {
    "dateModified": "2023-10-04T06:26:45.000Z",
    "contributors": [
      {
        "name": "\"gcharang\"",
        "email": "gcharang@users.noreply.github.com"
      },
      {
        "name": "\"gcharang\"",
        "email": "21151592+gcharang@users.noreply.github.com"
      },
      {
        "name": "\"gaeacodes\"",
        "email": "gaeacodes@gmail.com"
      }
    ],
    "lastContributor": {
      "name": "\"gcharang\"",
      "email": "gcharang@users.noreply.github.com"
    }
  },
  "/atomicdex/mobile/withdraw-or-send-funds-using-atomicdex-mobile": {
    "dateModified": "2023-10-04T06:26:45.000Z",
    "contributors": [
      {
        "name": "\"gcharang\"",
        "email": "gcharang@users.noreply.github.com"
      },
      {
        "name": "\"gcharang\"",
        "email": "21151592+gcharang@users.noreply.github.com"
      },
      {
        "name": "\"gaeacodes\"",
        "email": "gaeacodes@gmail.com"
      }
    ],
    "lastContributor": {
      "name": "\"gcharang\"",
      "email": "gcharang@users.noreply.github.com"
    }
  },
  "/atomicdex/setup/configure-mm2-json": {
    "dateModified": "2023-10-03T07:36:45.000Z",
    "contributors": [
      {
        "name": "\"gaeacodes\"",
        "email": "gaeacodes@gmail.com"
      },
      {
        "name": "\"smk762\"",
        "email": "smk762@iinet.net.au"
      },
      {
        "name": "\"gcharang\"",
        "email": "gcharang@users.noreply.github.com"
      },
      {
        "name": "\"gcharang\"",
        "email": "21151592+gcharang@users.noreply.github.com"
      }
    ],
    "lastContributor": {
      "name": "\"gaeacodes\"",
      "email": "gaeacodes@gmail.com"
    }
  },
  "/atomicdex/setup": {
    "dateModified": "2023-10-04T06:26:45.000Z",
    "contributors": [
      {
        "name": "\"gcharang\"",
        "email": "gcharang@users.noreply.github.com"
      },
      {
        "name": "\"gcharang\"",
        "email": "21151592+gcharang@users.noreply.github.com"
      },
      {
        "name": "\"gaeacodes\"",
        "email": "gaeacodes@gmail.com"
      }
    ],
    "lastContributor": {
      "name": "\"gcharang\"",
      "email": "gcharang@users.noreply.github.com"
    }
  },
  "/atomicdex/tutorials/additional-information-about-atomicdex": {
    "dateModified": "2023-09-01T12:11:07.000Z",
    "contributors": [
      {
        "name": "\"gcharang\"",
        "email": "gcharang@users.noreply.github.com"
      },
      {
        "name": "\"gaeacodes\"",
        "email": "gaeacodes@gmail.com"
      },
      {
        "name": "\"gcharang\"",
        "email": "21151592+gcharang@users.noreply.github.com"
      }
    ],
    "lastContributor": {
      "name": "\"gcharang\"",
      "email": "gcharang@users.noreply.github.com"
    }
  },
  "/atomicdex/tutorials/atomicdex-metrics": {
    "dateModified": "2023-10-04T06:26:45.000Z",
    "contributors": [
      {
        "name": "\"gcharang\"",
        "email": "gcharang@users.noreply.github.com"
      },
      {
        "name": "\"gcharang\"",
        "email": "21151592+gcharang@users.noreply.github.com"
      },
      {
        "name": "\"smk762\"",
        "email": "smk762@iinet.net.au"
      },
      {
        "name": "\"gaeacodes\"",
        "email": "gaeacodes@gmail.com"
      }
    ],
    "lastContributor": {
      "name": "\"gcharang\"",
      "email": "gcharang@users.noreply.github.com"
    }
  },
  "/atomicdex/tutorials/atomicdex-walkthrough": {
    "dateModified": "2023-10-03T07:36:45.000Z",
    "contributors": [
      {
        "name": "\"gaeacodes\"",
        "email": "gaeacodes@gmail.com"
      },
      {
        "name": "\"smk762\"",
        "email": "smk762@iinet.net.au"
      },
      {
        "name": "\"gcharang\"",
        "email": "21151592+gcharang@users.noreply.github.com"
      },
      {
        "name": "\"gcharang\"",
        "email": "gcharang@users.noreply.github.com"
      }
    ],
    "lastContributor": {
      "name": "\"gaeacodes\"",
      "email": "gaeacodes@gmail.com"
    }
  },
  "/atomicdex/tutorials/coins-file-update": {
    "dateModified": "2023-09-01T12:11:07.000Z",
    "contributors": [
      {
        "name": "\"gcharang\"",
        "email": "gcharang@users.noreply.github.com"
      },
      {
        "name": "\"gaeacodes\"",
        "email": "gaeacodes@gmail.com"
      },
      {
        "name": "\"gcharang\"",
        "email": "21151592+gcharang@users.noreply.github.com"
      }
    ],
    "lastContributor": {
      "name": "\"gcharang\"",
      "email": "gcharang@users.noreply.github.com"
    }
  },
  "/atomicdex/tutorials/how-to-become-a-liquidity-provider": {
    "dateModified": "2023-10-03T07:36:45.000Z",
    "contributors": [
      {
        "name": "\"gaeacodes\"",
        "email": "gaeacodes@gmail.com"
      },
      {
        "name": "\"smk762\"",
        "email": "smk762@iinet.net.au"
      },
      {
        "name": "\"gcharang\"",
        "email": "21151592+gcharang@users.noreply.github.com"
      },
      {
        "name": "\"gcharang\"",
        "email": "gcharang@users.noreply.github.com"
      }
    ],
    "lastContributor": {
      "name": "\"gaeacodes\"",
      "email": "gaeacodes@gmail.com"
    }
  },
  "/atomicdex/tutorials/how-to-compile-mm2-from-source": {
    "dateModified": "2023-10-03T07:36:45.000Z",
    "contributors": [
      {
        "name": "\"gaeacodes\"",
        "email": "gaeacodes@gmail.com"
      },
      {
        "name": "\"gcharang\"",
        "email": "gcharang@users.noreply.github.com"
      },
      {
        "name": "\"gcharang\"",
        "email": "21151592+gcharang@users.noreply.github.com"
      }
    ],
    "lastContributor": {
      "name": "\"gaeacodes\"",
      "email": "gaeacodes@gmail.com"
    }
  },
  "/atomicdex/tutorials": {
    "dateModified": "2023-10-03T07:36:45.000Z",
    "contributors": [
      {
        "name": "\"gaeacodes\"",
        "email": "gaeacodes@gmail.com"
      },
      {
        "name": "\"gcharang\"",
        "email": "21151592+gcharang@users.noreply.github.com"
      }
    ],
    "lastContributor": {
      "name": "\"gaeacodes\"",
      "email": "gaeacodes@gmail.com"
    }
  },
  "/atomicdex/tutorials/listing-a-coin-on-atomicdex": {
    "dateModified": "2023-10-04T06:26:45.000Z",
    "contributors": [
      {
        "name": "\"gaeacodes\"",
        "email": "gaeacodes@gmail.com"
      },
      {
        "name": "\"gcharang\"",
        "email": "gcharang@users.noreply.github.com"
      },
      {
        "name": "\"gcharang\"",
        "email": "21151592+gcharang@users.noreply.github.com"
      },
      {
        "name": "\"gaeacodes\"",
        "email": "gaeacodes@gmail.com"
      }
    ],
    "lastContributor": {
      "name": "\"gcharang\"",
      "email": "gcharang@users.noreply.github.com"
    }
  },
  "/atomicdex/tutorials/query-the-mm2-database": {
    "dateModified": "2023-09-27T20:43:30.000Z",
    "contributors": [
      {
        "name": "\"smk762\"",
        "email": "smk762@iinet.net.au"
      },
      {
        "name": "\"gcharang\"",
        "email": "gcharang@users.noreply.github.com"
      },
      {
        "name": "\"gaeacodes\"",
        "email": "gaeacodes@gmail.com"
      },
      {
        "name": "\"gcharang\"",
        "email": "21151592+gcharang@users.noreply.github.com"
      }
    ],
    "lastContributor": {
      "name": "\"smk762\"",
      "email": "smk762@iinet.net.au"
    }
  },
  "/atomicdex/tutorials/setup-atomicdex-aws": {
    "dateModified": "2023-10-03T07:36:45.000Z",
    "contributors": [
      {
        "name": "\"gaeacodes\"",
        "email": "gaeacodes@gmail.com"
      },
      {
        "name": "\"gcharang\"",
        "email": "21151592+gcharang@users.noreply.github.com"
      },
      {
        "name": "\"gcharang\"",
        "email": "gcharang@users.noreply.github.com"
      },
      {
        "name": "\"smk762\"",
        "email": "smk762@iinet.net.au"
      }
    ],
    "lastContributor": {
      "name": "\"gaeacodes\"",
      "email": "gaeacodes@gmail.com"
    }
  },
  "/historical/cc-jl/chapter00": {
    "dateModified": "2023-05-24T13:18:47.000Z",
    "contributors": [
      {
        "name": "\"gaeacodes\"",
        "email": "gaeacodes@gmail.com"
      },
      {
        "name": "\"gcharang\"",
        "email": "21151592+gcharang@users.noreply.github.com"
      }
    ],
    "lastContributor": {
      "name": "\"gaeacodes\"",
      "email": "gaeacodes@gmail.com"
    }
  },
  "/historical/cc-jl/chapter01": {
    "dateModified": "2023-09-29T14:54:33.000Z",
    "contributors": [
      {
        "name": "\"gaeacodes\"",
        "email": "gaeacodes@gmail.com"
      },
      {
        "name": "\"gcharang\"",
        "email": "gcharang@users.noreply.github.com"
      },
      {
        "name": "\"gcharang\"",
        "email": "21151592+gcharang@users.noreply.github.com"
      }
    ],
    "lastContributor": {
      "name": "\"gaeacodes\"",
      "email": "gaeacodes@gmail.com"
    }
  },
  "/historical/cc-jl/chapter02": {
    "dateModified": "2023-10-03T07:36:45.000Z",
    "contributors": [
      {
        "name": "\"gaeacodes\"",
        "email": "gaeacodes@gmail.com"
      },
      {
        "name": "\"gcharang\"",
        "email": "gcharang@users.noreply.github.com"
      },
      {
        "name": "\"gcharang\"",
        "email": "21151592+gcharang@users.noreply.github.com"
      }
    ],
    "lastContributor": {
      "name": "\"gaeacodes\"",
      "email": "gaeacodes@gmail.com"
    }
  },
  "/historical/cc-jl/chapter03": {
    "dateModified": "2023-05-24T13:18:47.000Z",
    "contributors": [
      {
        "name": "\"gaeacodes\"",
        "email": "gaeacodes@gmail.com"
      },
      {
        "name": "\"gcharang\"",
        "email": "21151592+gcharang@users.noreply.github.com"
      }
    ],
    "lastContributor": {
      "name": "\"gaeacodes\"",
      "email": "gaeacodes@gmail.com"
    }
  },
  "/historical/cc-jl/chapter04": {
    "dateModified": "2023-10-03T07:36:45.000Z",
    "contributors": [
      {
        "name": "\"gaeacodes\"",
        "email": "gaeacodes@gmail.com"
      },
      {
        "name": "\"gcharang\"",
        "email": "gcharang@users.noreply.github.com"
      },
      {
        "name": "\"gcharang\"",
        "email": "21151592+gcharang@users.noreply.github.com"
      }
    ],
    "lastContributor": {
      "name": "\"gaeacodes\"",
      "email": "gaeacodes@gmail.com"
    }
  },
  "/historical/cc-jl/chapter05": {
    "dateModified": "2023-05-31T18:19:46.000Z",
    "contributors": [
      {
        "name": "\"gaeacodes\"",
        "email": "gaeacodes@gmail.com"
      },
      {
        "name": "\"gcharang\"",
        "email": "21151592+gcharang@users.noreply.github.com"
      }
    ],
    "lastContributor": {
      "name": "\"gaeacodes\"",
      "email": "gaeacodes@gmail.com"
    }
  },
  "/historical/cc-jl/chapter06": {
    "dateModified": "2023-10-03T07:36:45.000Z",
    "contributors": [
      {
        "name": "\"gaeacodes\"",
        "email": "gaeacodes@gmail.com"
      },
      {
        "name": "\"gcharang\"",
        "email": "gcharang@users.noreply.github.com"
      },
      {
        "name": "\"gcharang\"",
        "email": "21151592+gcharang@users.noreply.github.com"
      }
    ],
    "lastContributor": {
      "name": "\"gaeacodes\"",
      "email": "gaeacodes@gmail.com"
    }
  },
  "/historical/cc-jl/chapter07": {
    "dateModified": "2023-10-03T07:36:45.000Z",
    "contributors": [
      {
        "name": "\"gaeacodes\"",
        "email": "gaeacodes@gmail.com"
      },
      {
        "name": "\"gcharang\"",
        "email": "21151592+gcharang@users.noreply.github.com"
      }
    ],
    "lastContributor": {
      "name": "\"gaeacodes\"",
      "email": "gaeacodes@gmail.com"
    }
  },
  "/historical/cc-jl/chapter08": {
    "dateModified": "2023-05-31T18:19:46.000Z",
    "contributors": [
      {
        "name": "\"gaeacodes\"",
        "email": "gaeacodes@gmail.com"
      },
      {
        "name": "\"gcharang\"",
        "email": "21151592+gcharang@users.noreply.github.com"
      }
    ],
    "lastContributor": {
      "name": "\"gaeacodes\"",
      "email": "gaeacodes@gmail.com"
    }
  },
  "/historical/cc-jl/chapter09": {
    "dateModified": "2023-09-01T12:11:07.000Z",
    "contributors": [
      {
        "name": "\"gcharang\"",
        "email": "gcharang@users.noreply.github.com"
      },
      {
        "name": "\"gaeacodes\"",
        "email": "gaeacodes@gmail.com"
      },
      {
        "name": "\"gcharang\"",
        "email": "21151592+gcharang@users.noreply.github.com"
      }
    ],
    "lastContributor": {
      "name": "\"gcharang\"",
      "email": "gcharang@users.noreply.github.com"
    }
  },
  "/historical/cc-jl/chapter10": {
    "dateModified": "2023-09-01T12:11:07.000Z",
    "contributors": [
      {
        "name": "\"gcharang\"",
        "email": "gcharang@users.noreply.github.com"
      },
      {
        "name": "\"gaeacodes\"",
        "email": "gaeacodes@gmail.com"
      },
      {
        "name": "\"gcharang\"",
        "email": "21151592+gcharang@users.noreply.github.com"
      }
    ],
    "lastContributor": {
      "name": "\"gcharang\"",
      "email": "gcharang@users.noreply.github.com"
    }
  },
  "/historical/cc-jl/chapter11": {
    "dateModified": "2023-05-24T13:18:47.000Z",
    "contributors": [
      {
        "name": "\"gaeacodes\"",
        "email": "gaeacodes@gmail.com"
      },
      {
        "name": "\"gcharang\"",
        "email": "21151592+gcharang@users.noreply.github.com"
      }
    ],
    "lastContributor": {
      "name": "\"gaeacodes\"",
      "email": "gaeacodes@gmail.com"
    }
  },
  "/historical/cc-jl/chapter12": {
    "dateModified": "2023-05-24T13:18:47.000Z",
    "contributors": [
      {
        "name": "\"gaeacodes\"",
        "email": "gaeacodes@gmail.com"
      },
      {
        "name": "\"gcharang\"",
        "email": "21151592+gcharang@users.noreply.github.com"
      }
    ],
    "lastContributor": {
      "name": "\"gaeacodes\"",
      "email": "gaeacodes@gmail.com"
    }
  },
  "/historical/cc-jl/chapter13": {
    "dateModified": "2023-06-01T17:59:27.000Z",
    "contributors": [
      {
        "name": "\"gaeacodes\"",
        "email": "gaeacodes@gmail.com"
      },
      {
        "name": "\"gcharang\"",
        "email": "21151592+gcharang@users.noreply.github.com"
      }
    ],
    "lastContributor": {
      "name": "\"gaeacodes\"",
      "email": "gaeacodes@gmail.com"
    }
  },
  "/historical/cc-jl/chapter14": {
    "dateModified": "2023-06-01T17:59:27.000Z",
    "contributors": [
      {
        "name": "\"gaeacodes\"",
        "email": "gaeacodes@gmail.com"
      },
      {
        "name": "\"gcharang\"",
        "email": "21151592+gcharang@users.noreply.github.com"
      }
    ],
    "lastContributor": {
      "name": "\"gaeacodes\"",
      "email": "gaeacodes@gmail.com"
    }
  },
  "/historical/cc-jl/chapter15": {
    "dateModified": "2023-06-01T17:59:27.000Z",
    "contributors": [
      {
        "name": "\"gaeacodes\"",
        "email": "gaeacodes@gmail.com"
      },
      {
        "name": "\"gcharang\"",
        "email": "21151592+gcharang@users.noreply.github.com"
      }
    ],
    "lastContributor": {
      "name": "\"gaeacodes\"",
      "email": "gaeacodes@gmail.com"
    }
  },
  "/historical/cc-jl/faq": {
    "dateModified": "2023-10-03T07:36:45.000Z",
    "contributors": [
      {
        "name": "\"gaeacodes\"",
        "email": "gaeacodes@gmail.com"
      },
      {
        "name": "\"gcharang\"",
        "email": "gcharang@users.noreply.github.com"
      },
      {
        "name": "\"gcharang\"",
        "email": "21151592+gcharang@users.noreply.github.com"
      }
    ],
    "lastContributor": {
      "name": "\"gaeacodes\"",
      "email": "gaeacodes@gmail.com"
    }
  },
  "/historical/cc-jl": {
    "dateModified": "2023-10-03T07:36:45.000Z",
    "contributors": [
      {
        "name": "\"gaeacodes\"",
        "email": "gaeacodes@gmail.com"
      },
      {
        "name": "\"gcharang\"",
        "email": "21151592+gcharang@users.noreply.github.com"
      }
    ],
    "lastContributor": {
      "name": "\"gaeacodes\"",
      "email": "gaeacodes@gmail.com"
    }
  },
  "/historical": {
    "dateModified": "2023-09-01T12:11:07.000Z",
    "contributors": [
      {
        "name": "\"gcharang\"",
        "email": "gcharang@users.noreply.github.com"
      },
      {
        "name": "\"gcharang\"",
        "email": "21151592+gcharang@users.noreply.github.com"
      }
    ],
    "lastContributor": {
      "name": "\"gcharang\"",
      "email": "gcharang@users.noreply.github.com"
    }
  },
  "/historical/whitepaper/chapter1": {
    "dateModified": "2023-09-01T12:11:07.000Z",
    "contributors": [
      {
        "name": "\"gcharang\"",
        "email": "gcharang@users.noreply.github.com"
      },
      {
        "name": "\"gaeacodes\"",
        "email": "gaeacodes@gmail.com"
      },
      {
        "name": "\"gcharang\"",
        "email": "21151592+gcharang@users.noreply.github.com"
      }
    ],
    "lastContributor": {
      "name": "\"gcharang\"",
      "email": "gcharang@users.noreply.github.com"
    }
  },
  "/historical/whitepaper/chapter2": {
    "dateModified": "2023-10-03T07:36:45.000Z",
    "contributors": [
      {
        "name": "\"gaeacodes\"",
        "email": "gaeacodes@gmail.com"
      },
      {
        "name": "\"gcharang\"",
        "email": "gcharang@users.noreply.github.com"
      },
      {
        "name": "\"gcharang\"",
        "email": "21151592+gcharang@users.noreply.github.com"
      }
    ],
    "lastContributor": {
      "name": "\"gaeacodes\"",
      "email": "gaeacodes@gmail.com"
    }
  },
  "/historical/whitepaper/chapter3": {
    "dateModified": "2023-10-03T07:36:45.000Z",
    "contributors": [
      {
        "name": "\"gaeacodes\"",
        "email": "gaeacodes@gmail.com"
      },
      {
        "name": "\"smk762\"",
        "email": "smk762@iinet.net.au"
      },
      {
        "name": "\"gcharang\"",
        "email": "gcharang@users.noreply.github.com"
      },
      {
        "name": "\"gcharang\"",
        "email": "21151592+gcharang@users.noreply.github.com"
      }
    ],
    "lastContributor": {
      "name": "\"gaeacodes\"",
      "email": "gaeacodes@gmail.com"
    }
  },
  "/historical/whitepaper/chapter4": {
    "dateModified": "2023-09-27T20:43:30.000Z",
    "contributors": [
      {
        "name": "\"smk762\"",
        "email": "smk762@iinet.net.au"
      },
      {
        "name": "\"gcharang\"",
        "email": "21151592+gcharang@users.noreply.github.com"
      },
      {
        "name": "\"gaeacodes\"",
        "email": "gaeacodes@gmail.com"
      }
    ],
    "lastContributor": {
      "name": "\"smk762\"",
      "email": "smk762@iinet.net.au"
    }
  },
  "/historical/whitepaper/chapter5": {
    "dateModified": "2023-09-27T20:43:30.000Z",
    "contributors": [
      {
        "name": "\"smk762\"",
        "email": "smk762@iinet.net.au"
      },
      {
        "name": "\"gcharang\"",
        "email": "gcharang@users.noreply.github.com"
      },
      {
        "name": "\"gaeacodes\"",
        "email": "gaeacodes@gmail.com"
      },
      {
        "name": "\"gcharang\"",
        "email": "21151592+gcharang@users.noreply.github.com"
      }
    ],
    "lastContributor": {
      "name": "\"smk762\"",
      "email": "smk762@iinet.net.au"
    }
  },
  "/historical/whitepaper/chapter6": {
    "dateModified": "2023-09-27T20:43:30.000Z",
    "contributors": [
      {
        "name": "\"smk762\"",
        "email": "smk762@iinet.net.au"
      },
      {
        "name": "\"gcharang\"",
        "email": "gcharang@users.noreply.github.com"
      },
      {
        "name": "\"gaeacodes\"",
        "email": "gaeacodes@gmail.com"
      },
      {
        "name": "\"gcharang\"",
        "email": "21151592+gcharang@users.noreply.github.com"
      }
    ],
    "lastContributor": {
      "name": "\"smk762\"",
      "email": "smk762@iinet.net.au"
    }
  },
  "/historical/whitepaper/chapter7": {
    "dateModified": "2023-09-27T20:43:30.000Z",
    "contributors": [
      {
        "name": "\"smk762\"",
        "email": "smk762@iinet.net.au"
      },
      {
        "name": "\"gcharang\"",
        "email": "gcharang@users.noreply.github.com"
      },
      {
        "name": "\"gaeacodes\"",
        "email": "gaeacodes@gmail.com"
      },
      {
        "name": "\"gcharang\"",
        "email": "21151592+gcharang@users.noreply.github.com"
      }
    ],
    "lastContributor": {
      "name": "\"smk762\"",
      "email": "smk762@iinet.net.au"
    }
  },
  "/historical/whitepaper/chapter8": {
    "dateModified": "2023-09-05T12:43:04.000Z",
    "contributors": [
      {
        "name": "\"gcharang\"",
        "email": "gcharang@users.noreply.github.com"
      },
      {
        "name": "\"gaeacodes\"",
        "email": "gaeacodes@gmail.com"
      },
      {
        "name": "\"gcharang\"",
        "email": "21151592+gcharang@users.noreply.github.com"
      }
    ],
    "lastContributor": {
      "name": "\"gcharang\"",
      "email": "gcharang@users.noreply.github.com"
    }
  },
  "/historical/whitepaper": {
    "dateModified": "2023-06-14T19:22:24.000Z",
    "contributors": [
      {
        "name": "\"gcharang\"",
        "email": "21151592+gcharang@users.noreply.github.com"
      }
    ],
    "lastContributor": {
      "name": "\"gcharang\"",
      "email": "21151592+gcharang@users.noreply.github.com"
    }
  },
  "/historical/whitepaper/references": {
    "dateModified": "2023-10-03T07:36:45.000Z",
    "contributors": [
      {
        "name": "\"gaeacodes\"",
        "email": "gaeacodes@gmail.com"
      },
      {
        "name": "\"gcharang\"",
        "email": "gcharang@users.noreply.github.com"
      },
      {
        "name": "\"gcharang\"",
        "email": "21151592+gcharang@users.noreply.github.com"
      }
    ],
    "lastContributor": {
      "name": "\"gaeacodes\"",
      "email": "gaeacodes@gmail.com"
    }
  },
  "/": {
    "dateModified": "2023-09-27T20:43:30.000Z",
    "contributors": [
      {
        "name": "\"smk762\"",
        "email": "smk762@iinet.net.au"
      },
      {
        "name": "\"gcharang\"",
        "email": "gcharang@users.noreply.github.com"
      },
      {
        "name": "\"gaeacodes\"",
        "email": "gaeacodes@gmail.com"
      },
      {
        "name": "\"gcharang\"",
        "email": "21151592+gcharang@users.noreply.github.com"
      }
    ],
    "lastContributor": {
      "name": "\"smk762\"",
      "email": "smk762@iinet.net.au"
    }
  },
  "/smart-chains/api/address": {
    "dateModified": "2023-09-27T20:43:30.000Z",
    "contributors": [
      {
        "name": "\"smk762\"",
        "email": "smk762@iinet.net.au"
      },
      {
        "name": "\"gcharang\"",
        "email": "gcharang@users.noreply.github.com"
      },
      {
        "name": "\"gaeacodes\"",
        "email": "gaeacodes@gmail.com"
      },
      {
        "name": "\"gcharang\"",
        "email": "21151592+gcharang@users.noreply.github.com"
      }
    ],
    "lastContributor": {
      "name": "\"smk762\"",
      "email": "smk762@iinet.net.au"
    }
  },
  "/smart-chains/api/blockchain": {
    "dateModified": "2023-09-05T12:43:04.000Z",
    "contributors": [
      {
        "name": "\"gcharang\"",
        "email": "gcharang@users.noreply.github.com"
      },
      {
        "name": "\"gcharang\"",
        "email": "21151592+gcharang@users.noreply.github.com"
      },
      {
        "name": "\"gaeacodes\"",
        "email": "gaeacodes@gmail.com"
      }
    ],
    "lastContributor": {
      "name": "\"gcharang\"",
      "email": "gcharang@users.noreply.github.com"
    }
  },
  "/smart-chains/api/cclib": {
    "dateModified": "2023-09-27T20:43:30.000Z",
    "contributors": [
      {
        "name": "\"smk762\"",
        "email": "smk762@iinet.net.au"
      },
      {
        "name": "\"gcharang\"",
        "email": "gcharang@users.noreply.github.com"
      },
      {
        "name": "\"gaeacodes\"",
        "email": "gaeacodes@gmail.com"
      },
      {
        "name": "\"gcharang\"",
        "email": "21151592+gcharang@users.noreply.github.com"
      }
    ],
    "lastContributor": {
      "name": "\"smk762\"",
      "email": "smk762@iinet.net.au"
    }
  },
  "/smart-chains/api/control": {
    "dateModified": "2023-09-05T12:43:04.000Z",
    "contributors": [
      {
        "name": "\"gcharang\"",
        "email": "gcharang@users.noreply.github.com"
      },
      {
        "name": "\"gaeacodes\"",
        "email": "gaeacodes@gmail.com"
      },
      {
        "name": "\"gcharang\"",
        "email": "21151592+gcharang@users.noreply.github.com"
      }
    ],
    "lastContributor": {
      "name": "\"gcharang\"",
      "email": "gcharang@users.noreply.github.com"
    }
  },
  "/smart-chains/api/crosschain": {
    "dateModified": "2023-10-03T07:36:45.000Z",
    "contributors": [
      {
        "name": "\"gaeacodes\"",
        "email": "gaeacodes@gmail.com"
      },
      {
        "name": "\"smk762\"",
        "email": "smk762@iinet.net.au"
      },
      {
        "name": "\"gcharang\"",
        "email": "gcharang@users.noreply.github.com"
      },
      {
        "name": "\"gcharang\"",
        "email": "21151592+gcharang@users.noreply.github.com"
      }
    ],
    "lastContributor": {
      "name": "\"gaeacodes\"",
      "email": "gaeacodes@gmail.com"
    }
  },
  "/smart-chains/api/disclosure": {
    "dateModified": "2023-10-04T06:26:45.000Z",
    "contributors": [
      {
        "name": "\"gcharang\"",
        "email": "gcharang@users.noreply.github.com"
      },
      {
        "name": "\"gcharang\"",
        "email": "21151592+gcharang@users.noreply.github.com"
      },
      {
        "name": "\"gaeacodes\"",
        "email": "gaeacodes@gmail.com"
      }
    ],
    "lastContributor": {
      "name": "\"gcharang\"",
      "email": "gcharang@users.noreply.github.com"
    }
  },
  "/smart-chains/api/generate": {
    "dateModified": "2023-09-27T20:43:30.000Z",
    "contributors": [
      {
        "name": "\"smk762\"",
        "email": "smk762@iinet.net.au"
      },
      {
        "name": "\"gcharang\"",
        "email": "gcharang@users.noreply.github.com"
      },
      {
        "name": "\"gaeacodes\"",
        "email": "gaeacodes@gmail.com"
      },
      {
        "name": "\"gcharang\"",
        "email": "21151592+gcharang@users.noreply.github.com"
      }
    ],
    "lastContributor": {
      "name": "\"smk762\"",
      "email": "smk762@iinet.net.au"
    }
  },
  "/smart-chains/api": {
    "dateModified": "2023-09-01T12:11:07.000Z",
    "contributors": [
      {
        "name": "\"gcharang\"",
        "email": "gcharang@users.noreply.github.com"
      },
      {
        "name": "\"gcharang\"",
        "email": "21151592+gcharang@users.noreply.github.com"
      }
    ],
    "lastContributor": {
      "name": "\"gcharang\"",
      "email": "gcharang@users.noreply.github.com"
    }
  },
  "/smart-chains/api/jumblr": {
    "dateModified": "2023-09-27T20:43:30.000Z",
    "contributors": [
      {
        "name": "\"smk762\"",
        "email": "smk762@iinet.net.au"
      },
      {
        "name": "\"gcharang\"",
        "email": "gcharang@users.noreply.github.com"
      },
      {
        "name": "\"gaeacodes\"",
        "email": "gaeacodes@gmail.com"
      },
      {
        "name": "\"gcharang\"",
        "email": "21151592+gcharang@users.noreply.github.com"
      }
    ],
    "lastContributor": {
      "name": "\"smk762\"",
      "email": "smk762@iinet.net.au"
    }
  },
  "/smart-chains/api/mining": {
    "dateModified": "2023-09-27T20:43:30.000Z",
    "contributors": [
      {
        "name": "\"smk762\"",
        "email": "smk762@iinet.net.au"
      },
      {
        "name": "\"gcharang\"",
        "email": "gcharang@users.noreply.github.com"
      },
      {
        "name": "\"gaeacodes\"",
        "email": "gaeacodes@gmail.com"
      },
      {
        "name": "\"gcharang\"",
        "email": "21151592+gcharang@users.noreply.github.com"
      }
    ],
    "lastContributor": {
      "name": "\"smk762\"",
      "email": "smk762@iinet.net.au"
    }
  },
  "/smart-chains/api/network": {
    "dateModified": "2023-10-03T07:36:45.000Z",
    "contributors": [
      {
        "name": "\"gaeacodes\"",
        "email": "gaeacodes@gmail.com"
      },
      {
        "name": "\"smk762\"",
        "email": "smk762@iinet.net.au"
      },
      {
        "name": "\"gcharang\"",
        "email": "gcharang@users.noreply.github.com"
      },
      {
        "name": "\"gcharang\"",
        "email": "21151592+gcharang@users.noreply.github.com"
      }
    ],
    "lastContributor": {
      "name": "\"gaeacodes\"",
      "email": "gaeacodes@gmail.com"
    }
  },
  "/smart-chains/api/rawtransactions": {
    "dateModified": "2023-09-27T20:43:30.000Z",
    "contributors": [
      {
        "name": "\"smk762\"",
        "email": "smk762@iinet.net.au"
      },
      {
        "name": "\"gcharang\"",
        "email": "gcharang@users.noreply.github.com"
      },
      {
        "name": "\"gaeacodes\"",
        "email": "gaeacodes@gmail.com"
      },
      {
        "name": "\"gcharang\"",
        "email": "21151592+gcharang@users.noreply.github.com"
      }
    ],
    "lastContributor": {
      "name": "\"smk762\"",
      "email": "smk762@iinet.net.au"
    }
  },
  "/smart-chains/api/util": {
    "dateModified": "2023-09-27T20:43:30.000Z",
    "contributors": [
      {
        "name": "\"smk762\"",
        "email": "smk762@iinet.net.au"
      },
      {
        "name": "\"gcharang\"",
        "email": "gcharang@users.noreply.github.com"
      },
      {
        "name": "\"gaeacodes\"",
        "email": "gaeacodes@gmail.com"
      },
      {
        "name": "\"gcharang\"",
        "email": "21151592+gcharang@users.noreply.github.com"
      }
    ],
    "lastContributor": {
      "name": "\"smk762\"",
      "email": "smk762@iinet.net.au"
    }
  },
  "/smart-chains/api/wallet": {
    "dateModified": "2023-09-27T20:43:30.000Z",
    "contributors": [
      {
        "name": "\"smk762\"",
        "email": "smk762@iinet.net.au"
      },
      {
        "name": "\"gcharang\"",
        "email": "gcharang@users.noreply.github.com"
      },
      {
        "name": "\"gaeacodes\"",
        "email": "gaeacodes@gmail.com"
      },
      {
        "name": "\"gcharang\"",
        "email": "21151592+gcharang@users.noreply.github.com"
      }
    ],
    "lastContributor": {
      "name": "\"smk762\"",
      "email": "smk762@iinet.net.au"
    }
  },
  "/smart-chains/changelog": {
    "dateModified": "2023-09-01T12:11:07.000Z",
    "contributors": [
      {
        "name": "\"gcharang\"",
        "email": "gcharang@users.noreply.github.com"
      },
      {
        "name": "\"gaeacodes\"",
        "email": "gaeacodes@gmail.com"
      },
      {
        "name": "\"gcharang\"",
        "email": "21151592+gcharang@users.noreply.github.com"
      }
    ],
    "lastContributor": {
      "name": "\"gcharang\"",
      "email": "gcharang@users.noreply.github.com"
    }
  },
  "/smart-chains": {
    "dateModified": "2023-09-27T20:43:30.000Z",
    "contributors": [
      {
        "name": "\"smk762\"",
        "email": "smk762@iinet.net.au"
      },
      {
        "name": "\"gcharang\"",
        "email": "gcharang@users.noreply.github.com"
      },
      {
        "name": "\"gcharang\"",
        "email": "21151592+gcharang@users.noreply.github.com"
      },
      {
        "name": "\"gaeacodes\"",
        "email": "gaeacodes@gmail.com"
      }
    ],
    "lastContributor": {
      "name": "\"smk762\"",
      "email": "smk762@iinet.net.au"
    }
  },
  "/smart-chains/setup/common-runtime-parameters": {
    "dateModified": "2023-10-03T07:36:45.000Z",
    "contributors": [
      {
        "name": "\"gaeacodes\"",
        "email": "gaeacodes@gmail.com"
      },
      {
        "name": "\"smk762\"",
        "email": "smk762@iinet.net.au"
      },
      {
        "name": "\"gcharang\"",
        "email": "gcharang@users.noreply.github.com"
      },
      {
        "name": "\"gcharang\"",
        "email": "21151592+gcharang@users.noreply.github.com"
      }
    ],
    "lastContributor": {
      "name": "\"gaeacodes\"",
      "email": "gaeacodes@gmail.com"
    }
  },
  "/smart-chains/setup/ecosystem-launch-parameters": {
    "dateModified": "2023-06-01T17:59:27.000Z",
    "contributors": [
      {
        "name": "\"gaeacodes\"",
        "email": "gaeacodes@gmail.com"
      },
      {
        "name": "\"gcharang\"",
        "email": "21151592+gcharang@users.noreply.github.com"
      }
    ],
    "lastContributor": {
      "name": "\"gaeacodes\"",
      "email": "gaeacodes@gmail.com"
    }
  },
  "/smart-chains/setup": {
    "dateModified": "2023-09-01T12:11:07.000Z",
    "contributors": [
      {
        "name": "\"gcharang\"",
        "email": "gcharang@users.noreply.github.com"
      },
      {
        "name": "\"gcharang\"",
        "email": "21151592+gcharang@users.noreply.github.com"
      }
    ],
    "lastContributor": {
      "name": "\"gcharang\"",
      "email": "gcharang@users.noreply.github.com"
    }
  },
  "/smart-chains/setup/installing-from-source": {
    "dateModified": "2023-10-04T05:01:12.000Z",
    "contributors": [
      {
        "name": "\"gcharang\"",
        "email": "21151592+gcharang@users.noreply.github.com"
      },
      {
        "name": "\"gaeacodes\"",
        "email": "gaeacodes@gmail.com"
      },
      {
        "name": "\"smk762\"",
        "email": "smk762@iinet.net.au"
      },
      {
        "name": "\"gcharang\"",
        "email": "gcharang@users.noreply.github.com"
      }
    ],
    "lastContributor": {
      "name": "\"gcharang\"",
      "email": "21151592+gcharang@users.noreply.github.com"
    }
  },
  "/smart-chains/setup/interacting-with-smart-chains": {
    "dateModified": "2023-09-27T20:43:30.000Z",
    "contributors": [
      {
        "name": "\"smk762\"",
        "email": "smk762@iinet.net.au"
      },
      {
        "name": "\"gaeacodes\"",
        "email": "gaeacodes@gmail.com"
      },
      {
        "name": "\"gcharang\"",
        "email": "21151592+gcharang@users.noreply.github.com"
      }
    ],
    "lastContributor": {
      "name": "\"smk762\"",
      "email": "smk762@iinet.net.au"
    }
  },
  "/smart-chains/setup/nspv": {
    "dateModified": "2023-09-27T20:43:30.000Z",
    "contributors": [
      {
        "name": "\"smk762\"",
        "email": "smk762@iinet.net.au"
      },
      {
        "name": "\"gcharang\"",
        "email": "21151592+gcharang@users.noreply.github.com"
      },
      {
        "name": "\"gcharang\"",
        "email": "gcharang@users.noreply.github.com"
      },
      {
        "name": "\"gaeacodes\"",
        "email": "gaeacodes@gmail.com"
      }
    ],
    "lastContributor": {
      "name": "\"smk762\"",
      "email": "smk762@iinet.net.au"
    }
  },
  "/smart-chains/setup/smart-chain-maintenance": {
    "dateModified": "2023-09-01T12:11:07.000Z",
    "contributors": [
      {
        "name": "\"gcharang\"",
        "email": "gcharang@users.noreply.github.com"
      },
      {
        "name": "\"gaeacodes\"",
        "email": "gaeacodes@gmail.com"
      },
      {
        "name": "\"gcharang\"",
        "email": "21151592+gcharang@users.noreply.github.com"
      }
    ],
    "lastContributor": {
      "name": "\"gcharang\"",
      "email": "gcharang@users.noreply.github.com"
    }
  },
  "/smart-chains/setup/updating-from-source": {
    "dateModified": "2023-06-01T17:59:27.000Z",
    "contributors": [
      {
        "name": "\"gaeacodes\"",
        "email": "gaeacodes@gmail.com"
      },
      {
        "name": "\"gcharang\"",
        "email": "21151592+gcharang@users.noreply.github.com"
      }
    ],
    "lastContributor": {
      "name": "\"gaeacodes\"",
      "email": "gaeacodes@gmail.com"
    }
  },
  "/smart-chains/tutorials/basic-environment-setup-for-linux-vps": {
    "dateModified": "2023-10-03T07:36:45.000Z",
    "contributors": [
      {
        "name": "\"gaeacodes\"",
        "email": "gaeacodes@gmail.com"
      },
      {
        "name": "\"gcharang\"",
        "email": "gcharang@users.noreply.github.com"
      },
      {
        "name": "\"gcharang\"",
        "email": "21151592+gcharang@users.noreply.github.com"
      }
    ],
    "lastContributor": {
      "name": "\"gaeacodes\"",
      "email": "gaeacodes@gmail.com"
    }
  },
  "/smart-chains/tutorials/create-a-default-smart-chain": {
    "dateModified": "2023-09-27T20:43:30.000Z",
    "contributors": [
      {
        "name": "\"smk762\"",
        "email": "smk762@iinet.net.au"
      },
      {
        "name": "\"gcharang\"",
        "email": "gcharang@users.noreply.github.com"
      },
      {
        "name": "\"gaeacodes\"",
        "email": "gaeacodes@gmail.com"
      },
      {
        "name": "\"gcharang\"",
        "email": "21151592+gcharang@users.noreply.github.com"
      }
    ],
    "lastContributor": {
      "name": "\"smk762\"",
      "email": "smk762@iinet.net.au"
    }
  },
  "/smart-chains/tutorials/creating-a-smart-chain-on-a-single-node": {
    "dateModified": "2023-09-27T20:43:30.000Z",
    "contributors": [
      {
        "name": "\"smk762\"",
        "email": "smk762@iinet.net.au"
      },
      {
        "name": "\"gcharang\"",
        "email": "gcharang@users.noreply.github.com"
      },
      {
        "name": "\"gcharang\"",
        "email": "21151592+gcharang@users.noreply.github.com"
      },
      {
        "name": "\"gaeacodes\"",
        "email": "gaeacodes@gmail.com"
      }
    ],
    "lastContributor": {
      "name": "\"smk762\"",
      "email": "smk762@iinet.net.au"
    }
  },
  "/smart-chains/tutorials": {
    "dateModified": "2023-09-01T12:11:07.000Z",
    "contributors": [
      {
        "name": "\"gcharang\"",
        "email": "gcharang@users.noreply.github.com"
      },
      {
        "name": "\"gcharang\"",
        "email": "21151592+gcharang@users.noreply.github.com"
      }
    ],
    "lastContributor": {
      "name": "\"gcharang\"",
      "email": "gcharang@users.noreply.github.com"
    }
  },
  "/smart-chains/tutorials/introduction-to-smart-chain-tutorials": {
    "dateModified": "2023-06-14T19:22:24.000Z",
    "contributors": [
      {
        "name": "\"gcharang\"",
        "email": "21151592+gcharang@users.noreply.github.com"
      },
      {
        "name": "\"gaeacodes\"",
        "email": "gaeacodes@gmail.com"
      }
    ],
    "lastContributor": {
      "name": "\"gcharang\"",
      "email": "21151592+gcharang@users.noreply.github.com"
    }
  },
  "/smart-chains/tutorials/multisignature-transaction-creation-and-walkthrough": {
    "dateModified": "2023-09-01T12:11:07.000Z",
    "contributors": [
      {
        "name": "\"gcharang\"",
        "email": "gcharang@users.noreply.github.com"
      },
      {
        "name": "\"gaeacodes\"",
        "email": "gaeacodes@gmail.com"
      },
      {
        "name": "\"gcharang\"",
        "email": "21151592+gcharang@users.noreply.github.com"
      }
    ],
    "lastContributor": {
      "name": "\"gcharang\"",
      "email": "gcharang@users.noreply.github.com"
    }
  },
  "/smart-chains/tutorials/running-komodo-software-in-debug-mode": {
    "dateModified": "2023-09-01T12:11:07.000Z",
    "contributors": [
      {
        "name": "\"gcharang\"",
        "email": "gcharang@users.noreply.github.com"
      },
      {
        "name": "\"gaeacodes\"",
        "email": "gaeacodes@gmail.com"
      },
      {
        "name": "\"gcharang\"",
        "email": "21151592+gcharang@users.noreply.github.com"
      }
    ],
    "lastContributor": {
      "name": "\"gcharang\"",
      "email": "gcharang@users.noreply.github.com"
    }
  },
  "/smart-chains/tutorials/smart-chain-api-basics": {
    "dateModified": "2023-09-27T20:43:30.000Z",
    "contributors": [
      {
        "name": "\"smk762\"",
        "email": "smk762@iinet.net.au"
      },
      {
        "name": "\"gcharang\"",
        "email": "gcharang@users.noreply.github.com"
      },
      {
        "name": "\"gaeacodes\"",
        "email": "gaeacodes@gmail.com"
      },
      {
        "name": "\"gcharang\"",
        "email": "21151592+gcharang@users.noreply.github.com"
      }
    ],
    "lastContributor": {
      "name": "\"smk762\"",
      "email": "smk762@iinet.net.au"
    }
  },
  "/start-here/about-komodo-platform": {
    "dateModified": "2023-10-04T06:26:45.000Z",
    "contributors": [
      {
        "name": "\"gcharang\"",
        "email": "gcharang@users.noreply.github.com"
      },
      {
        "name": "\"gcharang\"",
        "email": "21151592+gcharang@users.noreply.github.com"
      },
      {
        "name": "\"gaeacodes\"",
        "email": "gaeacodes@gmail.com"
      }
    ],
    "lastContributor": {
      "name": "\"gcharang\"",
      "email": "gcharang@users.noreply.github.com"
    }
  },
  "/start-here/about-komodo-platform/orientation": {
    "dateModified": "2023-09-27T20:43:30.000Z",
    "contributors": [
      {
        "name": "\"smk762\"",
        "email": "smk762@iinet.net.au"
      },
      {
        "name": "\"gcharang\"",
        "email": "gcharang@users.noreply.github.com"
      },
      {
        "name": "\"gaeacodes\"",
        "email": "gaeacodes@gmail.com"
      },
      {
        "name": "\"gcharang\"",
        "email": "21151592+gcharang@users.noreply.github.com"
      }
    ],
    "lastContributor": {
      "name": "\"smk762\"",
      "email": "smk762@iinet.net.au"
    }
  },
  "/start-here/about-komodo-platform/product-introductions": {
    "dateModified": "2023-10-04T06:26:45.000Z",
    "contributors": [
      {
        "name": "\"gcharang\"",
        "email": "gcharang@users.noreply.github.com"
      },
      {
        "name": "\"gcharang\"",
        "email": "21151592+gcharang@users.noreply.github.com"
      },
      {
        "name": "\"smk762\"",
        "email": "smk762@iinet.net.au"
      },
      {
        "name": "\"gaeacodes\"",
        "email": "gaeacodes@gmail.com"
      }
    ],
    "lastContributor": {
      "name": "\"gcharang\"",
      "email": "gcharang@users.noreply.github.com"
    }
  },
  "/start-here/about-komodo-platform/simple-installations": {
    "dateModified": "2023-10-03T07:36:45.000Z",
    "contributors": [
      {
        "name": "\"gaeacodes\"",
        "email": "gaeacodes@gmail.com"
      },
      {
        "name": "\"smk762\"",
        "email": "smk762@iinet.net.au"
      },
      {
        "name": "\"gcharang\"",
        "email": "21151592+gcharang@users.noreply.github.com"
      }
    ],
    "lastContributor": {
      "name": "\"gaeacodes\"",
      "email": "gaeacodes@gmail.com"
    }
  },
  "/start-here/core-technology-discussions/antara": {
    "dateModified": "2023-05-24T13:18:47.000Z",
    "contributors": [
      {
        "name": "\"gaeacodes\"",
        "email": "gaeacodes@gmail.com"
      },
      {
        "name": "\"gcharang\"",
        "email": "21151592+gcharang@users.noreply.github.com"
      }
    ],
    "lastContributor": {
      "name": "\"gaeacodes\"",
      "email": "gaeacodes@gmail.com"
    }
  },
  "/start-here/core-technology-discussions/atomicdex": {
    "dateModified": "2023-09-27T20:43:30.000Z",
    "contributors": [
      {
        "name": "\"smk762\"",
        "email": "smk762@iinet.net.au"
      },
      {
        "name": "\"gcharang\"",
        "email": "21151592+gcharang@users.noreply.github.com"
      },
      {
        "name": "\"gcharang\"",
        "email": "gcharang@users.noreply.github.com"
      },
      {
        "name": "\"gaeacodes\"",
        "email": "gaeacodes@gmail.com"
      }
    ],
    "lastContributor": {
      "name": "\"smk762\"",
      "email": "smk762@iinet.net.au"
    }
  },
  "/start-here/core-technology-discussions/delayed-proof-of-work": {
    "dateModified": "2023-10-03T07:36:45.000Z",
    "contributors": [
      {
        "name": "\"gaeacodes\"",
        "email": "gaeacodes@gmail.com"
      },
      {
        "name": "\"gcharang\"",
        "email": "gcharang@users.noreply.github.com"
      },
      {
        "name": "\"gcharang\"",
        "email": "21151592+gcharang@users.noreply.github.com"
      }
    ],
    "lastContributor": {
      "name": "\"gaeacodes\"",
      "email": "gaeacodes@gmail.com"
    }
  },
  "/start-here/core-technology-discussions": {
    "dateModified": "2023-09-01T12:11:07.000Z",
    "contributors": [
      {
        "name": "\"gcharang\"",
        "email": "gcharang@users.noreply.github.com"
      },
      {
        "name": "\"gaeacodes\"",
        "email": "gaeacodes@gmail.com"
      }
    ],
    "lastContributor": {
      "name": "\"gcharang\"",
      "email": "gcharang@users.noreply.github.com"
    }
  },
  "/start-here/core-technology-discussions/initial-dex-offering": {
    "dateModified": "2023-10-03T07:36:45.000Z",
    "contributors": [
      {
        "name": "\"gaeacodes\"",
        "email": "gaeacodes@gmail.com"
      },
      {
        "name": "\"smk762\"",
        "email": "smk762@iinet.net.au"
      },
      {
        "name": "\"gcharang\"",
        "email": "21151592+gcharang@users.noreply.github.com"
      },
      {
        "name": "\"gcharang\"",
        "email": "gcharang@users.noreply.github.com"
      }
    ],
    "lastContributor": {
      "name": "\"gaeacodes\"",
      "email": "gaeacodes@gmail.com"
    }
  },
  "/start-here/core-technology-discussions/miscellaneous": {
    "dateModified": "2023-09-27T20:43:30.000Z",
    "contributors": [
      {
        "name": "\"smk762\"",
        "email": "smk762@iinet.net.au"
      },
      {
        "name": "\"gcharang\"",
        "email": "gcharang@users.noreply.github.com"
      },
      {
        "name": "\"gaeacodes\"",
        "email": "gaeacodes@gmail.com"
      },
      {
        "name": "\"gcharang\"",
        "email": "21151592+gcharang@users.noreply.github.com"
      }
    ],
    "lastContributor": {
      "name": "\"smk762\"",
      "email": "smk762@iinet.net.au"
    }
  },
  "/start-here/core-technology-discussions/references": {
    "dateModified": "2023-10-03T07:36:45.000Z",
    "contributors": [
      {
        "name": "\"gaeacodes\"",
        "email": "gaeacodes@gmail.com"
      },
      {
        "name": "\"gcharang\"",
        "email": "gcharang@users.noreply.github.com"
      },
      {
        "name": "\"gcharang\"",
        "email": "21151592+gcharang@users.noreply.github.com"
      }
    ],
    "lastContributor": {
      "name": "\"gaeacodes\"",
      "email": "gaeacodes@gmail.com"
    }
  },
  "/start-here": {
    "dateModified": "2023-09-01T12:11:07.000Z",
    "contributors": [
      {
        "name": "\"gcharang\"",
        "email": "gcharang@users.noreply.github.com"
      },
      {
        "name": "\"gcharang\"",
        "email": "21151592+gcharang@users.noreply.github.com"
      }
    ],
    "lastContributor": {
      "name": "\"gcharang\"",
      "email": "gcharang@users.noreply.github.com"
    }
  },
  "/start-here/learning-launchpad/common-terminology-and-concepts": {
    "dateModified": "2023-09-27T20:43:30.000Z",
    "contributors": [
      {
        "name": "\"smk762\"",
        "email": "smk762@iinet.net.au"
      },
      {
        "name": "\"gcharang\"",
        "email": "gcharang@users.noreply.github.com"
      },
      {
        "name": "\"gaeacodes\"",
        "email": "gaeacodes@gmail.com"
      },
      {
        "name": "\"gcharang\"",
        "email": "21151592+gcharang@users.noreply.github.com"
      }
    ],
    "lastContributor": {
      "name": "\"smk762\"",
      "email": "smk762@iinet.net.au"
    }
  },
  "/start-here/learning-launchpad": {
    "dateModified": "2023-09-29T09:42:14.000Z",
    "contributors": [
      {
        "name": "\"gaeacodes\"",
        "email": "gaeacodes@gmail.com"
      },
      {
        "name": "\"smk762\"",
        "email": "smk762@iinet.net.au"
      },
      {
        "name": "\"gcharang\"",
        "email": "gcharang@users.noreply.github.com"
      },
      {
        "name": "\"gcharang\"",
        "email": "21151592+gcharang@users.noreply.github.com"
      }
    ],
    "lastContributor": {
      "name": "\"gaeacodes\"",
      "email": "gaeacodes@gmail.com"
    }
  }
}<|MERGE_RESOLUTION|>--- conflicted
+++ resolved
@@ -267,10 +267,6 @@
     "dateModified": "2023-10-04T06:26:45.000Z",
     "contributors": [
       {
-        "name": "\"gaeacodes\"",
-        "email": "gaeacodes@gmail.com"
-      },
-      {
         "name": "\"gcharang\"",
         "email": "gcharang@users.noreply.github.com"
       },
@@ -1082,7 +1078,7 @@
     }
   },
   "/atomicdex/api/common_structures": {
-    "dateModified": "2023-10-04T08:31:28.000Z",
+    "dateModified": "2023-10-04T12:56:06.000Z",
     "contributors": [
       {
         "name": "\"smk762\"",
@@ -1120,6 +1116,19 @@
       "email": "smk762@iinet.net.au"
     }
   },
+  "/atomicdex/api/common_structures/orders": {
+    "dateModified": "2023-10-04T12:56:06.000Z",
+    "contributors": [
+      {
+        "name": "\"smk762\"",
+        "email": "smk762@iinet.net.au"
+      }
+    ],
+    "lastContributor": {
+      "name": "\"smk762\"",
+      "email": "smk762@iinet.net.au"
+    }
+  },
   "/atomicdex/api/common_structures/swaps": {
     "dateModified": "2023-10-04T08:31:28.000Z",
     "contributors": [
@@ -1134,36 +1143,32 @@
     }
   },
   "/atomicdex/api": {
-<<<<<<< HEAD
     "dateModified": "2023-10-04T08:31:28.000Z",
-=======
-    "dateModified": "2023-10-04T06:26:45.000Z",
->>>>>>> a102585c
-    "contributors": [
-      {
-        "name": "\"gcharang\"",
-        "email": "gcharang@users.noreply.github.com"
-      },
-      {
-        "name": "\"smk762\"",
-        "email": "smk762@iinet.net.au"
-      },
-      {
-        "name": "\"gcharang\"",
-        "email": "21151592+gcharang@users.noreply.github.com"
-      },
-      {
-        "name": "\"gaeacodes\"",
-        "email": "gaeacodes@gmail.com"
-      }
-    ],
-    "lastContributor": {
-      "name": "\"gcharang\"",
-      "email": "gcharang@users.noreply.github.com"
+    "contributors": [
+      {
+        "name": "\"smk762\"",
+        "email": "smk762@iinet.net.au"
+      },
+      {
+        "name": "\"gcharang\"",
+        "email": "gcharang@users.noreply.github.com"
+      },
+      {
+        "name": "\"gcharang\"",
+        "email": "21151592+gcharang@users.noreply.github.com"
+      },
+      {
+        "name": "\"gaeacodes\"",
+        "email": "gaeacodes@gmail.com"
+      }
+    ],
+    "lastContributor": {
+      "name": "\"smk762\"",
+      "email": "smk762@iinet.net.au"
     }
   },
   "/atomicdex/api/legacy/active_swaps": {
-    "dateModified": "2023-10-04T08:31:28.000Z",
+    "dateModified": "2023-10-04T12:56:06.000Z",
     "contributors": [
       {
         "name": "\"smk762\"",
@@ -1188,28 +1193,28 @@
     }
   },
   "/atomicdex/api/legacy/all_swaps_uuids_by_filter": {
-    "dateModified": "2023-09-09T13:48:49.000Z",
-    "contributors": [
-      {
-        "name": "\"gcharang\"",
-        "email": "21151592+gcharang@users.noreply.github.com"
-      },
-      {
-        "name": "\"gcharang\"",
-        "email": "gcharang@users.noreply.github.com"
-      },
-      {
-        "name": "\"gaeacodes\"",
-        "email": "gaeacodes@gmail.com"
-      },
-      {
-        "name": "\"smk762\"",
-        "email": "smk762@iinet.net.au"
-      }
-    ],
-    "lastContributor": {
-      "name": "\"gcharang\"",
-      "email": "21151592+gcharang@users.noreply.github.com"
+    "dateModified": "2023-10-04T12:56:06.000Z",
+    "contributors": [
+      {
+        "name": "\"smk762\"",
+        "email": "smk762@iinet.net.au"
+      },
+      {
+        "name": "\"gcharang\"",
+        "email": "21151592+gcharang@users.noreply.github.com"
+      },
+      {
+        "name": "\"gcharang\"",
+        "email": "gcharang@users.noreply.github.com"
+      },
+      {
+        "name": "\"gaeacodes\"",
+        "email": "gaeacodes@gmail.com"
+      }
+    ],
+    "lastContributor": {
+      "name": "\"smk762\"",
+      "email": "smk762@iinet.net.au"
     }
   },
   "/atomicdex/api/legacy/ban_pubkey": {
@@ -1263,28 +1268,28 @@
     }
   },
   "/atomicdex/api/legacy/best_orders": {
-    "dateModified": "2023-09-09T13:48:49.000Z",
-    "contributors": [
-      {
-        "name": "\"gcharang\"",
-        "email": "21151592+gcharang@users.noreply.github.com"
-      },
-      {
-        "name": "\"gcharang\"",
-        "email": "gcharang@users.noreply.github.com"
-      },
-      {
-        "name": "\"gaeacodes\"",
-        "email": "gaeacodes@gmail.com"
-      },
-      {
-        "name": "\"smk762\"",
-        "email": "smk762@iinet.net.au"
-      }
-    ],
-    "lastContributor": {
-      "name": "\"gcharang\"",
-      "email": "21151592+gcharang@users.noreply.github.com"
+    "dateModified": "2023-10-04T12:56:06.000Z",
+    "contributors": [
+      {
+        "name": "\"smk762\"",
+        "email": "smk762@iinet.net.au"
+      },
+      {
+        "name": "\"gcharang\"",
+        "email": "21151592+gcharang@users.noreply.github.com"
+      },
+      {
+        "name": "\"gcharang\"",
+        "email": "gcharang@users.noreply.github.com"
+      },
+      {
+        "name": "\"gaeacodes\"",
+        "email": "gaeacodes@gmail.com"
+      }
+    ],
+    "lastContributor": {
+      "name": "\"smk762\"",
+      "email": "smk762@iinet.net.au"
     }
   },
   "/atomicdex/api/legacy/buy": {
@@ -3323,28 +3328,28 @@
     }
   },
   "/atomicdex/api/v20-dev/lightning": {
-    "dateModified": "2023-10-04T06:26:45.000Z",
-    "contributors": [
-      {
-        "name": "\"gcharang\"",
-        "email": "gcharang@users.noreply.github.com"
-      },
-      {
-        "name": "\"gcharang\"",
-        "email": "21151592+gcharang@users.noreply.github.com"
-      },
-      {
-        "name": "\"smk762\"",
-        "email": "smk762@iinet.net.au"
-      },
-      {
-        "name": "\"gaeacodes\"",
-        "email": "gaeacodes@gmail.com"
-      }
-    ],
-    "lastContributor": {
-      "name": "\"gcharang\"",
-      "email": "gcharang@users.noreply.github.com"
+    "dateModified": "2023-10-04T09:07:04.000Z",
+    "contributors": [
+      {
+        "name": "\"gcharang\"",
+        "email": "21151592+gcharang@users.noreply.github.com"
+      },
+      {
+        "name": "\"smk762\"",
+        "email": "smk762@iinet.net.au"
+      },
+      {
+        "name": "\"gcharang\"",
+        "email": "gcharang@users.noreply.github.com"
+      },
+      {
+        "name": "\"gaeacodes\"",
+        "email": "gaeacodes@gmail.com"
+      }
+    ],
+    "lastContributor": {
+      "name": "\"gcharang\"",
+      "email": "21151592+gcharang@users.noreply.github.com"
     }
   },
   "/atomicdex/api/v20-dev/lightning/nodes": {
@@ -3960,10 +3965,6 @@
     "dateModified": "2023-10-04T06:26:45.000Z",
     "contributors": [
       {
-        "name": "\"gaeacodes\"",
-        "email": "gaeacodes@gmail.com"
-      },
-      {
         "name": "\"gcharang\"",
         "email": "gcharang@users.noreply.github.com"
       },
