--- conflicted
+++ resolved
@@ -1523,11 +1523,7 @@
     }
   },
   "/atomicdex/api/common_structures/activation": {
-<<<<<<< HEAD
     "dateModified": "2024-02-29T10:20:15.000Z",
-=======
-    "dateModified": "2024-02-25T08:36:44.000Z",
->>>>>>> 1b393ad0
     "contributors": [
       {
         "name": "\"smk762\"",
@@ -1634,40 +1630,12 @@
       "email": "smk762@iinet.net.au"
     }
   },
-  "/atomicdex/api/common_structures/wallet": {
-    "dateModified": "2023-12-02T15:26:17.000Z",
-    "contributors": [
-      {
-        "name": "\"smk762\"",
-        "email": "smk762@iinet.net.au"
-      }
-    ],
-    "lastContributor": {
-      "name": "\"smk762\"",
-      "email": "smk762@iinet.net.au"
-    }
-  },
   "/atomicdex/api": {
-<<<<<<< HEAD
     "dateModified": "2024-02-25T06:28:27.000Z",
-=======
-    "dateModified": "2023-12-02T15:30:08.000Z",
->>>>>>> 1b393ad0
-    "contributors": [
-      {
-        "name": "\"smk762\"",
-        "email": "smk762@iinet.net.au"
-<<<<<<< HEAD
-=======
-      },
-      {
-        "name": "\"gcharang\"",
-        "email": "gcharang@users.noreply.github.com"
-      },
-      {
-        "name": "\"gcharang\"",
-        "email": "21151592+gcharang@users.noreply.github.com"
->>>>>>> 1b393ad0
+    "contributors": [
+      {
+        "name": "\"smk762\"",
+        "email": "smk762@iinet.net.au"
       },
       {
         "name": "\"loskj200\"",
@@ -1679,6 +1647,10 @@
       },
       {
         "name": "\"gcharang\"",
+        "email": "21151592+gcharang@users.noreply.github.com"
+      },
+      {
+        "name": "\"gcharang\"",
         "email": "gcharang@users.noreply.github.com"
       },
       {
@@ -1695,6 +1667,8 @@
       }
     ],
     "lastContributor": {
+      "name": "\"smk762\"",
+      "email": "smk762@iinet.net.au"
       "name": "\"smk762\"",
       "email": "smk762@iinet.net.au"
     }
@@ -1787,11 +1761,7 @@
     }
   },
   "/atomicdex/api/legacy/batch_requests": {
-<<<<<<< HEAD
     "dateModified": "2023-09-27T13:46:21.000Z",
-=======
-    "dateModified": "2023-09-09T13:48:49.000Z",
->>>>>>> 1b393ad0
     "contributors": [
       {
         "name": "\"gcharang\"",
@@ -3574,11 +3544,7 @@
     }
   },
   "/atomicdex/api/v20": {
-<<<<<<< HEAD
     "dateModified": "2024-02-29T10:20:15.000Z",
-=======
-    "dateModified": "2024-02-25T07:56:30.000Z",
->>>>>>> 1b393ad0
     "contributors": [
       {
         "name": "\"smk762\"",
@@ -3593,779 +3559,812 @@
         "email": "gaeacodes@gmail.com"
       },
       {
-<<<<<<< HEAD
         "name": "\"smk762\"",
         "email": "35845239+smk762@users.noreply.github.com"
-=======
+      },
+      {
+        "name": "\"gcharang\"",
+        "email": "21151592+gcharang@users.noreply.github.com"
+      },
+      {
+        "name": "\"gcharang\"",
+        "email": "gcharang@users.noreply.github.com"
+      },
+      {
+        "name": "\"gcharang\"",
+        "email": "mrgcharang@gmail.com"
+      }
+    ],
+    "lastContributor": {
+      "name": "\"smk762\"",
+      "email": "smk762@iinet.net.au"
+    }
+  },
+  "/atomicdex/api/v20/message_signing": {
+    "dateModified": "2023-10-03T07:36:45.000Z",
+    "contributors": [
+      {
+        "name": "\"gaeacodes\"",
+        "email": "gaeacodes@gmail.com"
+      },
+      {
+        "name": "\"smk762\"",
+        "email": "smk762@iinet.net.au"
+      },
+      {
+        "name": "\"gcharang\"",
+        "email": "21151592+gcharang@users.noreply.github.com"
+      },
+      {
+        "name": "\"gcharang\"",
+        "email": "gcharang@users.noreply.github.com"
+      }
+    ],
+    "lastContributor": {
+      "name": "\"gaeacodes\"",
+      "email": "gaeacodes@gmail.com"
+    }
+  },
+  "/atomicdex/api/v20/my_tx_history": {
+    "dateModified": "2024-02-25T06:28:27.000Z",
+    "contributors": [
+      {
+        "name": "\"smk762\"",
+        "email": "smk762@iinet.net.au"
+      },
+      {
+        "name": "\"gcharang\"",
+        "email": "21151592+gcharang@users.noreply.github.com"
+      },
+      {
+        "name": "\"gcharang\"",
+        "email": "gcharang@users.noreply.github.com"
+      },
+      {
+        "name": "\"gaeacodes\"",
+        "email": "gaeacodes@gmail.com"
+      },
+      {
+        "name": "\"Canialon\"",
+        "email": "canialon666@gmail.com"
+      }
+    ],
+    "lastContributor": {
+      "name": "\"smk762\"",
+      "email": "smk762@iinet.net.au"
+    }
+  },
+  "/atomicdex/api/v20/orderbook": {
+    "dateModified": "2023-12-20T19:33:00.000Z",
+    "contributors": [
+      {
+        "name": "\"smk762\"",
+        "email": "smk762@iinet.net.au"
+      }
+    ],
+    "lastContributor": {
+      "name": "\"smk762\"",
+      "email": "smk762@iinet.net.au"
+    }
+  },
+  "/atomicdex/api/v20/recreate_swap_data": {
+    "dateModified": "2023-09-29T14:54:33.000Z",
+    "contributors": [
+      {
+        "name": "\"gaeacodes\"",
+        "email": "gaeacodes@gmail.com"
+      },
+      {
+        "name": "\"gcharang\"",
+        "email": "21151592+gcharang@users.noreply.github.com"
+      },
+      {
+        "name": "\"gcharang\"",
+        "email": "gcharang@users.noreply.github.com"
+      },
+      {
+        "name": "\"smk762\"",
+        "email": "smk762@iinet.net.au"
+      }
+    ],
+    "lastContributor": {
+      "name": "\"gaeacodes\"",
+      "email": "gaeacodes@gmail.com"
+    }
+  },
+  "/atomicdex/api/v20/remove_delegation": {
+    "dateModified": "2023-09-29T09:42:14.000Z",
+    "contributors": [
+      {
+        "name": "\"gaeacodes\"",
+        "email": "gaeacodes@gmail.com"
+      },
+      {
+        "name": "\"smk762\"",
+        "email": "smk762@iinet.net.au"
+      },
+      {
+        "name": "\"gcharang\"",
+        "email": "21151592+gcharang@users.noreply.github.com"
+      },
+      {
+        "name": "\"gcharang\"",
+        "email": "gcharang@users.noreply.github.com"
+      },
+      {
+        "name": "\"gcharang\"",
+        "email": "mrgcharang@gmail.com"
+      }
+    ],
+    "lastContributor": {
+      "name": "\"gaeacodes\"",
+      "email": "gaeacodes@gmail.com"
+    }
+  },
+  "/atomicdex/api/v20/remove_node_from_version_stat": {
+    "dateModified": "2023-09-09T13:48:49.000Z",
+    "contributors": [
+      {
+        "name": "\"gcharang\"",
+        "email": "21151592+gcharang@users.noreply.github.com"
+      },
+      {
+        "name": "\"gcharang\"",
+        "email": "gcharang@users.noreply.github.com"
+      },
+      {
+        "name": "\"gaeacodes\"",
+        "email": "gaeacodes@gmail.com"
+      },
+      {
+        "name": "\"smk762\"",
+        "email": "smk762@iinet.net.au"
+      },
+      {
+        "name": "\"gcharang\"",
+        "email": "mrgcharang@gmail.com"
+      }
+    ],
+    "lastContributor": {
+      "name": "\"gcharang\"",
+      "email": "21151592+gcharang@users.noreply.github.com"
+    }
+  },
+  "/atomicdex/api/v20/sign_raw_transaction": {
+    "dateModified": "2023-12-02T15:30:08.000Z",
+    "contributors": [
+      {
+        "name": "\"smk762\"",
+        "email": "smk762@iinet.net.au"
+      }
+    ],
+    "lastContributor": {
+      "name": "\"smk762\"",
+      "email": "smk762@iinet.net.au"
+    }
+  },
+  "/atomicdex/api/v20/start_simple_market_maker_bot": {
+    "dateModified": "2023-09-29T09:42:14.000Z",
+    "contributors": [
+      {
+        "name": "\"gaeacodes\"",
+        "email": "gaeacodes@gmail.com"
+      },
+      {
+        "name": "\"gcharang\"",
+        "email": "21151592+gcharang@users.noreply.github.com"
+      },
+      {
+        "name": "\"gcharang\"",
+        "email": "gcharang@users.noreply.github.com"
+      },
+      {
+        "name": "\"smk762\"",
+        "email": "smk762@iinet.net.au"
+      },
+      {
+        "name": "\"gcharang\"",
+        "email": "mrgcharang@gmail.com"
+      }
+    ],
+    "lastContributor": {
+      "name": "\"gaeacodes\"",
+      "email": "gaeacodes@gmail.com"
+    }
+  },
+  "/atomicdex/api/v20/start_version_stat_collection": {
+    "dateModified": "2023-09-09T13:48:49.000Z",
+    "contributors": [
+      {
+        "name": "\"gcharang\"",
+        "email": "21151592+gcharang@users.noreply.github.com"
+      },
+      {
+        "name": "\"gcharang\"",
+        "email": "gcharang@users.noreply.github.com"
+      },
+      {
+        "name": "\"gaeacodes\"",
+        "email": "gaeacodes@gmail.com"
+      },
+      {
+        "name": "\"smk762\"",
+        "email": "smk762@iinet.net.au"
+      },
+      {
+        "name": "\"gcharang\"",
+        "email": "mrgcharang@gmail.com"
+      }
+    ],
+    "lastContributor": {
+      "name": "\"gcharang\"",
+      "email": "21151592+gcharang@users.noreply.github.com"
+    }
+  },
+  "/atomicdex/api/v20/stop_simple_market_maker_bot": {
+    "dateModified": "2023-09-09T13:48:49.000Z",
+    "contributors": [
+      {
+        "name": "\"gcharang\"",
+        "email": "21151592+gcharang@users.noreply.github.com"
+      },
+      {
+        "name": "\"gcharang\"",
+        "email": "gcharang@users.noreply.github.com"
+      },
+      {
+        "name": "\"gaeacodes\"",
+        "email": "gaeacodes@gmail.com"
+      },
+      {
+        "name": "\"smk762\"",
+        "email": "smk762@iinet.net.au"
+      },
+      {
+        "name": "\"gcharang\"",
+        "email": "mrgcharang@gmail.com"
+      }
+    ],
+    "lastContributor": {
+      "name": "\"gcharang\"",
+      "email": "21151592+gcharang@users.noreply.github.com"
+    }
+  },
+  "/atomicdex/api/v20/stop_version_stat_collection": {
+    "dateModified": "2023-09-09T13:48:49.000Z",
+    "contributors": [
+      {
+        "name": "\"gcharang\"",
+        "email": "21151592+gcharang@users.noreply.github.com"
+      },
+      {
+        "name": "\"gcharang\"",
+        "email": "gcharang@users.noreply.github.com"
+      },
+      {
+        "name": "\"gaeacodes\"",
+        "email": "gaeacodes@gmail.com"
+      },
+      {
+        "name": "\"smk762\"",
+        "email": "smk762@iinet.net.au"
+      },
+      {
+        "name": "\"gcharang\"",
+        "email": "mrgcharang@gmail.com"
+      }
+    ],
+    "lastContributor": {
+      "name": "\"gcharang\"",
+      "email": "21151592+gcharang@users.noreply.github.com"
+    }
+  },
+  "/atomicdex/api/v20/telegram_alerts": {
+    "dateModified": "2023-10-06T04:54:44.000Z",
+    "contributors": [
+      {
+        "name": "\"smk762\"",
+        "email": "smk762@iinet.net.au"
+      },
+      {
+        "name": "\"gcharang\"",
+        "email": "gcharang@users.noreply.github.com"
+      },
+      {
+        "name": "\"gaeacodes\"",
+        "email": "gaeacodes@gmail.com"
+      },
+      {
+        "name": "\"gcharang\"",
+        "email": "21151592+gcharang@users.noreply.github.com"
+      },
+      {
+        "name": "\"gcharang\"",
+        "email": "mrgcharang@gmail.com"
+      }
+    ],
+    "lastContributor": {
+      "name": "\"smk762\"",
+      "email": "smk762@iinet.net.au"
+    }
+  },
+  "/atomicdex/api/v20/trade_preimage": {
+    "dateModified": "2023-10-05T08:10:18.000Z",
+    "contributors": [
+      {
+        "name": "\"smk762\"",
+        "email": "smk762@iinet.net.au"
+      },
+      {
+        "name": "\"gcharang\"",
+        "email": "21151592+gcharang@users.noreply.github.com"
+      },
+      {
+        "name": "\"gcharang\"",
+        "email": "gcharang@users.noreply.github.com"
+      },
+      {
+        "name": "\"gaeacodes\"",
+        "email": "gaeacodes@gmail.com"
+      },
+      {
+        "name": "\"gcharang\"",
+        "email": "mrgcharang@gmail.com"
+      }
+    ],
+    "lastContributor": {
+      "name": "\"smk762\"",
+      "email": "smk762@iinet.net.au"
+    }
+  },
+  "/atomicdex/api/v20/update_version_stat_collection": {
+    "dateModified": "2023-09-09T13:48:49.000Z",
+    "contributors": [
+      {
+        "name": "\"gcharang\"",
+        "email": "21151592+gcharang@users.noreply.github.com"
+      },
+      {
+        "name": "\"gcharang\"",
+        "email": "gcharang@users.noreply.github.com"
+      },
+      {
+        "name": "\"gaeacodes\"",
+        "email": "gaeacodes@gmail.com"
+      },
+      {
+        "name": "\"smk762\"",
+        "email": "smk762@iinet.net.au"
+      },
+      {
+        "name": "\"gcharang\"",
+        "email": "mrgcharang@gmail.com"
+      }
+    ],
+    "lastContributor": {
+      "name": "\"gcharang\"",
+      "email": "21151592+gcharang@users.noreply.github.com"
+    }
+  },
+  "/atomicdex/api/v20/withdraw": {
+    "dateModified": "2024-02-25T05:16:01.000Z",
+    "contributors": [
+      {
+        "name": "\"smk762\"",
+        "email": "smk762@iinet.net.au"
+      },
+      {
+        "name": "\"gcharang\"",
+        "email": "21151592+gcharang@users.noreply.github.com"
+      },
+      {
+        "name": "\"gcharang\"",
+        "email": "gcharang@users.noreply.github.com"
+      },
+      {
+        "name": "\"gaeacodes\"",
+        "email": "gaeacodes@gmail.com"
+      },
+      {
+        "name": "\"Canialon\"",
+        "email": "canialon666@gmail.com"
+      },
+      {
+        "name": "\"gcharang\"",
+        "email": "mrgcharang@gmail.com"
+      }
+    ],
+    "lastContributor": {
+      "name": "\"smk762\"",
+      "email": "smk762@iinet.net.au"
+    }
+  },
+  "/atomicdex/api/v20-dev/get_current_mtp": {
+    "dateModified": "2023-09-09T13:48:49.000Z",
+    "contributors": [
+      {
+        "name": "\"gcharang\"",
+        "email": "21151592+gcharang@users.noreply.github.com"
+      },
+      {
+        "name": "\"gcharang\"",
+        "email": "gcharang@users.noreply.github.com"
+      },
+      {
+        "name": "\"gaeacodes\"",
+        "email": "gaeacodes@gmail.com"
+      },
+      {
+        "name": "\"smk762\"",
+        "email": "smk762@iinet.net.au"
+      }
+    ],
+    "lastContributor": {
+      "name": "\"gcharang\"",
+      "email": "21151592+gcharang@users.noreply.github.com"
+    }
+  },
+  "/atomicdex/api/v20-dev/get_locked_amount": {
+    "dateModified": "2023-09-09T13:48:49.000Z",
+    "contributors": [
+      {
+        "name": "\"gcharang\"",
+        "email": "21151592+gcharang@users.noreply.github.com"
+      },
+      {
+        "name": "\"gcharang\"",
+        "email": "gcharang@users.noreply.github.com"
+      },
+      {
+        "name": "\"gaeacodes\"",
+        "email": "gaeacodes@gmail.com"
+      },
+      {
+        "name": "\"smk762\"",
+        "email": "smk762@iinet.net.au"
+      }
+    ],
+    "lastContributor": {
+      "name": "\"gcharang\"",
+      "email": "21151592+gcharang@users.noreply.github.com"
+    }
+  },
+  "/atomicdex/api/v20-dev/hd_address_management": {
+    "dateModified": "2024-02-29T06:53:25.000Z",
+    "contributors": [
+      {
+        "name": "\"smk762\"",
+        "email": "smk762@iinet.net.au"
+      },
+      {
+        "name": "\"loskj200\"",
+        "email": "loskj200@gmail.com"
+      },
+      {
+        "name": "\"gcharang\"",
+        "email": "21151592+gcharang@users.noreply.github.com"
+      },
+      {
+        "name": "\"gcharang\"",
+        "email": "gcharang@users.noreply.github.com"
+      },
+      {
+        "name": "\"gaeacodes\"",
+        "email": "gaeacodes@gmail.com"
+      }
+    ],
+    "lastContributor": {
+      "name": "\"smk762\"",
+      "email": "smk762@iinet.net.au"
+    }
+  },
+  "/atomicdex/api/v20-dev/hd_wallets_overview": {
+    "dateModified": "2024-02-29T06:53:25.000Z",
+    "contributors": [
+      {
+        "name": "\"smk762\"",
+        "email": "smk762@iinet.net.au"
+      },
+      {
+        "name": "\"gcharang\"",
+        "email": "gcharang@users.noreply.github.com"
+      },
+      {
+        "name": "\"gcharang\"",
+        "email": "21151592+gcharang@users.noreply.github.com"
+      },
+      {
+        "name": "\"gaeacodes\"",
+        "email": "gaeacodes@gmail.com"
+      }
+    ],
+    "lastContributor": {
+      "name": "\"smk762\"",
+      "email": "smk762@iinet.net.au"
+    }
+  },
+  "/atomicdex/api/v20-dev": {
+    "dateModified": "2023-10-03T07:36:45.000Z",
+    "contributors": [
+      {
+        "name": "\"gaeacodes\"",
+        "email": "gaeacodes@gmail.com"
+      },
+      {
+        "name": "\"smk762\"",
+        "email": "smk762@iinet.net.au"
+      },
+      {
+        "name": "\"gcharang\"",
+        "email": "21151592+gcharang@users.noreply.github.com"
+      },
+      {
+        "name": "\"gcharang\"",
+        "email": "gcharang@users.noreply.github.com"
+      },
+      {
+        "name": "\"gcharang\"",
+        "email": "mrgcharang@gmail.com"
+      }
+    ],
+    "lastContributor": {
+      "name": "\"gaeacodes\"",
+      "email": "gaeacodes@gmail.com"
+    }
+  },
+  "/atomicdex/api/v20-dev/lightning/activation": {
+    "dateModified": "2023-10-10T15:07:21.000Z",
+    "contributors": [
+      {
+        "name": "\"smk762\"",
+        "email": "smk762@iinet.net.au"
+      },
+      {
+        "name": "\"gcharang\"",
+        "email": "21151592+gcharang@users.noreply.github.com"
+      },
+      {
+        "name": "\"gcharang\"",
+        "email": "gcharang@users.noreply.github.com"
+      },
+      {
+        "name": "\"gaeacodes\"",
+        "email": "gaeacodes@gmail.com"
+      }
+    ],
+    "lastContributor": {
+      "name": "\"smk762\"",
+      "email": "smk762@iinet.net.au"
+    }
+  },
+  "/atomicdex/api/v20-dev/lightning/channels": {
+    "dateModified": "2023-10-04T08:31:28.000Z",
+    "contributors": [
+      {
+        "name": "\"smk762\"",
+        "email": "smk762@iinet.net.au"
+      },
+      {
+        "name": "\"gcharang\"",
+        "email": "21151592+gcharang@users.noreply.github.com"
+      },
+      {
+        "name": "\"gcharang\"",
+        "email": "gcharang@users.noreply.github.com"
+      },
+      {
+        "name": "\"gaeacodes\"",
+        "email": "gaeacodes@gmail.com"
+      }
+    ],
+    "lastContributor": {
+      "name": "\"smk762\"",
+      "email": "smk762@iinet.net.au"
+    }
+  },
+  "/atomicdex/api/v20-dev/lightning": {
+    "dateModified": "2023-10-04T15:08:02.000Z",
+    "contributors": [
+      {
+        "name": "\"smk762\"",
+        "email": "smk762@iinet.net.au"
+      },
+      {
+        "name": "\"gcharang\"",
+        "email": "21151592+gcharang@users.noreply.github.com"
+      },
+      {
+        "name": "\"gcharang\"",
+        "email": "gcharang@users.noreply.github.com"
+      },
+      {
+        "name": "\"gaeacodes\"",
+        "email": "gaeacodes@gmail.com"
+      }
+    ],
+    "lastContributor": {
+      "name": "\"smk762\"",
+      "email": "smk762@iinet.net.au"
+    }
+  },
+  "/atomicdex/api/v20-dev/lightning/nodes": {
+    "dateModified": "2023-09-28T20:56:11.000Z",
+    "contributors": [
+      {
+        "name": "\"smk762\"",
+        "email": "smk762@iinet.net.au"
+      },
+      {
+        "name": "\"gcharang\"",
+        "email": "21151592+gcharang@users.noreply.github.com"
+      },
+      {
+        "name": "\"gcharang\"",
+        "email": "gcharang@users.noreply.github.com"
+      },
+      {
+        "name": "\"gaeacodes\"",
+        "email": "gaeacodes@gmail.com"
+      }
+    ],
+    "lastContributor": {
+      "name": "\"smk762\"",
+      "email": "smk762@iinet.net.au"
+    }
+  },
+  "/atomicdex/api/v20-dev/lightning/payments": {
+    "dateModified": "2023-11-28T19:56:59.000Z",
+    "contributors": [
+      {
+        "name": "\"smk762\"",
+        "email": "smk762@iinet.net.au"
+      },
+      {
+        "name": "\"gcharang\"",
+        "email": "21151592+gcharang@users.noreply.github.com"
+      },
+      {
+        "name": "\"gcharang\"",
+        "email": "gcharang@users.noreply.github.com"
+      },
+      {
+        "name": "\"gaeacodes\"",
+        "email": "gaeacodes@gmail.com"
+      }
+    ],
+    "lastContributor": {
+      "name": "\"smk762\"",
+      "email": "smk762@iinet.net.au"
+    }
+  },
+  "/atomicdex/api/v20-dev/max_maker_vol": {
+    "dateModified": "2023-10-05T08:42:26.000Z",
+    "contributors": [
+      {
+        "name": "\"smk762\"",
+        "email": "smk762@users.noreply.github.com"
+      },
+      {
+        "name": "\"smk762\"",
+        "email": "smk762@iinet.net.au"
+      },
+      {
+        "name": "\"gcharang\"",
+        "email": "21151592+gcharang@users.noreply.github.com"
+      },
+      {
+        "name": "\"gcharang\"",
+        "email": "gcharang@users.noreply.github.com"
+      },
+      {
+        "name": "\"gaeacodes\"",
+        "email": "gaeacodes@gmail.com"
+      },
+      {
+        "name": "\"Canialon\"",
+        "email": "canialon666@gmail.com"
+      }
+    ],
+    "lastContributor": {
+      "name": "\"smk762\"",
+      "email": "smk762@users.noreply.github.com"
+    }
+  },
+  "/atomicdex/api/v20-dev/task_account_balance": {
+    "dateModified": "2024-02-29T06:53:25.000Z",
+    "contributors": [
+      {
+        "name": "\"smk762\"",
+        "email": "smk762@iinet.net.au"
+      }
+    ],
+    "lastContributor": {
+      "name": "\"smk762\"",
+      "email": "smk762@iinet.net.au"
+    }
+  },
+  "/atomicdex/api/v20-dev/task_create_new_account": {
+    "dateModified": "2023-09-28T21:21:48.000Z",
+    "contributors": [
+      {
+        "name": "\"smk762\"",
+        "email": "smk762@iinet.net.au"
+      }
+    ],
+    "lastContributor": {
+      "name": "\"smk762\"",
+      "email": "smk762@iinet.net.au"
+    }
+  },
+  "/atomicdex/api/v20-dev/task_enable_qtum": {
+    "dateModified": "2024-02-29T10:20:15.000Z",
+    "contributors": [
+      {
+        "name": "\"smk762\"",
+        "email": "smk762@iinet.net.au"
+      },
+      {
+        "name": "\"smk762\"",
+        "email": "smk762@iinet.net.au"
+      }
+    ],
+    "lastContributor": {
+      "name": "\"smk762\"",
+      "email": "smk762@iinet.net.au"
+    }
+  },
+  "/atomicdex/api/v20-dev/non_fungible_tokens/get_nft_transfers": {
+    "dateModified": "2024-02-25T08:36:44.000Z",
+    "contributors": [
+      {
+        "name": "\"smk762\"",
+        "email": "smk762@iinet.net.au"
+      }
+    ],
+    "lastContributor": {
+      "name": "\"smk762\"",
+      "email": "smk762@iinet.net.au"
+    }
+  },
+  "/atomicdex/api/v20-dev/non_fungible_tokens": {
+    "dateModified": "2023-12-04T12:57:01.000Z",
+    "contributors": [
+      {
+        "name": "\"gaeacodes\"",
+        "email": "gaeacodes@gmail.com"
+      }
+    ],
+    "lastContributor": {
+      "name": "\"smk762\"",
+      "email": "smk762@iinet.net.au"
+    }
+  },
+  "/atomicdex/api/v20-dev/task_enable_utxo": {
+    "dateModified": "2024-02-29T10:20:15.000Z",
+    "contributors": [
+      {
+        "name": "\"smk762\"",
+        "email": "smk762@iinet.net.au"
+      },
+      {
+        "name": "\"gcharang\"",
+        "email": "21151592+gcharang@users.noreply.github.com"
+      },
+      {
+        "name": "\"gcharang\"",
+        "email": "gcharang@users.noreply.github.com"
+      },
+      {
+        "name": "\"gcharang\"",
+        "email": "21151592+gcharang@users.noreply.github.com"
+      },
+      {
+        "name": "\"laruh\"",
+        "email": "oblomoff616@gmail.com"
+      },
+      {
         "name": "\"laruh\"",
         "email": "laruh@users.noreply.github.com"
->>>>>>> 1b393ad0
-      },
-      {
-        "name": "\"gcharang\"",
-        "email": "21151592+gcharang@users.noreply.github.com"
-      },
-      {
-        "name": "\"gcharang\"",
-        "email": "gcharang@users.noreply.github.com"
-      },
-      {
-        "name": "\"gcharang\"",
-        "email": "mrgcharang@gmail.com"
-      }
-    ],
-    "lastContributor": {
-      "name": "\"smk762\"",
-      "email": "smk762@iinet.net.au"
-    }
-  },
-  "/atomicdex/api/v20/message_signing": {
-    "dateModified": "2023-10-03T07:36:45.000Z",
-    "contributors": [
-      {
-        "name": "\"gaeacodes\"",
-        "email": "gaeacodes@gmail.com"
-      },
-      {
-        "name": "\"smk762\"",
-        "email": "smk762@iinet.net.au"
-      },
-      {
-        "name": "\"gcharang\"",
-        "email": "21151592+gcharang@users.noreply.github.com"
-      },
-      {
-        "name": "\"gcharang\"",
-        "email": "gcharang@users.noreply.github.com"
-      }
-    ],
-    "lastContributor": {
-      "name": "\"gaeacodes\"",
-      "email": "gaeacodes@gmail.com"
-    }
-  },
-  "/atomicdex/api/v20/my_tx_history": {
-    "dateModified": "2024-02-25T06:28:27.000Z",
-    "contributors": [
-      {
-        "name": "\"smk762\"",
-        "email": "smk762@iinet.net.au"
-      },
-      {
-        "name": "\"gcharang\"",
-        "email": "21151592+gcharang@users.noreply.github.com"
-      },
-      {
-        "name": "\"gcharang\"",
-        "email": "gcharang@users.noreply.github.com"
-      },
-      {
-        "name": "\"gaeacodes\"",
-        "email": "gaeacodes@gmail.com"
-      },
-      {
-        "name": "\"Canialon\"",
-        "email": "canialon666@gmail.com"
-      }
-    ],
-    "lastContributor": {
-      "name": "\"smk762\"",
-      "email": "smk762@iinet.net.au"
-    }
-  },
-  "/atomicdex/api/v20/orderbook": {
-    "dateModified": "2023-12-20T19:33:00.000Z",
-    "contributors": [
-      {
-        "name": "\"smk762\"",
-        "email": "smk762@iinet.net.au"
-      }
-    ],
-    "lastContributor": {
-      "name": "\"smk762\"",
-      "email": "smk762@iinet.net.au"
-    }
-  },
-  "/atomicdex/api/v20/recreate_swap_data": {
-    "dateModified": "2023-09-29T14:54:33.000Z",
-    "contributors": [
-      {
-        "name": "\"gaeacodes\"",
-        "email": "gaeacodes@gmail.com"
-      },
-      {
-        "name": "\"gcharang\"",
-        "email": "21151592+gcharang@users.noreply.github.com"
-      },
-      {
-        "name": "\"gcharang\"",
-        "email": "gcharang@users.noreply.github.com"
-      },
-      {
-        "name": "\"smk762\"",
-        "email": "smk762@iinet.net.au"
-      }
-    ],
-    "lastContributor": {
-      "name": "\"gaeacodes\"",
-      "email": "gaeacodes@gmail.com"
-    }
-  },
-  "/atomicdex/api/v20/remove_delegation": {
-    "dateModified": "2023-09-29T09:42:14.000Z",
-    "contributors": [
-      {
-        "name": "\"gaeacodes\"",
-        "email": "gaeacodes@gmail.com"
-      },
-      {
-        "name": "\"smk762\"",
-        "email": "smk762@iinet.net.au"
-      },
-      {
-        "name": "\"gcharang\"",
-        "email": "21151592+gcharang@users.noreply.github.com"
-      },
-      {
-        "name": "\"gcharang\"",
-        "email": "gcharang@users.noreply.github.com"
-      },
-      {
-        "name": "\"gcharang\"",
-        "email": "mrgcharang@gmail.com"
-      }
-    ],
-    "lastContributor": {
-      "name": "\"gaeacodes\"",
-      "email": "gaeacodes@gmail.com"
-    }
-  },
-  "/atomicdex/api/v20/remove_node_from_version_stat": {
-    "dateModified": "2023-09-09T13:48:49.000Z",
-    "contributors": [
-      {
-        "name": "\"gcharang\"",
-        "email": "21151592+gcharang@users.noreply.github.com"
-      },
-      {
-        "name": "\"gcharang\"",
-        "email": "gcharang@users.noreply.github.com"
-      },
-      {
-        "name": "\"gaeacodes\"",
-        "email": "gaeacodes@gmail.com"
-      },
-      {
-        "name": "\"smk762\"",
-        "email": "smk762@iinet.net.au"
-      },
-      {
-        "name": "\"gcharang\"",
-        "email": "mrgcharang@gmail.com"
-      }
-    ],
-    "lastContributor": {
-      "name": "\"gcharang\"",
-      "email": "21151592+gcharang@users.noreply.github.com"
-    }
-  },
-  "/atomicdex/api/v20/sign_raw_transaction": {
-    "dateModified": "2023-12-02T15:30:08.000Z",
-    "contributors": [
-      {
-        "name": "\"smk762\"",
-        "email": "smk762@iinet.net.au"
-      }
-    ],
-    "lastContributor": {
-      "name": "\"smk762\"",
-      "email": "smk762@iinet.net.au"
-    }
-  },
-  "/atomicdex/api/v20/start_simple_market_maker_bot": {
-    "dateModified": "2023-09-29T09:42:14.000Z",
-    "contributors": [
-      {
-        "name": "\"gaeacodes\"",
-        "email": "gaeacodes@gmail.com"
-      },
-      {
-        "name": "\"gcharang\"",
-        "email": "21151592+gcharang@users.noreply.github.com"
-      },
-      {
-        "name": "\"gcharang\"",
-        "email": "gcharang@users.noreply.github.com"
-      },
-      {
-        "name": "\"smk762\"",
-        "email": "smk762@iinet.net.au"
-      },
-      {
-        "name": "\"gcharang\"",
-        "email": "mrgcharang@gmail.com"
-      }
-    ],
-    "lastContributor": {
-      "name": "\"gaeacodes\"",
-      "email": "gaeacodes@gmail.com"
-    }
-  },
-  "/atomicdex/api/v20/start_version_stat_collection": {
-    "dateModified": "2023-09-09T13:48:49.000Z",
-    "contributors": [
-      {
-        "name": "\"gcharang\"",
-        "email": "21151592+gcharang@users.noreply.github.com"
-      },
-      {
-        "name": "\"gcharang\"",
-        "email": "gcharang@users.noreply.github.com"
-      },
-      {
-        "name": "\"gaeacodes\"",
-        "email": "gaeacodes@gmail.com"
-      },
-      {
-        "name": "\"smk762\"",
-        "email": "smk762@iinet.net.au"
-      },
-      {
-        "name": "\"gcharang\"",
-        "email": "mrgcharang@gmail.com"
-      }
-    ],
-    "lastContributor": {
-      "name": "\"gcharang\"",
-      "email": "21151592+gcharang@users.noreply.github.com"
-    }
-  },
-  "/atomicdex/api/v20/stop_simple_market_maker_bot": {
-    "dateModified": "2023-09-09T13:48:49.000Z",
-    "contributors": [
-      {
-        "name": "\"gcharang\"",
-        "email": "21151592+gcharang@users.noreply.github.com"
-      },
-      {
-        "name": "\"gcharang\"",
-        "email": "gcharang@users.noreply.github.com"
-      },
-      {
-        "name": "\"gaeacodes\"",
-        "email": "gaeacodes@gmail.com"
-      },
-      {
-        "name": "\"smk762\"",
-        "email": "smk762@iinet.net.au"
-      },
-      {
-        "name": "\"gcharang\"",
-        "email": "mrgcharang@gmail.com"
-      }
-    ],
-    "lastContributor": {
-      "name": "\"gcharang\"",
-      "email": "21151592+gcharang@users.noreply.github.com"
-    }
-  },
-  "/atomicdex/api/v20/stop_version_stat_collection": {
-    "dateModified": "2023-09-09T13:48:49.000Z",
-    "contributors": [
-      {
-        "name": "\"gcharang\"",
-        "email": "21151592+gcharang@users.noreply.github.com"
-      },
-      {
-        "name": "\"gcharang\"",
-        "email": "gcharang@users.noreply.github.com"
-      },
-      {
-        "name": "\"gaeacodes\"",
-        "email": "gaeacodes@gmail.com"
-      },
-      {
-        "name": "\"smk762\"",
-        "email": "smk762@iinet.net.au"
-      },
-      {
-        "name": "\"gcharang\"",
-        "email": "mrgcharang@gmail.com"
-      }
-    ],
-    "lastContributor": {
-      "name": "\"gcharang\"",
-      "email": "21151592+gcharang@users.noreply.github.com"
-    }
-  },
-  "/atomicdex/api/v20/telegram_alerts": {
-    "dateModified": "2023-10-06T04:54:44.000Z",
-    "contributors": [
-      {
-        "name": "\"smk762\"",
-        "email": "smk762@iinet.net.au"
-      },
-      {
-        "name": "\"gcharang\"",
-        "email": "gcharang@users.noreply.github.com"
-      },
-      {
-        "name": "\"gaeacodes\"",
-        "email": "gaeacodes@gmail.com"
-      },
-      {
-        "name": "\"gcharang\"",
-        "email": "21151592+gcharang@users.noreply.github.com"
-      },
-      {
-        "name": "\"gcharang\"",
-        "email": "mrgcharang@gmail.com"
-      }
-    ],
-    "lastContributor": {
-      "name": "\"smk762\"",
-      "email": "smk762@iinet.net.au"
-    }
-  },
-  "/atomicdex/api/v20/trade_preimage": {
-    "dateModified": "2023-10-05T08:10:18.000Z",
-    "contributors": [
-      {
-        "name": "\"smk762\"",
-        "email": "smk762@iinet.net.au"
-      },
-      {
-        "name": "\"gcharang\"",
-        "email": "21151592+gcharang@users.noreply.github.com"
-      },
-      {
-        "name": "\"gcharang\"",
-        "email": "gcharang@users.noreply.github.com"
-      },
-      {
-        "name": "\"gaeacodes\"",
-        "email": "gaeacodes@gmail.com"
-      },
-      {
-        "name": "\"gcharang\"",
-        "email": "mrgcharang@gmail.com"
-      }
-    ],
-    "lastContributor": {
-      "name": "\"smk762\"",
-      "email": "smk762@iinet.net.au"
-    }
-  },
-  "/atomicdex/api/v20/update_version_stat_collection": {
-    "dateModified": "2023-09-09T13:48:49.000Z",
-    "contributors": [
-      {
-        "name": "\"gcharang\"",
-        "email": "21151592+gcharang@users.noreply.github.com"
-      },
-      {
-        "name": "\"gcharang\"",
-        "email": "gcharang@users.noreply.github.com"
-      },
-      {
-        "name": "\"gaeacodes\"",
-        "email": "gaeacodes@gmail.com"
-      },
-      {
-        "name": "\"smk762\"",
-        "email": "smk762@iinet.net.au"
-      },
-      {
-        "name": "\"gcharang\"",
-        "email": "mrgcharang@gmail.com"
-      }
-    ],
-    "lastContributor": {
-      "name": "\"gcharang\"",
-      "email": "21151592+gcharang@users.noreply.github.com"
-    }
-  },
-  "/atomicdex/api/v20/withdraw": {
-    "dateModified": "2024-02-25T05:16:01.000Z",
-    "contributors": [
-      {
-        "name": "\"smk762\"",
-        "email": "smk762@iinet.net.au"
-      },
-      {
-        "name": "\"gcharang\"",
-        "email": "21151592+gcharang@users.noreply.github.com"
-      },
-      {
-        "name": "\"gcharang\"",
-        "email": "gcharang@users.noreply.github.com"
-      },
-      {
-        "name": "\"gaeacodes\"",
-        "email": "gaeacodes@gmail.com"
-      },
-      {
-        "name": "\"Canialon\"",
-        "email": "canialon666@gmail.com"
-      },
-      {
-        "name": "\"gcharang\"",
-        "email": "mrgcharang@gmail.com"
-      }
-    ],
-    "lastContributor": {
-      "name": "\"smk762\"",
-      "email": "smk762@iinet.net.au"
-    }
-  },
-  "/atomicdex/api/v20-dev/get_current_mtp": {
-    "dateModified": "2023-09-09T13:48:49.000Z",
-    "contributors": [
-      {
-        "name": "\"gcharang\"",
-        "email": "21151592+gcharang@users.noreply.github.com"
-      },
-      {
-        "name": "\"gcharang\"",
-        "email": "gcharang@users.noreply.github.com"
-      },
-      {
-        "name": "\"gaeacodes\"",
-        "email": "gaeacodes@gmail.com"
-      },
-      {
-        "name": "\"smk762\"",
-        "email": "smk762@iinet.net.au"
-      }
-    ],
-    "lastContributor": {
-      "name": "\"gcharang\"",
-      "email": "21151592+gcharang@users.noreply.github.com"
-    }
-  },
-  "/atomicdex/api/v20-dev/get_locked_amount": {
-    "dateModified": "2023-09-09T13:48:49.000Z",
-    "contributors": [
-      {
-        "name": "\"gcharang\"",
-        "email": "21151592+gcharang@users.noreply.github.com"
-      },
-      {
-        "name": "\"gcharang\"",
-        "email": "gcharang@users.noreply.github.com"
-      },
-      {
-        "name": "\"gaeacodes\"",
-        "email": "gaeacodes@gmail.com"
-      },
-      {
-        "name": "\"smk762\"",
-        "email": "smk762@iinet.net.au"
-      }
-    ],
-    "lastContributor": {
-      "name": "\"gcharang\"",
-      "email": "21151592+gcharang@users.noreply.github.com"
-    }
-  },
-  "/atomicdex/api/v20-dev/hd_address_management": {
-    "dateModified": "2024-02-29T06:53:25.000Z",
-    "contributors": [
-      {
-        "name": "\"smk762\"",
-        "email": "smk762@iinet.net.au"
-      },
-      {
-        "name": "\"loskj200\"",
-        "email": "loskj200@gmail.com"
-      },
-      {
-        "name": "\"gcharang\"",
-        "email": "21151592+gcharang@users.noreply.github.com"
-      },
-      {
-        "name": "\"gcharang\"",
-        "email": "gcharang@users.noreply.github.com"
-      },
-      {
-        "name": "\"gaeacodes\"",
-        "email": "gaeacodes@gmail.com"
-      }
-    ],
-    "lastContributor": {
-      "name": "\"smk762\"",
-      "email": "smk762@iinet.net.au"
-    }
-  },
-  "/atomicdex/api/v20-dev/hd_wallets_overview": {
-    "dateModified": "2024-02-29T06:53:25.000Z",
-    "contributors": [
-      {
-        "name": "\"smk762\"",
-        "email": "smk762@iinet.net.au"
-      },
-      {
-        "name": "\"gcharang\"",
-        "email": "gcharang@users.noreply.github.com"
-      },
-      {
-        "name": "\"gcharang\"",
-        "email": "21151592+gcharang@users.noreply.github.com"
-      },
-      {
-        "name": "\"gaeacodes\"",
-        "email": "gaeacodes@gmail.com"
-      }
-    ],
-    "lastContributor": {
-      "name": "\"smk762\"",
-      "email": "smk762@iinet.net.au"
-    }
-  },
-  "/atomicdex/api/v20-dev": {
-    "dateModified": "2023-10-03T07:36:45.000Z",
-    "contributors": [
-      {
-        "name": "\"gaeacodes\"",
-        "email": "gaeacodes@gmail.com"
-      },
-      {
-        "name": "\"smk762\"",
-        "email": "smk762@iinet.net.au"
-      },
-      {
-        "name": "\"gcharang\"",
-        "email": "21151592+gcharang@users.noreply.github.com"
-      },
-      {
-        "name": "\"gcharang\"",
-        "email": "gcharang@users.noreply.github.com"
-      },
-      {
-        "name": "\"gcharang\"",
-        "email": "mrgcharang@gmail.com"
-      }
-    ],
-    "lastContributor": {
-      "name": "\"gaeacodes\"",
-      "email": "gaeacodes@gmail.com"
-    }
-  },
-  "/atomicdex/api/v20-dev/lightning/activation": {
-    "dateModified": "2023-10-10T15:07:21.000Z",
-    "contributors": [
-      {
-        "name": "\"smk762\"",
-        "email": "smk762@iinet.net.au"
-      },
-      {
-        "name": "\"gcharang\"",
-        "email": "21151592+gcharang@users.noreply.github.com"
-      },
-      {
-        "name": "\"gcharang\"",
-        "email": "gcharang@users.noreply.github.com"
-      },
-      {
-        "name": "\"gaeacodes\"",
-        "email": "gaeacodes@gmail.com"
-      }
-    ],
-    "lastContributor": {
-      "name": "\"smk762\"",
-      "email": "smk762@iinet.net.au"
-    }
-  },
-  "/atomicdex/api/v20-dev/lightning/channels": {
-    "dateModified": "2023-10-04T08:31:28.000Z",
-    "contributors": [
-      {
-        "name": "\"smk762\"",
-        "email": "smk762@iinet.net.au"
-      },
-      {
-        "name": "\"gcharang\"",
-        "email": "21151592+gcharang@users.noreply.github.com"
-      },
-      {
-        "name": "\"gcharang\"",
-        "email": "gcharang@users.noreply.github.com"
-      },
-      {
-        "name": "\"gaeacodes\"",
-        "email": "gaeacodes@gmail.com"
-      }
-    ],
-    "lastContributor": {
-      "name": "\"smk762\"",
-      "email": "smk762@iinet.net.au"
-    }
-  },
-  "/atomicdex/api/v20-dev/lightning": {
-    "dateModified": "2023-10-04T15:08:02.000Z",
-    "contributors": [
-      {
-        "name": "\"smk762\"",
-        "email": "smk762@iinet.net.au"
-      },
-      {
-        "name": "\"gcharang\"",
-        "email": "21151592+gcharang@users.noreply.github.com"
-      },
-      {
-        "name": "\"gcharang\"",
-        "email": "gcharang@users.noreply.github.com"
-      },
-      {
-        "name": "\"gaeacodes\"",
-        "email": "gaeacodes@gmail.com"
-      }
-    ],
-    "lastContributor": {
-      "name": "\"smk762\"",
-      "email": "smk762@iinet.net.au"
-    }
-  },
-  "/atomicdex/api/v20-dev/lightning/nodes": {
-    "dateModified": "2023-09-28T20:56:11.000Z",
-    "contributors": [
-      {
-        "name": "\"smk762\"",
-        "email": "smk762@iinet.net.au"
-      },
-      {
-        "name": "\"gcharang\"",
-        "email": "21151592+gcharang@users.noreply.github.com"
-      },
-      {
-        "name": "\"gcharang\"",
-        "email": "gcharang@users.noreply.github.com"
-      },
-      {
-        "name": "\"gaeacodes\"",
-        "email": "gaeacodes@gmail.com"
-      }
-    ],
-    "lastContributor": {
-      "name": "\"smk762\"",
-      "email": "smk762@iinet.net.au"
-    }
-  },
-  "/atomicdex/api/v20-dev/lightning/payments": {
-    "dateModified": "2023-11-28T19:56:59.000Z",
-    "contributors": [
-      {
-        "name": "\"smk762\"",
-        "email": "smk762@iinet.net.au"
-      },
-      {
-        "name": "\"gcharang\"",
-        "email": "21151592+gcharang@users.noreply.github.com"
-      },
-      {
-        "name": "\"gcharang\"",
-        "email": "gcharang@users.noreply.github.com"
-      },
-      {
-        "name": "\"gaeacodes\"",
-        "email": "gaeacodes@gmail.com"
-      }
-    ],
-    "lastContributor": {
-      "name": "\"smk762\"",
-      "email": "smk762@iinet.net.au"
-    }
-  },
-  "/atomicdex/api/v20-dev/max_maker_vol": {
-    "dateModified": "2023-10-05T08:42:26.000Z",
-    "contributors": [
-      {
-        "name": "\"smk762\"",
-        "email": "smk762@users.noreply.github.com"
-      },
-      {
-        "name": "\"smk762\"",
-        "email": "smk762@iinet.net.au"
-      },
-      {
-        "name": "\"gcharang\"",
-        "email": "21151592+gcharang@users.noreply.github.com"
-      },
-      {
-        "name": "\"gcharang\"",
-        "email": "gcharang@users.noreply.github.com"
-      },
-      {
-        "name": "\"gaeacodes\"",
-        "email": "gaeacodes@gmail.com"
-      },
-      {
-        "name": "\"Canialon\"",
-        "email": "canialon666@gmail.com"
-      }
-    ],
-    "lastContributor": {
-      "name": "\"smk762\"",
-      "email": "smk762@users.noreply.github.com"
-    }
-  },
-  "/atomicdex/api/v20-dev/non_fungible_tokens/get_nft_list": {
-    "dateModified": "2024-02-25T08:36:44.000Z",
-    "contributors": [
-      {
-        "name": "\"smk762\"",
-        "email": "smk762@iinet.net.au"
-      }
-    ],
-    "lastContributor": {
-      "name": "\"smk762\"",
-      "email": "smk762@iinet.net.au"
-    }
-  },
-  "/atomicdex/api/v20-dev/non_fungible_tokens/get_nft_metadata": {
-    "dateModified": "2024-02-25T08:36:44.000Z",
-    "contributors": [
-      {
-        "name": "\"smk762\"",
-        "email": "smk762@iinet.net.au"
-      }
-    ],
-    "lastContributor": {
-      "name": "\"smk762\"",
-      "email": "smk762@iinet.net.au"
-    }
-  },
-  "/atomicdex/api/v20-dev/non_fungible_tokens/get_nft_transfers": {
-    "dateModified": "2024-02-25T08:36:44.000Z",
-    "contributors": [
-      {
-        "name": "\"smk762\"",
-        "email": "smk762@iinet.net.au"
-      }
-    ],
-    "lastContributor": {
-      "name": "\"smk762\"",
-      "email": "smk762@iinet.net.au"
-    }
-  },
-  "/atomicdex/api/v20-dev/non_fungible_tokens": {
-    "dateModified": "2023-12-04T12:57:01.000Z",
-    "contributors": [
-      {
-        "name": "\"smk762\"",
-        "email": "smk762@iinet.net.au"
-      },
-      {
-        "name": "\"gcharang\"",
-        "email": "21151592+gcharang@users.noreply.github.com"
-      },
-      {
-        "name": "\"laruh\"",
-        "email": "oblomoff616@gmail.com"
-      },
-      {
-        "name": "\"laruh\"",
-        "email": "laruh@users.noreply.github.com"
       },
       {
         "name": "\"smk762\"",
@@ -4377,26 +4376,17 @@
       "email": "smk762@iinet.net.au"
     }
   },
-  "/atomicdex/api/v20-dev/non_fungible_tokens/query_nft_database_tables": {
-    "dateModified": "2024-02-27T17:32:37.000Z",
-    "contributors": [
-      {
-        "name": "\"gcharang\"",
-        "email": "21151592+gcharang@users.noreply.github.com"
-      },
-      {
-        "name": "\"smk762\"",
-        "email": "smk762@iinet.net.au"
-      }
-    ],
-    "lastContributor": {
-      "name": "\"gcharang\"",
-      "email": "21151592+gcharang@users.noreply.github.com"
-    }
-  },
-  "/atomicdex/api/v20-dev/non_fungible_tokens/refresh_nft_metadata": {
-    "dateModified": "2023-12-04T18:03:09.000Z",
-    "contributors": [
+  "/atomicdex/api/v20-dev/task_init_trezor": {
+    "dateModified": "2023-10-04T06:35:30.000Z",
+    "contributors": [
+      {
+        "name": "\"gcharang\"",
+        "email": "21151592+gcharang@users.noreply.github.com"
+      },
+      {
+        "name": "\"gcharang\"",
+        "email": "gcharang@users.noreply.github.com"
+      },
       {
         "name": "\"smk762\"",
         "email": "smk762@iinet.net.au"
@@ -4416,12 +4406,12 @@
       }
     ],
     "lastContributor": {
-      "name": "\"smk762\"",
-      "email": "smk762@iinet.net.au"
-    }
-  },
-  "/atomicdex/api/v20-dev/non_fungible_tokens/withdraw_nft": {
-    "dateModified": "2024-02-25T08:36:44.000Z",
+      "name": "\"gcharang\"",
+      "email": "21151592+gcharang@users.noreply.github.com"
+    }
+  },
+  "/atomicdex/api/v20-dev/task_withdraw": {
+    "dateModified": "2024-02-29T06:53:25.000Z",
     "contributors": [
       {
         "name": "\"smk762\"",
@@ -4459,108 +4449,16 @@
       "email": "smk762@iinet.net.au"
     }
   },
-  "/atomicdex/api/v20-dev/task_enable_qtum": {
-    "dateModified": "2024-02-29T10:20:15.000Z",
-    "contributors": [
-      {
-        "name": "\"smk762\"",
-        "email": "smk762@iinet.net.au"
-      },
-      {
-        "name": "\"gcharang\"",
-        "email": "gcharang@users.noreply.github.com"
-      },
-      {
-        "name": "\"gcharang\"",
-        "email": "21151592+gcharang@users.noreply.github.com"
-      },
-      {
-        "name": "\"gaeacodes\"",
-        "email": "gaeacodes@gmail.com"
-      }
-    ],
-    "lastContributor": {
-      "name": "\"smk762\"",
-      "email": "smk762@iinet.net.au"
-    }
-  },
-  "/atomicdex/api/v20-dev/task_enable_utxo": {
-    "dateModified": "2024-02-29T10:20:15.000Z",
-    "contributors": [
-      {
-        "name": "\"smk762\"",
-        "email": "smk762@iinet.net.au"
-      },
-      {
-        "name": "\"gcharang\"",
-        "email": "21151592+gcharang@users.noreply.github.com"
-      },
-      {
-        "name": "\"gcharang\"",
-        "email": "gcharang@users.noreply.github.com"
-      },
-      {
-        "name": "\"gaeacodes\"",
-        "email": "gaeacodes@gmail.com"
-      }
-    ],
-    "lastContributor": {
-      "name": "\"smk762\"",
-      "email": "smk762@iinet.net.au"
-    }
-  },
-  "/atomicdex/api/v20-dev/task_init_trezor": {
-    "dateModified": "2023-10-04T06:35:30.000Z",
-    "contributors": [
-      {
-        "name": "\"gcharang\"",
-        "email": "21151592+gcharang@users.noreply.github.com"
-      },
-      {
-        "name": "\"gcharang\"",
-        "email": "gcharang@users.noreply.github.com"
-      },
-      {
-        "name": "\"smk762\"",
-        "email": "smk762@iinet.net.au"
-      },
-      {
-        "name": "\"gaeacodes\"",
-        "email": "gaeacodes@gmail.com"
-      }
-    ],
-    "lastContributor": {
-      "name": "\"gcharang\"",
-      "email": "21151592+gcharang@users.noreply.github.com"
-    }
-  },
-  "/atomicdex/api/v20-dev/task_withdraw": {
-    "dateModified": "2024-02-29T06:53:25.000Z",
-    "contributors": [
-      {
-        "name": "\"smk762\"",
-        "email": "smk762@iinet.net.au"
-      },
-      {
-        "name": "\"gaeacodes\"",
-        "email": "gaeacodes@gmail.com"
-      },
-      {
-        "name": "\"Canialon\"",
-        "email": "canialon666@gmail.com"
-      }
-    ],
-    "lastContributor": {
-      "name": "\"smk762\"",
-      "email": "smk762@iinet.net.au"
-    }
-  },
   "/atomicdex/api/v20-dev/zhtlc_coins/activation": {
     "dateModified": "2024-02-29T06:53:25.000Z",
     "contributors": [
       {
         "name": "\"smk762\"",
         "email": "smk762@iinet.net.au"
+      },
+      {
+        "name": "\"smk762\"",
+        "email": "smk762@iinet.net.au"
       }
     ],
     "lastContributor": {
@@ -4606,6 +4504,57 @@
       "email": "smk762@iinet.net.au"
     }
   },
+  "/atomicdex/api/v20-dev/zhtlc_coins/activation": {
+    "dateModified": "2024-02-29T06:53:25.000Z",
+    "contributors": [
+      {
+        "name": "\"smk762\"",
+        "email": "smk762@iinet.net.au"
+      }
+    ],
+    "lastContributor": {
+      "name": "\"smk762\"",
+      "email": "smk762@iinet.net.au"
+    }
+  },
+  "/atomicdex/api/v20-dev/zhtlc_coins": {
+    "dateModified": "2024-02-25T06:28:27.000Z",
+    "contributors": [
+      {
+        "name": "\"smk762\"",
+        "email": "smk762@iinet.net.au"
+      },
+      {
+        "name": "\"gcharang\"",
+        "email": "21151592+gcharang@users.noreply.github.com"
+      },
+      {
+        "name": "\"gcharang\"",
+        "email": "gcharang@users.noreply.github.com"
+      },
+      {
+        "name": "\"gaeacodes\"",
+        "email": "gaeacodes@gmail.com"
+      }
+    ],
+    "lastContributor": {
+      "name": "\"smk762\"",
+      "email": "smk762@iinet.net.au"
+    }
+  },
+  "/atomicdex/api/v20-dev/zhtlc_coins/transaction_history": {
+    "dateModified": "2024-02-25T06:28:27.000Z",
+    "contributors": [
+      {
+        "name": "\"smk762\"",
+        "email": "smk762@iinet.net.au"
+      }
+    ],
+    "lastContributor": {
+      "name": "\"smk762\"",
+      "email": "smk762@iinet.net.au"
+    }
+  },
   "/atomicdex/changelog": {
     "dateModified": "2024-02-09T13:52:20.000Z",
     "contributors": [
@@ -4923,11 +4872,7 @@
     }
   },
   "/atomicdex/setup": {
-<<<<<<< HEAD
     "dateModified": "2024-01-17T16:42:35.000Z",
-=======
-    "dateModified": "2024-02-09T13:52:20.000Z",
->>>>>>> 1b393ad0
     "contributors": [
       {
         "name": "\"gcharang\"",
