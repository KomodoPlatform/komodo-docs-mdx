--- conflicted
+++ resolved
@@ -1173,11 +1173,7 @@
     }
   },
   "/atomicdex/api": {
-<<<<<<< HEAD
-    "dateModified": "2023-10-03T12:10:07.000Z",
-=======
     "dateModified": "2023-10-04T06:26:45.000Z",
->>>>>>> 4b206ed7
     "contributors": [
       {
         "name": "\"gcharang\"",
@@ -3475,7 +3471,6 @@
     "lastContributor": {
       "name": "\"smk762\"",
       "email": "smk762@users.noreply.github.com"
-<<<<<<< HEAD
     }
   },
   "/atomicdex/api/v20-dev/non_fungible_tokens": {
@@ -3505,8 +3500,6 @@
     "lastContributor": {
       "name": "\"gcharang\"",
       "email": "21151592+gcharang@users.noreply.github.com"
-=======
->>>>>>> 4b206ed7
     }
   },
   "/atomicdex/api/v20-dev/task_account_balance": {
