{
  "/antara/api/assets": {
    "dateModified": "2023-09-01T12:11:07.000Z",
    "contributors": [
      {
        "name": "\"gcharang\"",
        "email": "gcharang@users.noreply.github.com"
      },
      {
        "name": "\"gcharang\"",
        "email": "21151592+gcharang@users.noreply.github.com"
      },
      {
        "name": "\"gaeacodes\"",
        "email": "gaeacodes@gmail.com"
      },
      {
        "name": "\"gcharang\"",
        "email": "mrgcharang@gmail.com"
      },
      {
        "name": "\"siddhartha-crypto\"",
        "email": "siddhartha-crypto@protonmail.com"
      }
    ],
    "lastContributor": {
      "name": "\"gcharang\"",
      "email": "gcharang@users.noreply.github.com"
    }
  },
  "/antara/api/channels": {
    "dateModified": "2023-09-11T05:33:19.000Z",
    "contributors": [
      {
        "name": "\"gcharang\"",
        "email": "21151592+gcharang@users.noreply.github.com"
      },
      {
        "name": "\"gcharang\"",
        "email": "gcharang@users.noreply.github.com"
      },
      {
        "name": "\"gaeacodes\"",
        "email": "gaeacodes@gmail.com"
      },
      {
        "name": "\"gcharang\"",
        "email": "mrgcharang@gmail.com"
      },
      {
        "name": "\"siddhartha-crypto\"",
        "email": "siddhartha-crypto@protonmail.com"
      }
    ],
    "lastContributor": {
      "name": "\"gcharang\"",
      "email": "21151592+gcharang@users.noreply.github.com"
    }
  },
  "/antara/api/custom": {
    "dateModified": "2023-09-01T12:11:07.000Z",
    "contributors": [
      {
        "name": "\"gcharang\"",
        "email": "gcharang@users.noreply.github.com"
      },
      {
        "name": "\"gcharang\"",
        "email": "21151592+gcharang@users.noreply.github.com"
      },
      {
        "name": "\"gaeacodes\"",
        "email": "gaeacodes@gmail.com"
      },
      {
        "name": "\"siddhartha\"",
        "email": "siddhartha-crypto@protonmail.com"
      },
      {
        "name": "\"siddhartha-crypto\"",
        "email": "siddhartha-crypto@protonmail.com"
      }
    ],
    "lastContributor": {
      "name": "\"gcharang\"",
      "email": "gcharang@users.noreply.github.com"
    }
  },
  "/antara/api/dice": {
    "dateModified": "2023-09-05T12:43:04.000Z",
    "contributors": [
      {
        "name": "\"gcharang\"",
        "email": "gcharang@users.noreply.github.com"
      },
      {
        "name": "\"gaeacodes\"",
        "email": "gaeacodes@gmail.com"
      },
      {
        "name": "\"gcharang\"",
        "email": "21151592+gcharang@users.noreply.github.com"
      },
      {
        "name": "\"gcharang\"",
        "email": "mrgcharang@gmail.com"
      },
      {
        "name": "\"siddhartha-crypto\"",
        "email": "siddhartha-crypto@protonmail.com"
      }
    ],
    "lastContributor": {
      "name": "\"gcharang\"",
      "email": "gcharang@users.noreply.github.com"
    }
  },
  "/antara/api/dilithium": {
    "dateModified": "2023-10-05T08:59:16.000Z",
    "contributors": [
      {
        "name": "\"smk762\"",
        "email": "smk762@iinet.net.au"
      },
      {
        "name": "\"gcharang\"",
        "email": "gcharang@users.noreply.github.com"
      },
      {
        "name": "\"gaeacodes\"",
        "email": "gaeacodes@gmail.com"
      },
      {
        "name": "\"gcharang\"",
        "email": "21151592+gcharang@users.noreply.github.com"
      },
      {
        "name": "\"Cris-F\"",
        "email": "36809176+Cris-F@users.noreply.github.com"
      },
      {
        "name": "\"gcharang\"",
        "email": "mrgcharang@gmail.com"
      },
      {
        "name": "\"siddhartha-crypto\"",
        "email": "siddhartha-crypto@protonmail.com"
      }
    ],
    "lastContributor": {
      "name": "\"smk762\"",
      "email": "smk762@iinet.net.au"
    }
  },
  "/antara/api/faucet": {
    "dateModified": "2023-09-05T12:43:04.000Z",
    "contributors": [
      {
        "name": "\"gcharang\"",
        "email": "gcharang@users.noreply.github.com"
      },
      {
        "name": "\"gaeacodes\"",
        "email": "gaeacodes@gmail.com"
      },
      {
        "name": "\"gcharang\"",
        "email": "21151592+gcharang@users.noreply.github.com"
      },
      {
        "name": "\"gcharang\"",
        "email": "mrgcharang@gmail.com"
      },
      {
        "name": "\"siddhartha-crypto\"",
        "email": "siddhartha-crypto@protonmail.com"
      }
    ],
    "lastContributor": {
      "name": "\"gcharang\"",
      "email": "gcharang@users.noreply.github.com"
    }
  },
  "/antara/api/gaming": {
    "dateModified": "2023-09-27T13:42:56.000Z",
    "contributors": [
      {
        "name": "\"smk762\"",
        "email": "smk762@iinet.net.au"
      },
      {
        "name": "\"gaeacodes\"",
        "email": "gaeacodes@gmail.com"
      },
      {
        "name": "\"gcharang\"",
        "email": "21151592+gcharang@users.noreply.github.com"
      },
      {
        "name": "\"gcharang\"",
        "email": "gcharang@users.noreply.github.com"
      },
      {
        "name": "\"siddhartha\"",
        "email": "siddhartha-crypto@protonmail.com"
      }
    ],
    "lastContributor": {
      "name": "\"smk762\"",
      "email": "smk762@iinet.net.au"
    }
  },
  "/antara/api/gateways": {
    "dateModified": "2023-09-27T17:48:31.000Z",
    "contributors": [
      {
        "name": "\"smk762\"",
        "email": "smk762@iinet.net.au"
      },
      {
        "name": "\"gcharang\"",
        "email": "gcharang@users.noreply.github.com"
      },
      {
        "name": "\"gaeacodes\"",
        "email": "gaeacodes@gmail.com"
      },
      {
        "name": "\"gcharang\"",
        "email": "21151592+gcharang@users.noreply.github.com"
      },
      {
        "name": "\"gcharang\"",
        "email": "mrgcharang@gmail.com"
      },
      {
        "name": "\"siddhartha-crypto\"",
        "email": "siddhartha-crypto@protonmail.com"
      }
    ],
    "lastContributor": {
      "name": "\"smk762\"",
      "email": "smk762@iinet.net.au"
    }
  },
  "/antara/api/heir": {
    "dateModified": "2023-10-04T06:26:45.000Z",
    "contributors": [
      {
        "name": "\"gcharang\"",
        "email": "gcharang@users.noreply.github.com"
      },
      {
        "name": "\"gcharang\"",
        "email": "21151592+gcharang@users.noreply.github.com"
      },
      {
        "name": "\"smk762\"",
        "email": "smk762@iinet.net.au"
      },
      {
        "name": "\"gaeacodes\"",
        "email": "gaeacodes@gmail.com"
      },
      {
        "name": "\"gcharang\"",
        "email": "mrgcharang@gmail.com"
      },
      {
        "name": "\"siddhartha-crypto\"",
        "email": "siddhartha-crypto@protonmail.com"
      }
    ],
    "lastContributor": {
      "name": "\"gcharang\"",
      "email": "gcharang@users.noreply.github.com"
    }
  },
  "/antara/api": {
    "dateModified": "2023-08-28T20:49:14.000Z",
    "contributors": [
      {
        "name": "\"gcharang\"",
        "email": "21151592+gcharang@users.noreply.github.com"
      },
      {
        "name": "\"siddhartha-crypto\"",
        "email": "siddhartha-crypto@protonmail.com"
      }
    ],
    "lastContributor": {
      "name": "\"gcharang\"",
      "email": "21151592+gcharang@users.noreply.github.com"
    }
  },
  "/antara/api/musig": {
    "dateModified": "2023-10-03T07:36:45.000Z",
    "contributors": [
      {
        "name": "\"gaeacodes\"",
        "email": "gaeacodes@gmail.com"
      },
      {
        "name": "\"smk762\"",
        "email": "smk762@iinet.net.au"
      },
      {
        "name": "\"gcharang\"",
        "email": "gcharang@users.noreply.github.com"
      },
      {
        "name": "\"gcharang\"",
        "email": "21151592+gcharang@users.noreply.github.com"
      },
      {
        "name": "\"gcharang\"",
        "email": "mrgcharang@gmail.com"
      },
      {
        "name": "\"siddhartha-crypto\"",
        "email": "siddhartha-crypto@protonmail.com"
      }
    ],
    "lastContributor": {
      "name": "\"gaeacodes\"",
      "email": "gaeacodes@gmail.com"
    }
  },
  "/antara/api/oracles": {
    "dateModified": "2023-09-27T13:42:56.000Z",
    "contributors": [
      {
        "name": "\"smk762\"",
        "email": "smk762@iinet.net.au"
      },
      {
        "name": "\"gcharang\"",
        "email": "gcharang@users.noreply.github.com"
      },
      {
        "name": "\"gaeacodes\"",
        "email": "gaeacodes@gmail.com"
      },
      {
        "name": "\"gcharang\"",
        "email": "21151592+gcharang@users.noreply.github.com"
      },
      {
        "name": "\"gcharang\"",
        "email": "mrgcharang@gmail.com"
      },
      {
        "name": "\"siddhartha-crypto\"",
        "email": "siddhartha-crypto@protonmail.com"
      }
    ],
    "lastContributor": {
      "name": "\"smk762\"",
      "email": "smk762@iinet.net.au"
    }
  },
  "/antara/api/payments": {
    "dateModified": "2023-10-04T06:26:45.000Z",
    "contributors": [
      {
        "name": "\"gcharang\"",
        "email": "gcharang@users.noreply.github.com"
      },
      {
        "name": "\"gcharang\"",
        "email": "21151592+gcharang@users.noreply.github.com"
      },
      {
        "name": "\"gaeacodes\"",
        "email": "gaeacodes@gmail.com"
      },
      {
        "name": "\"smk762\"",
        "email": "smk762@iinet.net.au"
      },
      {
        "name": "\"gcharang\"",
        "email": "mrgcharang@gmail.com"
      },
      {
        "name": "\"siddhartha-crypto\"",
        "email": "siddhartha-crypto@protonmail.com"
      }
    ],
    "lastContributor": {
      "name": "\"gcharang\"",
      "email": "gcharang@users.noreply.github.com"
    }
  },
  "/antara/api/pegs": {
    "dateModified": "2023-09-27T17:48:31.000Z",
    "contributors": [
      {
        "name": "\"smk762\"",
        "email": "smk762@iinet.net.au"
      },
      {
        "name": "\"gcharang\"",
        "email": "gcharang@users.noreply.github.com"
      },
      {
        "name": "\"gcharang\"",
        "email": "21151592+gcharang@users.noreply.github.com"
      },
      {
        "name": "\"gaeacodes\"",
        "email": "gaeacodes@gmail.com"
      },
      {
        "name": "\"Siddhartha\"",
        "email": "siddhartha-crypto@protonmail.com"
      },
      {
        "name": "\"siddhartha\"",
        "email": "siddhartha-crypto@protonmail.com"
      },
      {
        "name": "\"gcharang\"",
        "email": "mrgcharang@gmail.com"
      },
      {
        "name": "\"Mihailo Milenkovic\"",
        "email": "mihailo.milenkovic84@gmail.com"
      }
    ],
    "lastContributor": {
      "name": "\"smk762\"",
      "email": "smk762@iinet.net.au"
    }
  },
  "/antara/api/prices": {
    "dateModified": "2023-09-27T17:48:31.000Z",
    "contributors": [
      {
        "name": "\"smk762\"",
        "email": "smk762@iinet.net.au"
      },
      {
        "name": "\"gcharang\"",
        "email": "gcharang@users.noreply.github.com"
      },
      {
        "name": "\"gcharang\"",
        "email": "21151592+gcharang@users.noreply.github.com"
      },
      {
        "name": "\"gaeacodes\"",
        "email": "gaeacodes@gmail.com"
      },
      {
        "name": "\"Cris-F\"",
        "email": "36809176+Cris-F@users.noreply.github.com"
      },
      {
        "name": "\"siddhartha\"",
        "email": "siddhartha-crypto@protonmail.com"
      },
      {
        "name": "\"gcharang\"",
        "email": "mrgcharang@gmail.com"
      }
    ],
    "lastContributor": {
      "name": "\"smk762\"",
      "email": "smk762@iinet.net.au"
    }
  },
  "/antara/api/rewards": {
    "dateModified": "2023-09-27T17:48:31.000Z",
    "contributors": [
      {
        "name": "\"smk762\"",
        "email": "smk762@iinet.net.au"
      },
      {
        "name": "\"gcharang\"",
        "email": "gcharang@users.noreply.github.com"
      },
      {
        "name": "\"gaeacodes\"",
        "email": "gaeacodes@gmail.com"
      },
      {
        "name": "\"gcharang\"",
        "email": "21151592+gcharang@users.noreply.github.com"
      },
      {
        "name": "\"gcharang\"",
        "email": "mrgcharang@gmail.com"
      },
      {
        "name": "\"siddhartha-crypto\"",
        "email": "siddhartha-crypto@protonmail.com"
      }
    ],
    "lastContributor": {
      "name": "\"smk762\"",
      "email": "smk762@iinet.net.au"
    }
  },
  "/antara/api/rogue": {
    "dateModified": "2024-02-15T09:17:33.000Z",
    "contributors": [
      {
        "name": "\"gaeacodes\"",
        "email": "gaeacodes@gmail.com"
      },
      {
        "name": "\"smk762\"",
        "email": "smk762@iinet.net.au"
      },
      {
        "name": "\"gcharang\"",
        "email": "gcharang@users.noreply.github.com"
      },
      {
        "name": "\"gcharang\"",
        "email": "21151592+gcharang@users.noreply.github.com"
      },
      {
        "name": "\"siddhartha-crypto\"",
        "email": "siddhartha-crypto@protonmail.com"
      }
    ],
    "lastContributor": {
      "name": "\"gaeacodes\"",
      "email": "gaeacodes@gmail.com"
    }
  },
  "/antara/api/sudoku": {
    "dateModified": "2023-09-27T17:48:31.000Z",
    "contributors": [
      {
        "name": "\"smk762\"",
        "email": "smk762@iinet.net.au"
      },
      {
        "name": "\"gcharang\"",
        "email": "gcharang@users.noreply.github.com"
      },
      {
        "name": "\"gaeacodes\"",
        "email": "gaeacodes@gmail.com"
      },
      {
        "name": "\"gcharang\"",
        "email": "21151592+gcharang@users.noreply.github.com"
      },
      {
        "name": "\"siddhartha-crypto\"",
        "email": "siddhartha-crypto@protonmail.com"
      }
    ],
    "lastContributor": {
      "name": "\"smk762\"",
      "email": "smk762@iinet.net.au"
    }
  },
  "/antara/api/tokens": {
    "dateModified": "2024-02-15T09:17:33.000Z",
    "contributors": [
      {
        "name": "\"gaeacodes\"",
        "email": "gaeacodes@gmail.com"
      },
      {
        "name": "\"smk762\"",
        "email": "smk762@iinet.net.au"
      },
      {
        "name": "\"gcharang\"",
        "email": "gcharang@users.noreply.github.com"
      },
      {
        "name": "\"gcharang\"",
        "email": "21151592+gcharang@users.noreply.github.com"
      },
      {
        "name": "\"gcharang\"",
        "email": "mrgcharang@gmail.com"
      },
      {
        "name": "\"siddhartha-crypto\"",
        "email": "siddhartha-crypto@protonmail.com"
      }
    ],
    "lastContributor": {
      "name": "\"gaeacodes\"",
      "email": "gaeacodes@gmail.com"
    }
  },
  "/antara": {
    "dateModified": "2023-12-15T11:00:16.000Z",
    "contributors": [
      {
        "name": "\"gaeacodes\"",
        "email": "gaeacodes@gmail.com"
      },
      {
        "name": "\"smk762\"",
        "email": "smk762@iinet.net.au"
      },
      {
        "name": "\"gcharang\"",
        "email": "gcharang@users.noreply.github.com"
      },
      {
        "name": "\"gcharang\"",
        "email": "21151592+gcharang@users.noreply.github.com"
      },
      {
        "name": "\"siddhartha-crypto\"",
        "email": "siddhartha-crypto@protonmail.com"
      },
      {
        "name": "\"gcharang\"",
        "email": "mrgcharang@gmail.com"
      }
    ],
    "lastContributor": {
      "name": "\"gaeacodes\"",
      "email": "gaeacodes@gmail.com"
    }
  },
  "/antara/setup/antara-customizations": {
    "dateModified": "2023-09-29T14:54:33.000Z",
    "contributors": [
      {
        "name": "\"gaeacodes\"",
        "email": "gaeacodes@gmail.com"
      },
      {
        "name": "\"smk762\"",
        "email": "smk762@iinet.net.au"
      },
      {
        "name": "\"gcharang\"",
        "email": "gcharang@users.noreply.github.com"
      },
      {
        "name": "\"gcharang\"",
        "email": "21151592+gcharang@users.noreply.github.com"
      },
      {
        "name": "\"gcharang\"",
        "email": "mrgcharang@gmail.com"
      },
      {
        "name": "\"siddhartha\"",
        "email": "siddhartha-crypto@protonmail.com"
      },
      {
        "name": "\"Cris-F\"",
        "email": "36809176+Cris-F@users.noreply.github.com"
      },
      {
        "name": "\"smk762\"",
        "email": "35845239+smk762@users.noreply.github.com"
      },
      {
        "name": "\"siddhartha-crypto\"",
        "email": "siddhartha-crypto@protonmail.com"
      },
      {
        "name": "\"Siddhartha Crypto\"",
        "email": "33014953+siddhartha-crypto@users.noreply.github.com"
      },
      {
        "name": "\"Alrighttt\"",
        "email": "mzlot555@gmail.com"
      }
    ],
    "lastContributor": {
      "name": "\"gaeacodes\"",
      "email": "gaeacodes@gmail.com"
    }
  },
  "/antara/setup": {
    "dateModified": "2023-09-01T12:11:07.000Z",
    "contributors": [
      {
        "name": "\"gcharang\"",
        "email": "gcharang@users.noreply.github.com"
      },
      {
        "name": "\"gcharang\"",
        "email": "21151592+gcharang@users.noreply.github.com"
      }
    ],
    "lastContributor": {
      "name": "\"gcharang\"",
      "email": "gcharang@users.noreply.github.com"
    }
  },
  "/antara/tutorials/activate-antara-smartchain": {
    "dateModified": "2024-02-15T09:17:33.000Z",
    "contributors": [
      {
        "name": "\"gaeacodes\"",
        "email": "gaeacodes@gmail.com"
      },
      {
        "name": "\"gcharang\"",
        "email": "21151592+gcharang@users.noreply.github.com"
      },
      {
        "name": "\"gcharang\"",
        "email": "mrgcharang@gmail.com"
      }
    ],
    "lastContributor": {
      "name": "\"gaeacodes\"",
      "email": "gaeacodes@gmail.com"
    }
  },
  "/antara/tutorials/advanced-series-0": {
    "dateModified": "2023-09-29T15:15:08.000Z",
    "contributors": [
      {
        "name": "\"gaeacodes\"",
        "email": "gaeacodes@gmail.com"
      },
      {
        "name": "\"smk762\"",
        "email": "smk762@iinet.net.au"
      },
      {
        "name": "\"gcharang\"",
        "email": "gcharang@users.noreply.github.com"
      },
      {
        "name": "\"gcharang\"",
        "email": "21151592+gcharang@users.noreply.github.com"
      },
      {
        "name": "\"Siddhartha\"",
        "email": "siddhartha-crypto@protonmail.com"
      },
      {
        "name": "\"siddhartha\"",
        "email": "siddhartha-crypto@protonmail.com"
      },
      {
        "name": "\"siddhartha-crypto\"",
        "email": "siddhartha-crypto@protonmail.com"
      },
      {
        "name": "\"dimxy\"",
        "email": "dimxy@komodoplatform.com"
      }
    ],
    "lastContributor": {
      "name": "\"gaeacodes\"",
      "email": "gaeacodes@gmail.com"
    }
  },
  "/antara/tutorials/advanced-series-1": {
    "dateModified": "2024-02-15T07:35:14.000Z",
    "contributors": [
      {
        "name": "\"gaeacodes\"",
        "email": "gaeacodes@gmail.com"
      },
      {
        "name": "\"smk762\"",
        "email": "smk762@iinet.net.au"
      },
      {
        "name": "\"gcharang\"",
        "email": "gcharang@users.noreply.github.com"
      },
      {
        "name": "\"gcharang\"",
        "email": "21151592+gcharang@users.noreply.github.com"
      },
      {
        "name": "\"gcharang\"",
        "email": "mrgcharang@gmail.com"
      },
      {
        "name": "\"siddhartha-crypto\"",
        "email": "siddhartha-crypto@protonmail.com"
      },
      {
        "name": "\"dimxy\"",
        "email": "dimxy@komodoplatform.com"
      }
    ],
    "lastContributor": {
      "name": "\"gaeacodes\"",
      "email": "gaeacodes@gmail.com"
    }
  },
  "/antara/tutorials/advanced-series-2": {
    "dateModified": "2023-10-03T07:36:45.000Z",
    "contributors": [
      {
        "name": "\"gaeacodes\"",
        "email": "gaeacodes@gmail.com"
      },
      {
        "name": "\"smk762\"",
        "email": "smk762@iinet.net.au"
      },
      {
        "name": "\"gcharang\"",
        "email": "gcharang@users.noreply.github.com"
      },
      {
        "name": "\"gcharang\"",
        "email": "21151592+gcharang@users.noreply.github.com"
      },
      {
        "name": "\"gcharang\"",
        "email": "mrgcharang@gmail.com"
      },
      {
        "name": "\"siddhartha-crypto\"",
        "email": "siddhartha-crypto@protonmail.com"
      },
      {
        "name": "\"dimxy\"",
        "email": "dimxy@komodoplatform.com"
      }
    ],
    "lastContributor": {
      "name": "\"gaeacodes\"",
      "email": "gaeacodes@gmail.com"
    }
  },
  "/antara/tutorials/advanced-series-3": {
    "dateModified": "2023-09-27T17:48:31.000Z",
    "contributors": [
      {
        "name": "\"smk762\"",
        "email": "smk762@iinet.net.au"
      },
      {
        "name": "\"gcharang\"",
        "email": "gcharang@users.noreply.github.com"
      },
      {
        "name": "\"gaeacodes\"",
        "email": "gaeacodes@gmail.com"
      },
      {
        "name": "\"gcharang\"",
        "email": "21151592+gcharang@users.noreply.github.com"
      },
      {
        "name": "\"Siddhartha\"",
        "email": "siddhartha-crypto@protonmail.com"
      },
      {
        "name": "\"siddhartha\"",
        "email": "siddhartha-crypto@protonmail.com"
      },
      {
        "name": "\"Alrighttt\"",
        "email": "36680730+Alrighttt@users.noreply.github.com"
      },
      {
        "name": "\"siddhartha-crypto\"",
        "email": "siddhartha-crypto@protonmail.com"
      }
    ],
    "lastContributor": {
      "name": "\"smk762\"",
      "email": "smk762@iinet.net.au"
    }
  },
  "/antara/tutorials/advanced-series-4": {
    "dateModified": "2023-10-04T06:26:45.000Z",
    "contributors": [
      {
        "name": "\"gcharang\"",
        "email": "gcharang@users.noreply.github.com"
      },
      {
        "name": "\"gcharang\"",
        "email": "21151592+gcharang@users.noreply.github.com"
      },
      {
        "name": "\"smk762\"",
        "email": "smk762@iinet.net.au"
      },
      {
        "name": "\"gaeacodes\"",
        "email": "gaeacodes@gmail.com"
      },
      {
        "name": "\"Siddhartha\"",
        "email": "siddhartha-crypto@protonmail.com"
      },
      {
        "name": "\"siddhartha-crypto\"",
        "email": "siddhartha-crypto@protonmail.com"
      },
      {
        "name": "\"dimxy\"",
        "email": "dimxy@komodoplatform.com"
      }
    ],
    "lastContributor": {
      "name": "\"gcharang\"",
      "email": "gcharang@users.noreply.github.com"
    }
  },
  "/antara/tutorials/advanced-series-5": {
    "dateModified": "2023-09-29T15:15:08.000Z",
    "contributors": [
      {
        "name": "\"gaeacodes\"",
        "email": "gaeacodes@gmail.com"
      },
      {
        "name": "\"smk762\"",
        "email": "smk762@iinet.net.au"
      },
      {
        "name": "\"gcharang\"",
        "email": "gcharang@users.noreply.github.com"
      },
      {
        "name": "\"gcharang\"",
        "email": "21151592+gcharang@users.noreply.github.com"
      },
      {
        "name": "\"Siddhartha\"",
        "email": "siddhartha-crypto@protonmail.com"
      },
      {
        "name": "\"siddhartha-crypto\"",
        "email": "siddhartha-crypto@protonmail.com"
      },
      {
        "name": "\"dimxy\"",
        "email": "dimxy@komodoplatform.com"
      }
    ],
    "lastContributor": {
      "name": "\"gaeacodes\"",
      "email": "gaeacodes@gmail.com"
    }
  },
  "/antara/tutorials/advanced-series-6": {
    "dateModified": "2023-09-27T17:48:31.000Z",
    "contributors": [
      {
        "name": "\"smk762\"",
        "email": "smk762@iinet.net.au"
      },
      {
        "name": "\"gcharang\"",
        "email": "gcharang@users.noreply.github.com"
      },
      {
        "name": "\"gaeacodes\"",
        "email": "gaeacodes@gmail.com"
      },
      {
        "name": "\"gcharang\"",
        "email": "21151592+gcharang@users.noreply.github.com"
      },
      {
        "name": "\"siddhartha-crypto\"",
        "email": "siddhartha-crypto@protonmail.com"
      },
      {
        "name": "\"dimxy\"",
        "email": "dimxy@komodoplatform.com"
      }
    ],
    "lastContributor": {
      "name": "\"smk762\"",
      "email": "smk762@iinet.net.au"
    }
  },
  "/antara/tutorials/beginner-series-part-0": {
    "dateModified": "2023-10-04T06:26:45.000Z",
    "contributors": [
      {
        "name": "\"gcharang\"",
        "email": "gcharang@users.noreply.github.com"
      },
      {
        "name": "\"gcharang\"",
        "email": "21151592+gcharang@users.noreply.github.com"
      },
      {
        "name": "\"smk762\"",
        "email": "smk762@iinet.net.au"
      },
      {
        "name": "\"gaeacodes\"",
        "email": "gaeacodes@gmail.com"
      },
      {
        "name": "\"Siddhartha\"",
        "email": "siddhartha-crypto@protonmail.com"
      },
      {
        "name": "\"MIRACLE\"",
        "email": "31395674+engr-miraculous@users.noreply.github.com"
      },
      {
        "name": "\"siddhartha-crypto\"",
        "email": "siddhartha-crypto@protonmail.com"
      }
    ],
    "lastContributor": {
      "name": "\"gcharang\"",
      "email": "gcharang@users.noreply.github.com"
    }
  },
  "/antara/tutorials/beginner-series-part-1": {
    "dateModified": "2023-10-04T06:26:45.000Z",
    "contributors": [
      {
        "name": "\"gcharang\"",
        "email": "gcharang@users.noreply.github.com"
      },
      {
        "name": "\"gcharang\"",
        "email": "21151592+gcharang@users.noreply.github.com"
      },
      {
        "name": "\"smk762\"",
        "email": "smk762@iinet.net.au"
      },
      {
        "name": "\"gaeacodes\"",
        "email": "gaeacodes@gmail.com"
      },
      {
        "name": "\"siddhartha\"",
        "email": "siddhartha-crypto@protonmail.com"
      },
      {
        "name": "\"siddhartha-crypto\"",
        "email": "siddhartha-crypto@protonmail.com"
      }
    ],
    "lastContributor": {
      "name": "\"gcharang\"",
      "email": "gcharang@users.noreply.github.com"
    }
  },
  "/antara/tutorials/beginner-series-part-2": {
    "dateModified": "2023-09-27T17:48:31.000Z",
    "contributors": [
      {
        "name": "\"smk762\"",
        "email": "smk762@iinet.net.au"
      },
      {
        "name": "\"gcharang\"",
        "email": "gcharang@users.noreply.github.com"
      },
      {
        "name": "\"gcharang\"",
        "email": "21151592+gcharang@users.noreply.github.com"
      },
      {
        "name": "\"gaeacodes\"",
        "email": "gaeacodes@gmail.com"
      },
      {
        "name": "\"Siddhartha\"",
        "email": "siddhartha-crypto@protonmail.com"
      },
      {
        "name": "\"siddhartha-crypto\"",
        "email": "siddhartha-crypto@protonmail.com"
      }
    ],
    "lastContributor": {
      "name": "\"smk762\"",
      "email": "smk762@iinet.net.au"
    }
  },
  "/antara/tutorials/beginner-series-part-3": {
    "dateModified": "2023-09-27T17:48:31.000Z",
    "contributors": [
      {
        "name": "\"smk762\"",
        "email": "smk762@iinet.net.au"
      },
      {
        "name": "\"gcharang\"",
        "email": "gcharang@users.noreply.github.com"
      },
      {
        "name": "\"gaeacodes\"",
        "email": "gaeacodes@gmail.com"
      },
      {
        "name": "\"gcharang\"",
        "email": "21151592+gcharang@users.noreply.github.com"
      },
      {
        "name": "\"Siddhartha\"",
        "email": "siddhartha-crypto@protonmail.com"
      },
      {
        "name": "\"siddhartha-crypto\"",
        "email": "siddhartha-crypto@protonmail.com"
      }
    ],
    "lastContributor": {
      "name": "\"smk762\"",
      "email": "smk762@iinet.net.au"
    }
  },
  "/antara/tutorials/beginner-series-part-4": {
    "dateModified": "2023-10-04T06:26:45.000Z",
    "contributors": [
      {
        "name": "\"gcharang\"",
        "email": "gcharang@users.noreply.github.com"
      },
      {
        "name": "\"gcharang\"",
        "email": "21151592+gcharang@users.noreply.github.com"
      },
      {
        "name": "\"smk762\"",
        "email": "smk762@iinet.net.au"
      },
      {
        "name": "\"gaeacodes\"",
        "email": "gaeacodes@gmail.com"
      },
      {
        "name": "\"siddhartha-crypto\"",
        "email": "siddhartha-crypto@protonmail.com"
      }
    ],
    "lastContributor": {
      "name": "\"gcharang\"",
      "email": "gcharang@users.noreply.github.com"
    }
  },
  "/antara/tutorials/dilithium-module-tutorial": {
    "dateModified": "2023-10-05T08:59:16.000Z",
    "contributors": [
      {
        "name": "\"smk762\"",
        "email": "smk762@iinet.net.au"
      },
      {
        "name": "\"gcharang\"",
        "email": "21151592+gcharang@users.noreply.github.com"
      },
      {
        "name": "\"gcharang\"",
        "email": "gcharang@users.noreply.github.com"
      },
      {
        "name": "\"gaeacodes\"",
        "email": "gaeacodes@gmail.com"
      },
      {
        "name": "\"Cris-F\"",
        "email": "36809176+Cris-F@users.noreply.github.com"
      },
      {
        "name": "\"gcharang\"",
        "email": "mrgcharang@gmail.com"
      },
      {
        "name": "\"siddhartha-crypto\"",
        "email": "siddhartha-crypto@protonmail.com"
      },
      {
        "name": "\"Alrighttt\"",
        "email": "mzlot555@gmail.com"
      }
    ],
    "lastContributor": {
      "name": "\"smk762\"",
      "email": "smk762@iinet.net.au"
    }
  },
  "/antara/tutorials/gateways-module-tutorial": {
    "dateModified": "2024-02-15T09:17:33.000Z",
    "contributors": [
      {
        "name": "\"gaeacodes\"",
        "email": "gaeacodes@gmail.com"
      },
      {
        "name": "\"smk762\"",
        "email": "smk762@iinet.net.au"
      },
      {
        "name": "\"gcharang\"",
        "email": "gcharang@users.noreply.github.com"
      },
      {
        "name": "\"gcharang\"",
        "email": "21151592+gcharang@users.noreply.github.com"
      },
      {
        "name": "\"gcharang\"",
        "email": "mrgcharang@gmail.com"
      },
      {
        "name": "\"dimxy\"",
        "email": "dimxy@komodoplatform.com"
      },
      {
        "name": "\"siddhartha-crypto\"",
        "email": "siddhartha-crypto@protonmail.com"
      },
      {
        "name": "\"smk762\"",
        "email": "35845239+smk762@users.noreply.github.com"
      }
    ],
    "lastContributor": {
      "name": "\"gaeacodes\"",
      "email": "gaeacodes@gmail.com"
    }
  },
  "/antara/tutorials": {
    "dateModified": "2023-09-01T12:11:07.000Z",
    "contributors": [
      {
        "name": "\"gcharang\"",
        "email": "gcharang@users.noreply.github.com"
      },
      {
        "name": "\"gcharang\"",
        "email": "21151592+gcharang@users.noreply.github.com"
      },
      {
        "name": "\"siddhartha-crypto\"",
        "email": "siddhartha-crypto@protonmail.com"
      }
    ],
    "lastContributor": {
      "name": "\"gcharang\"",
      "email": "gcharang@users.noreply.github.com"
    }
  },
  "/antara/tutorials/introduction-to-antara-tutorials": {
    "dateModified": "2023-06-14T19:22:24.000Z",
    "contributors": [
      {
        "name": "\"gcharang\"",
        "email": "21151592+gcharang@users.noreply.github.com"
      },
      {
        "name": "\"gaeacodes\"",
        "email": "gaeacodes@gmail.com"
      },
      {
        "name": "\"siddhartha-crypto\"",
        "email": "siddhartha-crypto@protonmail.com"
      }
    ],
    "lastContributor": {
      "name": "\"gcharang\"",
      "email": "21151592+gcharang@users.noreply.github.com"
    }
  },
  "/antara/tutorials/musig-module-tutorial": {
    "dateModified": "2023-09-27T17:48:31.000Z",
    "contributors": [
      {
        "name": "\"smk762\"",
        "email": "smk762@iinet.net.au"
      },
      {
        "name": "\"gcharang\"",
        "email": "gcharang@users.noreply.github.com"
      },
      {
        "name": "\"gaeacodes\"",
        "email": "gaeacodes@gmail.com"
      },
      {
        "name": "\"gcharang\"",
        "email": "21151592+gcharang@users.noreply.github.com"
      },
      {
        "name": "\"siddhartha-crypto\"",
        "email": "siddhartha-crypto@protonmail.com"
      }
    ],
    "lastContributor": {
      "name": "\"smk762\"",
      "email": "smk762@iinet.net.au"
    }
  },
  "/antara/tutorials/overview-of-antara-modules-part-i": {
    "dateModified": "2023-09-29T09:18:12.000Z",
    "contributors": [
      {
        "name": "\"gaeacodes\"",
        "email": "gaeacodes@gmail.com"
      },
      {
        "name": "\"smk762\"",
        "email": "smk762@iinet.net.au"
      },
      {
        "name": "\"gcharang\"",
        "email": "gcharang@users.noreply.github.com"
      },
      {
        "name": "\"gcharang\"",
        "email": "21151592+gcharang@users.noreply.github.com"
      },
      {
        "name": "\"siddhartha\"",
        "email": "siddhartha-crypto@protonmail.com"
      },
      {
        "name": "\"Siddhartha\"",
        "email": "siddhartha-crypto@protonmail.com"
      },
      {
        "name": "\"siddhartha-crypto\"",
        "email": "siddhartha-crypto@protonmail.com"
      }
    ],
    "lastContributor": {
      "name": "\"gaeacodes\"",
      "email": "gaeacodes@gmail.com"
    }
  },
  "/antara/tutorials/overview-of-antara-modules-part-ii": {
    "dateModified": "2023-09-29T15:15:08.000Z",
    "contributors": [
      {
        "name": "\"gaeacodes\"",
        "email": "gaeacodes@gmail.com"
      },
      {
        "name": "\"smk762\"",
        "email": "smk762@iinet.net.au"
      },
      {
        "name": "\"gcharang\"",
        "email": "gcharang@users.noreply.github.com"
      },
      {
        "name": "\"gcharang\"",
        "email": "21151592+gcharang@users.noreply.github.com"
      },
      {
        "name": "\"Siddhartha\"",
        "email": "siddhartha-crypto@protonmail.com"
      },
      {
        "name": "\"siddhartha-crypto\"",
        "email": "siddhartha-crypto@protonmail.com"
      }
    ],
    "lastContributor": {
      "name": "\"gaeacodes\"",
      "email": "gaeacodes@gmail.com"
    }
  },
  "/antara/tutorials/pegs-module-creator-tutorial": {
    "dateModified": "2023-09-27T17:48:31.000Z",
    "contributors": [
      {
        "name": "\"smk762\"",
        "email": "smk762@iinet.net.au"
      },
      {
        "name": "\"gcharang\"",
        "email": "gcharang@users.noreply.github.com"
      },
      {
        "name": "\"gcharang\"",
        "email": "21151592+gcharang@users.noreply.github.com"
      },
      {
        "name": "\"gaeacodes\"",
        "email": "gaeacodes@gmail.com"
      },
      {
        "name": "\"siddhartha\"",
        "email": "siddhartha-crypto@protonmail.com"
      },
      {
        "name": "\"gcharang\"",
        "email": "mrgcharang@gmail.com"
      }
    ],
    "lastContributor": {
      "name": "\"smk762\"",
      "email": "smk762@iinet.net.au"
    }
  },
  "/antara/tutorials/pegs-module-user-tutorial": {
    "dateModified": "2023-09-27T17:48:31.000Z",
    "contributors": [
      {
        "name": "\"smk762\"",
        "email": "smk762@iinet.net.au"
      },
      {
        "name": "\"gcharang\"",
        "email": "gcharang@users.noreply.github.com"
      },
      {
        "name": "\"gaeacodes\"",
        "email": "gaeacodes@gmail.com"
      },
      {
        "name": "\"gcharang\"",
        "email": "21151592+gcharang@users.noreply.github.com"
      },
      {
        "name": "\"gcharang\"",
        "email": "mrgcharang@gmail.com"
      },
      {
        "name": "\"siddhartha\"",
        "email": "siddhartha-crypto@protonmail.com"
      },
      {
        "name": "\"Siddhartha Crypto\"",
        "email": "33014953+siddhartha-crypto@users.noreply.github.com"
      }
    ],
    "lastContributor": {
      "name": "\"smk762\"",
      "email": "smk762@iinet.net.au"
    }
  },
  "/antara/tutorials/rogue-module-tutorial": {
    "dateModified": "2023-10-03T07:36:45.000Z",
    "contributors": [
      {
        "name": "\"gaeacodes\"",
        "email": "gaeacodes@gmail.com"
      },
      {
        "name": "\"smk762\"",
        "email": "smk762@iinet.net.au"
      },
      {
        "name": "\"gcharang\"",
        "email": "gcharang@users.noreply.github.com"
      },
      {
        "name": "\"gcharang\"",
        "email": "21151592+gcharang@users.noreply.github.com"
      },
      {
        "name": "\"siddhartha-crypto\"",
        "email": "siddhartha-crypto@protonmail.com"
      }
    ],
    "lastContributor": {
      "name": "\"gaeacodes\"",
      "email": "gaeacodes@gmail.com"
    }
  },
  "/antara/tutorials/test-use-write-integrate-antara": {
    "dateModified": "2023-12-13T08:48:10.000Z",
    "contributors": [
      {
        "name": "\"gcharang\"",
        "email": "21151592+gcharang@users.noreply.github.com"
      },
      {
        "name": "\"gaeacodes\"",
        "email": "gaeacodes@gmail.com"
      },
      {
        "name": "\"gcharang\"",
        "email": "mrgcharang@gmail.com"
      }
    ],
    "lastContributor": {
      "name": "\"gcharang\"",
      "email": "21151592+gcharang@users.noreply.github.com"
    }
  },
  "/antara/tutorials/understanding-antara-addresses": {
    "dateModified": "2023-09-27T17:48:31.000Z",
    "contributors": [
      {
        "name": "\"smk762\"",
        "email": "smk762@iinet.net.au"
      },
      {
        "name": "\"gcharang\"",
        "email": "gcharang@users.noreply.github.com"
      },
      {
        "name": "\"gaeacodes\"",
        "email": "gaeacodes@gmail.com"
      },
      {
        "name": "\"gcharang\"",
        "email": "21151592+gcharang@users.noreply.github.com"
      },
      {
        "name": "\"Siddhartha\"",
        "email": "siddhartha-crypto@protonmail.com"
      },
      {
        "name": "\"siddhartha-crypto\"",
        "email": "siddhartha-crypto@protonmail.com"
      }
    ],
    "lastContributor": {
      "name": "\"smk762\"",
      "email": "smk762@iinet.net.au"
    }
  },
  "/atomicdex/api/common_structures/activation": {
    "dateModified": "2023-10-05T07:16:36.000Z",
    "contributors": [
      {
        "name": "\"smk762\"",
        "email": "smk762@iinet.net.au"
      }
    ],
    "lastContributor": {
      "name": "\"smk762\"",
      "email": "smk762@iinet.net.au"
    }
  },
  "/atomicdex/api/common_structures": {
    "dateModified": "2023-12-22T05:16:08.000Z",
    "contributors": [
      {
        "name": "\"smk762\"",
        "email": "smk762@iinet.net.au"
      }
    ],
    "lastContributor": {
      "name": "\"smk762\"",
      "email": "smk762@iinet.net.au"
    }
  },
  "/atomicdex/api/common_structures/lightning": {
    "dateModified": "2023-11-10T06:44:47.000Z",
    "contributors": [
      {
        "name": "\"gcharang\"",
        "email": "21151592+gcharang@users.noreply.github.com"
      },
      {
        "name": "\"smk762\"",
        "email": "smk762@iinet.net.au"
      }
    ],
    "lastContributor": {
      "name": "\"gcharang\"",
      "email": "21151592+gcharang@users.noreply.github.com"
    }
  },
  "/atomicdex/api/common_structures/nfts": {
    "dateModified": "2023-10-04T08:31:28.000Z",
    "contributors": [
      {
        "name": "\"smk762\"",
        "email": "smk762@iinet.net.au"
      }
    ],
    "lastContributor": {
      "name": "\"smk762\"",
      "email": "smk762@iinet.net.au"
    }
  },
  "/atomicdex/api/common_structures/orders": {
    "dateModified": "2023-10-05T08:00:09.000Z",
    "contributors": [
      {
        "name": "\"smk762\"",
        "email": "smk762@iinet.net.au"
      }
    ],
    "lastContributor": {
      "name": "\"smk762\"",
      "email": "smk762@iinet.net.au"
    }
  },
  "/atomicdex/api/common_structures/swaps": {
    "dateModified": "2023-10-04T23:08:10.000Z",
    "contributors": [
      {
        "name": "\"smk762\"",
        "email": "smk762@iinet.net.au"
      }
    ],
    "lastContributor": {
      "name": "\"smk762\"",
      "email": "smk762@iinet.net.au"
    }
  },
  "/atomicdex/api/common_structures/swaps/maker_events": {
    "dateModified": "2023-10-04T23:08:10.000Z",
    "contributors": [
      {
        "name": "\"smk762\"",
        "email": "smk762@iinet.net.au"
      }
    ],
    "lastContributor": {
      "name": "\"smk762\"",
      "email": "smk762@iinet.net.au"
    }
  },
  "/atomicdex/api/common_structures/swaps/taker_events": {
    "dateModified": "2023-10-04T23:08:10.000Z",
    "contributors": [
      {
        "name": "\"smk762\"",
        "email": "smk762@iinet.net.au"
      }
    ],
    "lastContributor": {
      "name": "\"smk762\"",
      "email": "smk762@iinet.net.au"
    }
  },
  "/atomicdex/api": {
    "dateModified": "2023-10-04T06:26:45.000Z",
    "contributors": [
      {
        "name": "\"gcharang\"",
        "email": "gcharang@users.noreply.github.com"
      },
      {
        "name": "\"smk762\"",
        "email": "smk762@iinet.net.au"
      },
      {
        "name": "\"gcharang\"",
        "email": "21151592+gcharang@users.noreply.github.com"
      },
      {
        "name": "\"gaeacodes\"",
        "email": "gaeacodes@gmail.com"
      },
      {
        "name": "\"gcharang\"",
        "email": "mrgcharang@gmail.com"
      },
      {
        "name": "\"smk762\"",
        "email": "35845239+smk762@users.noreply.github.com"
      }
    ],
    "lastContributor": {
      "name": "\"gcharang\"",
      "email": "gcharang@users.noreply.github.com"
    }
  },
  "/atomicdex/api/legacy/active_swaps": {
    "dateModified": "2023-10-04T12:56:06.000Z",
    "contributors": [
      {
        "name": "\"smk762\"",
        "email": "smk762@iinet.net.au"
      },
      {
        "name": "\"gcharang\"",
        "email": "21151592+gcharang@users.noreply.github.com"
      },
      {
        "name": "\"gcharang\"",
        "email": "gcharang@users.noreply.github.com"
      },
      {
        "name": "\"gaeacodes\"",
        "email": "gaeacodes@gmail.com"
      },
      {
        "name": "\"gcharang\"",
        "email": "mrgcharang@gmail.com"
      }
    ],
    "lastContributor": {
      "name": "\"smk762\"",
      "email": "smk762@iinet.net.au"
    }
  },
  "/atomicdex/api/legacy/all_swaps_uuids_by_filter": {
    "dateModified": "2023-10-04T12:56:06.000Z",
    "contributors": [
      {
        "name": "\"smk762\"",
        "email": "smk762@iinet.net.au"
      },
      {
        "name": "\"gcharang\"",
        "email": "21151592+gcharang@users.noreply.github.com"
      },
      {
        "name": "\"gcharang\"",
        "email": "gcharang@users.noreply.github.com"
      },
      {
        "name": "\"gaeacodes\"",
        "email": "gaeacodes@gmail.com"
      },
      {
        "name": "\"gcharang\"",
        "email": "mrgcharang@gmail.com"
      }
    ],
    "lastContributor": {
      "name": "\"smk762\"",
      "email": "smk762@iinet.net.au"
    }
  },
  "/atomicdex/api/legacy/ban_pubkey": {
    "dateModified": "2023-09-09T13:48:49.000Z",
    "contributors": [
      {
        "name": "\"gcharang\"",
        "email": "21151592+gcharang@users.noreply.github.com"
      },
      {
        "name": "\"gcharang\"",
        "email": "gcharang@users.noreply.github.com"
      },
      {
        "name": "\"gaeacodes\"",
        "email": "gaeacodes@gmail.com"
      },
      {
        "name": "\"smk762\"",
        "email": "smk762@iinet.net.au"
      },
      {
        "name": "\"gcharang\"",
        "email": "mrgcharang@gmail.com"
      }
    ],
    "lastContributor": {
      "name": "\"gcharang\"",
      "email": "21151592+gcharang@users.noreply.github.com"
    }
  },
  "/atomicdex/api/legacy/batch_requests": {
    "dateModified": "2023-10-06T04:54:44.000Z",
    "contributors": [
      {
        "name": "\"smk762\"",
        "email": "smk762@iinet.net.au"
      },
      {
        "name": "\"gcharang\"",
        "email": "21151592+gcharang@users.noreply.github.com"
      },
      {
        "name": "\"gcharang\"",
        "email": "gcharang@users.noreply.github.com"
      },
      {
        "name": "\"gaeacodes\"",
        "email": "gaeacodes@gmail.com"
      },
      {
        "name": "\"gcharang\"",
        "email": "mrgcharang@gmail.com"
      }
    ],
    "lastContributor": {
      "name": "\"smk762\"",
      "email": "smk762@iinet.net.au"
    }
  },
  "/atomicdex/api/legacy/best_orders": {
    "dateModified": "2023-10-05T01:14:39.000Z",
    "contributors": [
      {
        "name": "\"smk762\"",
        "email": "smk762@iinet.net.au"
      },
      {
        "name": "\"gcharang\"",
        "email": "21151592+gcharang@users.noreply.github.com"
      },
      {
        "name": "\"gcharang\"",
        "email": "gcharang@users.noreply.github.com"
      },
      {
        "name": "\"gaeacodes\"",
        "email": "gaeacodes@gmail.com"
      },
      {
        "name": "\"gcharang\"",
        "email": "mrgcharang@gmail.com"
      }
    ],
    "lastContributor": {
      "name": "\"smk762\"",
      "email": "smk762@iinet.net.au"
    }
  },
  "/atomicdex/api/legacy/buy": {
    "dateModified": "2023-10-04T15:08:02.000Z",
    "contributors": [
      {
        "name": "\"smk762\"",
        "email": "smk762@iinet.net.au"
      },
      {
        "name": "\"gcharang\"",
        "email": "21151592+gcharang@users.noreply.github.com"
      },
      {
        "name": "\"gcharang\"",
        "email": "gcharang@users.noreply.github.com"
      },
      {
        "name": "\"gaeacodes\"",
        "email": "gaeacodes@gmail.com"
      },
      {
        "name": "\"gcharang\"",
        "email": "mrgcharang@gmail.com"
      }
    ],
    "lastContributor": {
      "name": "\"smk762\"",
      "email": "smk762@iinet.net.au"
    }
  },
  "/atomicdex/api/legacy/cancel_all_orders": {
    "dateModified": "2023-10-04T15:08:02.000Z",
    "contributors": [
      {
        "name": "\"smk762\"",
        "email": "smk762@iinet.net.au"
      },
      {
        "name": "\"gcharang\"",
        "email": "21151592+gcharang@users.noreply.github.com"
      },
      {
        "name": "\"gcharang\"",
        "email": "gcharang@users.noreply.github.com"
      },
      {
        "name": "\"gaeacodes\"",
        "email": "gaeacodes@gmail.com"
      },
      {
        "name": "\"gcharang\"",
        "email": "mrgcharang@gmail.com"
      }
    ],
    "lastContributor": {
      "name": "\"smk762\"",
      "email": "smk762@iinet.net.au"
    }
  },
  "/atomicdex/api/legacy/cancel_order": {
    "dateModified": "2023-09-09T13:48:49.000Z",
    "contributors": [
      {
        "name": "\"gcharang\"",
        "email": "21151592+gcharang@users.noreply.github.com"
      },
      {
        "name": "\"gcharang\"",
        "email": "gcharang@users.noreply.github.com"
      },
      {
        "name": "\"gaeacodes\"",
        "email": "gaeacodes@gmail.com"
      },
      {
        "name": "\"smk762\"",
        "email": "smk762@iinet.net.au"
      },
      {
        "name": "\"gcharang\"",
        "email": "mrgcharang@gmail.com"
      }
    ],
    "lastContributor": {
      "name": "\"gcharang\"",
      "email": "21151592+gcharang@users.noreply.github.com"
    }
  },
  "/atomicdex/api/legacy/coin_activation": {
    "dateModified": "2024-02-09T13:58:50.000Z",
    "contributors": [
      {
        "name": "\"gcharang\"",
        "email": "21151592+gcharang@users.noreply.github.com"
      },
      {
        "name": "\"gaeacodes\"",
        "email": "gaeacodes@gmail.com"
      },
      {
        "name": "\"smk762\"",
        "email": "smk762@iinet.net.au"
      },
      {
        "name": "\"gcharang\"",
        "email": "gcharang@users.noreply.github.com"
      },
      {
        "name": "\"Samuel Onoja\"",
        "email": "samiodev@icloud.com"
      },
      {
        "name": "\"smk762\"",
        "email": "35845239+smk762@users.noreply.github.com"
      },
      {
        "name": "\"gcharang\"",
        "email": "mrgcharang@gmail.com"
      }
    ],
    "lastContributor": {
      "name": "\"gcharang\"",
      "email": "21151592+gcharang@users.noreply.github.com"
    }
  },
  "/atomicdex/api/legacy/coins_needed_for_kick_start": {
    "dateModified": "2023-09-09T13:48:49.000Z",
    "contributors": [
      {
        "name": "\"gcharang\"",
        "email": "21151592+gcharang@users.noreply.github.com"
      },
      {
        "name": "\"gcharang\"",
        "email": "gcharang@users.noreply.github.com"
      },
      {
        "name": "\"gaeacodes\"",
        "email": "gaeacodes@gmail.com"
      },
      {
        "name": "\"smk762\"",
        "email": "smk762@iinet.net.au"
      },
      {
        "name": "\"gcharang\"",
        "email": "mrgcharang@gmail.com"
      }
    ],
    "lastContributor": {
      "name": "\"gcharang\"",
      "email": "21151592+gcharang@users.noreply.github.com"
    }
  },
  "/atomicdex/api/legacy/convert_utxo_address": {
    "dateModified": "2023-09-09T13:48:49.000Z",
    "contributors": [
      {
        "name": "\"gcharang\"",
        "email": "21151592+gcharang@users.noreply.github.com"
      },
      {
        "name": "\"gcharang\"",
        "email": "gcharang@users.noreply.github.com"
      },
      {
        "name": "\"gaeacodes\"",
        "email": "gaeacodes@gmail.com"
      },
      {
        "name": "\"smk762\"",
        "email": "smk762@iinet.net.au"
      },
      {
        "name": "\"gcharang\"",
        "email": "mrgcharang@gmail.com"
      }
    ],
    "lastContributor": {
      "name": "\"gcharang\"",
      "email": "21151592+gcharang@users.noreply.github.com"
    }
  },
  "/atomicdex/api/legacy/convertaddress": {
    "dateModified": "2023-10-04T23:08:10.000Z",
    "contributors": [
      {
        "name": "\"smk762\"",
        "email": "smk762@iinet.net.au"
      },
      {
        "name": "\"gcharang\"",
        "email": "21151592+gcharang@users.noreply.github.com"
      },
      {
        "name": "\"gcharang\"",
        "email": "gcharang@users.noreply.github.com"
      },
      {
        "name": "\"gaeacodes\"",
        "email": "gaeacodes@gmail.com"
      },
      {
        "name": "\"gcharang\"",
        "email": "mrgcharang@gmail.com"
      }
    ],
    "lastContributor": {
      "name": "\"smk762\"",
      "email": "smk762@iinet.net.au"
    }
  },
  "/atomicdex/api/legacy/disable_coin": {
    "dateModified": "2023-10-04T15:33:39.000Z",
    "contributors": [
      {
        "name": "\"smk762\"",
        "email": "smk762@iinet.net.au"
      },
      {
        "name": "\"gcharang\"",
        "email": "21151592+gcharang@users.noreply.github.com"
      },
      {
        "name": "\"gcharang\"",
        "email": "gcharang@users.noreply.github.com"
      },
      {
        "name": "\"gaeacodes\"",
        "email": "gaeacodes@gmail.com"
      },
      {
        "name": "\"gcharang\"",
        "email": "mrgcharang@gmail.com"
      }
    ],
    "lastContributor": {
      "name": "\"smk762\"",
      "email": "smk762@iinet.net.au"
    }
  },
  "/atomicdex/api/legacy/get_enabled_coins": {
    "dateModified": "2023-09-09T13:48:49.000Z",
    "contributors": [
      {
        "name": "\"gcharang\"",
        "email": "21151592+gcharang@users.noreply.github.com"
      },
      {
        "name": "\"gcharang\"",
        "email": "gcharang@users.noreply.github.com"
      },
      {
        "name": "\"gaeacodes\"",
        "email": "gaeacodes@gmail.com"
      },
      {
        "name": "\"smk762\"",
        "email": "smk762@iinet.net.au"
      },
      {
        "name": "\"gcharang\"",
        "email": "mrgcharang@gmail.com"
      }
    ],
    "lastContributor": {
      "name": "\"gcharang\"",
      "email": "21151592+gcharang@users.noreply.github.com"
    }
  },
  "/atomicdex/api/legacy/get_gossip_mesh": {
    "dateModified": "2023-09-09T13:48:49.000Z",
    "contributors": [
      {
        "name": "\"gcharang\"",
        "email": "21151592+gcharang@users.noreply.github.com"
      },
      {
        "name": "\"gcharang\"",
        "email": "gcharang@users.noreply.github.com"
      },
      {
        "name": "\"gaeacodes\"",
        "email": "gaeacodes@gmail.com"
      },
      {
        "name": "\"smk762\"",
        "email": "smk762@iinet.net.au"
      }
    ],
    "lastContributor": {
      "name": "\"gcharang\"",
      "email": "21151592+gcharang@users.noreply.github.com"
    }
  },
  "/atomicdex/api/legacy/get_gossip_peer_topics": {
    "dateModified": "2023-09-09T13:48:49.000Z",
    "contributors": [
      {
        "name": "\"gcharang\"",
        "email": "21151592+gcharang@users.noreply.github.com"
      },
      {
        "name": "\"gcharang\"",
        "email": "gcharang@users.noreply.github.com"
      },
      {
        "name": "\"gaeacodes\"",
        "email": "gaeacodes@gmail.com"
      },
      {
        "name": "\"smk762\"",
        "email": "smk762@iinet.net.au"
      }
    ],
    "lastContributor": {
      "name": "\"gcharang\"",
      "email": "21151592+gcharang@users.noreply.github.com"
    }
  },
  "/atomicdex/api/legacy/get_gossip_topic_peers": {
    "dateModified": "2023-09-28T07:24:20.000Z",
    "contributors": [
      {
        "name": "\"gcharang\"",
        "email": "21151592+gcharang@users.noreply.github.com"
      },
      {
        "name": "\"smk762\"",
        "email": "smk762@iinet.net.au"
      },
      {
        "name": "\"gcharang\"",
        "email": "gcharang@users.noreply.github.com"
      },
      {
        "name": "\"gaeacodes\"",
        "email": "gaeacodes@gmail.com"
      }
    ],
    "lastContributor": {
      "name": "\"gcharang\"",
      "email": "21151592+gcharang@users.noreply.github.com"
    }
  },
  "/atomicdex/api/legacy/get_my_peer_id": {
    "dateModified": "2023-09-09T13:48:49.000Z",
    "contributors": [
      {
        "name": "\"gcharang\"",
        "email": "21151592+gcharang@users.noreply.github.com"
      },
      {
        "name": "\"gcharang\"",
        "email": "gcharang@users.noreply.github.com"
      },
      {
        "name": "\"gaeacodes\"",
        "email": "gaeacodes@gmail.com"
      },
      {
        "name": "\"smk762\"",
        "email": "smk762@iinet.net.au"
      },
      {
        "name": "\"gcharang\"",
        "email": "mrgcharang@gmail.com"
      }
    ],
    "lastContributor": {
      "name": "\"gcharang\"",
      "email": "21151592+gcharang@users.noreply.github.com"
    }
  },
  "/atomicdex/api/legacy/get_peers_info": {
    "dateModified": "2023-10-06T05:37:10.000Z",
    "contributors": [
      {
        "name": "\"smk762\"",
        "email": "smk762@iinet.net.au"
      },
      {
        "name": "\"gcharang\"",
        "email": "21151592+gcharang@users.noreply.github.com"
      },
      {
        "name": "\"gcharang\"",
        "email": "gcharang@users.noreply.github.com"
      },
      {
        "name": "\"gaeacodes\"",
        "email": "gaeacodes@gmail.com"
      }
    ],
    "lastContributor": {
      "name": "\"smk762\"",
      "email": "smk762@iinet.net.au"
    }
  },
  "/atomicdex/api/legacy/get_relay_mesh": {
    "dateModified": "2023-09-09T13:48:49.000Z",
    "contributors": [
      {
        "name": "\"gcharang\"",
        "email": "21151592+gcharang@users.noreply.github.com"
      },
      {
        "name": "\"gcharang\"",
        "email": "gcharang@users.noreply.github.com"
      },
      {
        "name": "\"gaeacodes\"",
        "email": "gaeacodes@gmail.com"
      },
      {
        "name": "\"smk762\"",
        "email": "smk762@iinet.net.au"
      }
    ],
    "lastContributor": {
      "name": "\"gcharang\"",
      "email": "21151592+gcharang@users.noreply.github.com"
    }
  },
  "/atomicdex/api/legacy/get_trade_fee": {
    "dateModified": "2023-10-04T15:33:39.000Z",
    "contributors": [
      {
        "name": "\"smk762\"",
        "email": "smk762@iinet.net.au"
      },
      {
        "name": "\"gcharang\"",
        "email": "21151592+gcharang@users.noreply.github.com"
      },
      {
        "name": "\"gcharang\"",
        "email": "gcharang@users.noreply.github.com"
      },
      {
        "name": "\"gaeacodes\"",
        "email": "gaeacodes@gmail.com"
      },
      {
        "name": "\"gcharang\"",
        "email": "mrgcharang@gmail.com"
      }
    ],
    "lastContributor": {
      "name": "\"smk762\"",
      "email": "smk762@iinet.net.au"
    }
  },
  "/atomicdex/api/legacy/help": {
    "dateModified": "2023-10-04T15:33:39.000Z",
    "contributors": [
      {
        "name": "\"smk762\"",
        "email": "smk762@iinet.net.au"
      },
      {
        "name": "\"gaeacodes\"",
        "email": "gaeacodes@gmail.com"
      },
      {
        "name": "\"gcharang\"",
        "email": "21151592+gcharang@users.noreply.github.com"
      },
      {
        "name": "\"gcharang\"",
        "email": "mrgcharang@gmail.com"
      }
    ],
    "lastContributor": {
      "name": "\"smk762\"",
      "email": "smk762@iinet.net.au"
    }
  },
  "/atomicdex/api/legacy/import_swaps": {
    "dateModified": "2023-10-04T15:33:39.000Z",
    "contributors": [
      {
        "name": "\"smk762\"",
        "email": "smk762@iinet.net.au"
      },
      {
        "name": "\"gcharang\"",
        "email": "21151592+gcharang@users.noreply.github.com"
      },
      {
        "name": "\"gcharang\"",
        "email": "gcharang@users.noreply.github.com"
      },
      {
        "name": "\"gaeacodes\"",
        "email": "gaeacodes@gmail.com"
      },
      {
        "name": "\"gcharang\"",
        "email": "mrgcharang@gmail.com"
      }
    ],
    "lastContributor": {
      "name": "\"smk762\"",
      "email": "smk762@iinet.net.au"
    }
  },
  "/atomicdex/api/legacy": {
    "dateModified": "2023-09-01T12:11:07.000Z",
    "contributors": [
      {
        "name": "\"gcharang\"",
        "email": "gcharang@users.noreply.github.com"
      },
      {
        "name": "\"gcharang\"",
        "email": "21151592+gcharang@users.noreply.github.com"
      },
      {
        "name": "\"gcharang\"",
        "email": "mrgcharang@gmail.com"
      }
    ],
    "lastContributor": {
      "name": "\"gcharang\"",
      "email": "gcharang@users.noreply.github.com"
    }
  },
  "/atomicdex/api/legacy/kmd_rewards_info": {
    "dateModified": "2023-10-04T15:33:39.000Z",
    "contributors": [
      {
        "name": "\"smk762\"",
        "email": "smk762@iinet.net.au"
      },
      {
        "name": "\"gcharang\"",
        "email": "21151592+gcharang@users.noreply.github.com"
      },
      {
        "name": "\"gcharang\"",
        "email": "gcharang@users.noreply.github.com"
      },
      {
        "name": "\"gaeacodes\"",
        "email": "gaeacodes@gmail.com"
      },
      {
        "name": "\"gcharang\"",
        "email": "mrgcharang@gmail.com"
      }
    ],
    "lastContributor": {
      "name": "\"smk762\"",
      "email": "smk762@iinet.net.au"
    }
  },
  "/atomicdex/api/legacy/list_banned_pubkeys": {
    "dateModified": "2023-09-09T13:48:49.000Z",
    "contributors": [
      {
        "name": "\"gcharang\"",
        "email": "21151592+gcharang@users.noreply.github.com"
      },
      {
        "name": "\"gcharang\"",
        "email": "gcharang@users.noreply.github.com"
      },
      {
        "name": "\"gaeacodes\"",
        "email": "gaeacodes@gmail.com"
      },
      {
        "name": "\"smk762\"",
        "email": "smk762@iinet.net.au"
      },
      {
        "name": "\"gcharang\"",
        "email": "mrgcharang@gmail.com"
      }
    ],
    "lastContributor": {
      "name": "\"gcharang\"",
      "email": "21151592+gcharang@users.noreply.github.com"
    }
  },
  "/atomicdex/api/legacy/max_taker_vol": {
    "dateModified": "2023-10-04T15:33:39.000Z",
    "contributors": [
      {
        "name": "\"smk762\"",
        "email": "smk762@iinet.net.au"
      },
      {
        "name": "\"gcharang\"",
        "email": "21151592+gcharang@users.noreply.github.com"
      },
      {
        "name": "\"gcharang\"",
        "email": "gcharang@users.noreply.github.com"
      },
      {
        "name": "\"gaeacodes\"",
        "email": "gaeacodes@gmail.com"
      },
      {
        "name": "\"gcharang\"",
        "email": "mrgcharang@gmail.com"
      }
    ],
    "lastContributor": {
      "name": "\"smk762\"",
      "email": "smk762@iinet.net.au"
    }
  },
  "/atomicdex/api/legacy/metrics": {
    "dateModified": "2023-09-09T13:48:49.000Z",
    "contributors": [
      {
        "name": "\"gcharang\"",
        "email": "21151592+gcharang@users.noreply.github.com"
      },
      {
        "name": "\"gcharang\"",
        "email": "gcharang@users.noreply.github.com"
      },
      {
        "name": "\"gaeacodes\"",
        "email": "gaeacodes@gmail.com"
      }
    ],
    "lastContributor": {
      "name": "\"gcharang\"",
      "email": "21151592+gcharang@users.noreply.github.com"
    }
  },
  "/atomicdex/api/legacy/min_trading_vol": {
    "dateModified": "2023-10-04T23:08:10.000Z",
    "contributors": [
      {
        "name": "\"smk762\"",
        "email": "smk762@iinet.net.au"
      },
      {
        "name": "\"gcharang\"",
        "email": "21151592+gcharang@users.noreply.github.com"
      },
      {
        "name": "\"gcharang\"",
        "email": "gcharang@users.noreply.github.com"
      },
      {
        "name": "\"gaeacodes\"",
        "email": "gaeacodes@gmail.com"
      },
      {
        "name": "\"gcharang\"",
        "email": "mrgcharang@gmail.com"
      }
    ],
    "lastContributor": {
      "name": "\"smk762\"",
      "email": "smk762@iinet.net.au"
    }
  },
  "/atomicdex/api/legacy/my_balance": {
    "dateModified": "2023-09-09T13:48:49.000Z",
    "contributors": [
      {
        "name": "\"gcharang\"",
        "email": "21151592+gcharang@users.noreply.github.com"
      },
      {
        "name": "\"gcharang\"",
        "email": "gcharang@users.noreply.github.com"
      },
      {
        "name": "\"gaeacodes\"",
        "email": "gaeacodes@gmail.com"
      },
      {
        "name": "\"smk762\"",
        "email": "smk762@iinet.net.au"
      },
      {
        "name": "\"gcharang\"",
        "email": "mrgcharang@gmail.com"
      }
    ],
    "lastContributor": {
      "name": "\"gcharang\"",
      "email": "21151592+gcharang@users.noreply.github.com"
    }
  },
  "/atomicdex/api/legacy/my_orders": {
    "dateModified": "2023-09-09T13:48:49.000Z",
    "contributors": [
      {
        "name": "\"gcharang\"",
        "email": "21151592+gcharang@users.noreply.github.com"
      },
      {
        "name": "\"gcharang\"",
        "email": "gcharang@users.noreply.github.com"
      },
      {
        "name": "\"gaeacodes\"",
        "email": "gaeacodes@gmail.com"
      },
      {
        "name": "\"smk762\"",
        "email": "smk762@iinet.net.au"
      },
      {
        "name": "\"gcharang\"",
        "email": "mrgcharang@gmail.com"
      }
    ],
    "lastContributor": {
      "name": "\"gcharang\"",
      "email": "21151592+gcharang@users.noreply.github.com"
    }
  },
  "/atomicdex/api/legacy/my_recent_swaps": {
    "dateModified": "2023-10-04T23:08:10.000Z",
    "contributors": [
      {
        "name": "\"smk762\"",
        "email": "smk762@iinet.net.au"
      },
      {
        "name": "\"gcharang\"",
        "email": "21151592+gcharang@users.noreply.github.com"
      },
      {
        "name": "\"gcharang\"",
        "email": "gcharang@users.noreply.github.com"
      },
      {
        "name": "\"gaeacodes\"",
        "email": "gaeacodes@gmail.com"
      },
      {
        "name": "\"gcharang\"",
        "email": "mrgcharang@gmail.com"
      }
    ],
    "lastContributor": {
      "name": "\"smk762\"",
      "email": "smk762@iinet.net.au"
    }
  },
  "/atomicdex/api/legacy/my_swap_status": {
    "dateModified": "2023-10-04T23:08:10.000Z",
    "contributors": [
      {
        "name": "\"smk762\"",
        "email": "smk762@iinet.net.au"
      },
      {
        "name": "\"gcharang\"",
        "email": "21151592+gcharang@users.noreply.github.com"
      },
      {
        "name": "\"gcharang\"",
        "email": "gcharang@users.noreply.github.com"
      },
      {
        "name": "\"gaeacodes\"",
        "email": "gaeacodes@gmail.com"
      },
      {
        "name": "\"smk762\"",
        "email": "35845239+smk762@users.noreply.github.com"
      },
      {
        "name": "\"gcharang\"",
        "email": "mrgcharang@gmail.com"
      }
    ],
    "lastContributor": {
      "name": "\"smk762\"",
      "email": "smk762@iinet.net.au"
    }
  },
  "/atomicdex/api/legacy/my_tx_history": {
    "dateModified": "2023-10-05T07:39:46.000Z",
    "contributors": [
      {
        "name": "\"smk762\"",
        "email": "smk762@iinet.net.au"
      },
      {
        "name": "\"gcharang\"",
        "email": "21151592+gcharang@users.noreply.github.com"
      },
      {
        "name": "\"gcharang\"",
        "email": "gcharang@users.noreply.github.com"
      },
      {
        "name": "\"gaeacodes\"",
        "email": "gaeacodes@gmail.com"
      },
      {
        "name": "\"gcharang\"",
        "email": "mrgcharang@gmail.com"
      }
    ],
    "lastContributor": {
      "name": "\"smk762\"",
      "email": "smk762@iinet.net.au"
    }
  },
  "/atomicdex/api/legacy/order_status": {
    "dateModified": "2023-10-05T01:14:39.000Z",
    "contributors": [
      {
        "name": "\"smk762\"",
        "email": "smk762@iinet.net.au"
      },
      {
        "name": "\"gcharang\"",
        "email": "21151592+gcharang@users.noreply.github.com"
      },
      {
        "name": "\"gcharang\"",
        "email": "gcharang@users.noreply.github.com"
      },
      {
        "name": "\"gaeacodes\"",
        "email": "gaeacodes@gmail.com"
      },
      {
        "name": "\"smk762\"",
        "email": "35845239+smk762@users.noreply.github.com"
      },
      {
        "name": "\"gcharang\"",
        "email": "mrgcharang@gmail.com"
      }
    ],
    "lastContributor": {
      "name": "\"smk762\"",
      "email": "smk762@iinet.net.au"
    }
  },
  "/atomicdex/api/legacy/orderbook": {
    "dateModified": "2023-12-20T19:33:00.000Z",
    "contributors": [
      {
        "name": "\"smk762\"",
        "email": "smk762@iinet.net.au"
      },
      {
        "name": "\"gcharang\"",
        "email": "21151592+gcharang@users.noreply.github.com"
      },
      {
        "name": "\"gcharang\"",
        "email": "gcharang@users.noreply.github.com"
      },
      {
        "name": "\"gaeacodes\"",
        "email": "gaeacodes@gmail.com"
      },
      {
        "name": "\"gcharang\"",
        "email": "mrgcharang@gmail.com"
      }
    ],
    "lastContributor": {
      "name": "\"smk762\"",
      "email": "smk762@iinet.net.au"
    }
  },
  "/atomicdex/api/legacy/orderbook_depth": {
    "dateModified": "2023-09-09T13:48:49.000Z",
    "contributors": [
      {
        "name": "\"gcharang\"",
        "email": "21151592+gcharang@users.noreply.github.com"
      },
      {
        "name": "\"gcharang\"",
        "email": "gcharang@users.noreply.github.com"
      },
      {
        "name": "\"gaeacodes\"",
        "email": "gaeacodes@gmail.com"
      },
      {
        "name": "\"smk762\"",
        "email": "smk762@iinet.net.au"
      },
      {
        "name": "\"gcharang\"",
        "email": "mrgcharang@gmail.com"
      }
    ],
    "lastContributor": {
      "name": "\"gcharang\"",
      "email": "21151592+gcharang@users.noreply.github.com"
    }
  },
  "/atomicdex/api/legacy/orders_history_by_filter": {
    "dateModified": "2023-10-05T01:14:39.000Z",
    "contributors": [
      {
        "name": "\"smk762\"",
        "email": "smk762@iinet.net.au"
      },
      {
        "name": "\"gcharang\"",
        "email": "21151592+gcharang@users.noreply.github.com"
      },
      {
        "name": "\"gcharang\"",
        "email": "gcharang@users.noreply.github.com"
      },
      {
        "name": "\"gaeacodes\"",
        "email": "gaeacodes@gmail.com"
      },
      {
        "name": "\"smk762\"",
        "email": "35845239+smk762@users.noreply.github.com"
      },
      {
        "name": "\"gcharang\"",
        "email": "mrgcharang@gmail.com"
      }
    ],
    "lastContributor": {
      "name": "\"smk762\"",
      "email": "smk762@iinet.net.au"
    }
  },
  "/atomicdex/api/legacy/rational_number_note": {
    "dateModified": "2023-09-01T12:11:07.000Z",
    "contributors": [
      {
        "name": "\"gcharang\"",
        "email": "gcharang@users.noreply.github.com"
      },
      {
        "name": "\"gaeacodes\"",
        "email": "gaeacodes@gmail.com"
      },
      {
        "name": "\"gcharang\"",
        "email": "21151592+gcharang@users.noreply.github.com"
      },
      {
        "name": "\"gcharang\"",
        "email": "mrgcharang@gmail.com"
      }
    ],
    "lastContributor": {
      "name": "\"gcharang\"",
      "email": "gcharang@users.noreply.github.com"
    }
  },
  "/atomicdex/api/legacy/recover_funds_of_swap": {
    "dateModified": "2023-10-05T01:14:39.000Z",
    "contributors": [
      {
        "name": "\"smk762\"",
        "email": "smk762@iinet.net.au"
      },
      {
        "name": "\"gcharang\"",
        "email": "21151592+gcharang@users.noreply.github.com"
      },
      {
        "name": "\"gcharang\"",
        "email": "gcharang@users.noreply.github.com"
      },
      {
        "name": "\"gaeacodes\"",
        "email": "gaeacodes@gmail.com"
      },
      {
        "name": "\"gcharang\"",
        "email": "mrgcharang@gmail.com"
      }
    ],
    "lastContributor": {
      "name": "\"smk762\"",
      "email": "smk762@iinet.net.au"
    }
  },
  "/atomicdex/api/legacy/sell": {
    "dateModified": "2023-10-04T15:08:02.000Z",
    "contributors": [
      {
        "name": "\"smk762\"",
        "email": "smk762@iinet.net.au"
      },
      {
        "name": "\"gcharang\"",
        "email": "21151592+gcharang@users.noreply.github.com"
      },
      {
        "name": "\"gcharang\"",
        "email": "gcharang@users.noreply.github.com"
      },
      {
        "name": "\"gaeacodes\"",
        "email": "gaeacodes@gmail.com"
      },
      {
        "name": "\"gcharang\"",
        "email": "mrgcharang@gmail.com"
      }
    ],
    "lastContributor": {
      "name": "\"smk762\"",
      "email": "smk762@iinet.net.au"
    }
  },
  "/atomicdex/api/legacy/send_raw_transaction": {
    "dateModified": "2023-09-09T13:48:49.000Z",
    "contributors": [
      {
        "name": "\"gcharang\"",
        "email": "21151592+gcharang@users.noreply.github.com"
      },
      {
        "name": "\"gcharang\"",
        "email": "gcharang@users.noreply.github.com"
      },
      {
        "name": "\"gaeacodes\"",
        "email": "gaeacodes@gmail.com"
      },
      {
        "name": "\"smk762\"",
        "email": "smk762@iinet.net.au"
      },
      {
        "name": "\"gcharang\"",
        "email": "mrgcharang@gmail.com"
      }
    ],
    "lastContributor": {
      "name": "\"gcharang\"",
      "email": "21151592+gcharang@users.noreply.github.com"
    }
  },
  "/atomicdex/api/legacy/set_required_confirmations": {
    "dateModified": "2023-10-05T00:59:59.000Z",
    "contributors": [
      {
        "name": "\"smk762\"",
        "email": "smk762@iinet.net.au"
      },
      {
        "name": "\"gcharang\"",
        "email": "21151592+gcharang@users.noreply.github.com"
      },
      {
        "name": "\"gcharang\"",
        "email": "gcharang@users.noreply.github.com"
      },
      {
        "name": "\"gaeacodes\"",
        "email": "gaeacodes@gmail.com"
      },
      {
        "name": "\"gcharang\"",
        "email": "mrgcharang@gmail.com"
      }
    ],
    "lastContributor": {
      "name": "\"smk762\"",
      "email": "smk762@iinet.net.au"
    }
  },
  "/atomicdex/api/legacy/set_requires_notarization": {
    "dateModified": "2023-10-05T00:59:59.000Z",
    "contributors": [
      {
        "name": "\"smk762\"",
        "email": "smk762@iinet.net.au"
      },
      {
        "name": "\"gcharang\"",
        "email": "21151592+gcharang@users.noreply.github.com"
      },
      {
        "name": "\"gcharang\"",
        "email": "gcharang@users.noreply.github.com"
      },
      {
        "name": "\"gaeacodes\"",
        "email": "gaeacodes@gmail.com"
      },
      {
        "name": "\"gcharang\"",
        "email": "mrgcharang@gmail.com"
      }
    ],
    "lastContributor": {
      "name": "\"smk762\"",
      "email": "smk762@iinet.net.au"
    }
  },
  "/atomicdex/api/legacy/setprice": {
    "dateModified": "2023-10-05T00:59:59.000Z",
    "contributors": [
      {
        "name": "\"smk762\"",
        "email": "smk762@iinet.net.au"
      },
      {
        "name": "\"gcharang\"",
        "email": "21151592+gcharang@users.noreply.github.com"
      },
      {
        "name": "\"gcharang\"",
        "email": "gcharang@users.noreply.github.com"
      },
      {
        "name": "\"gaeacodes\"",
        "email": "gaeacodes@gmail.com"
      },
      {
        "name": "\"gcharang\"",
        "email": "mrgcharang@gmail.com"
      }
    ],
    "lastContributor": {
      "name": "\"smk762\"",
      "email": "smk762@iinet.net.au"
    }
  },
  "/atomicdex/api/legacy/show_priv_key": {
    "dateModified": "2023-09-09T13:48:49.000Z",
    "contributors": [
      {
        "name": "\"gcharang\"",
        "email": "21151592+gcharang@users.noreply.github.com"
      },
      {
        "name": "\"gcharang\"",
        "email": "gcharang@users.noreply.github.com"
      },
      {
        "name": "\"gaeacodes\"",
        "email": "gaeacodes@gmail.com"
      },
      {
        "name": "\"smk762\"",
        "email": "smk762@iinet.net.au"
      },
      {
        "name": "\"gcharang\"",
        "email": "mrgcharang@gmail.com"
      }
    ],
    "lastContributor": {
      "name": "\"gcharang\"",
      "email": "21151592+gcharang@users.noreply.github.com"
    }
  },
  "/atomicdex/api/legacy/stop": {
    "dateModified": "2023-05-24T13:18:47.000Z",
    "contributors": [
      {
        "name": "\"gaeacodes\"",
        "email": "gaeacodes@gmail.com"
      },
      {
        "name": "\"gcharang\"",
        "email": "21151592+gcharang@users.noreply.github.com"
      },
      {
        "name": "\"gcharang\"",
        "email": "mrgcharang@gmail.com"
      }
    ],
    "lastContributor": {
      "name": "\"gaeacodes\"",
      "email": "gaeacodes@gmail.com"
    }
  },
  "/atomicdex/api/legacy/trade_preimage": {
    "dateModified": "2023-10-05T01:14:39.000Z",
    "contributors": [
      {
        "name": "\"smk762\"",
        "email": "smk762@iinet.net.au"
      },
      {
        "name": "\"gcharang\"",
        "email": "21151592+gcharang@users.noreply.github.com"
      },
      {
        "name": "\"gcharang\"",
        "email": "gcharang@users.noreply.github.com"
      },
      {
        "name": "\"gaeacodes\"",
        "email": "gaeacodes@gmail.com"
      },
      {
        "name": "\"gcharang\"",
        "email": "mrgcharang@gmail.com"
      }
    ],
    "lastContributor": {
      "name": "\"smk762\"",
      "email": "smk762@iinet.net.au"
    }
  },
  "/atomicdex/api/legacy/unban_pubkeys": {
    "dateModified": "2023-10-05T01:14:39.000Z",
    "contributors": [
      {
        "name": "\"smk762\"",
        "email": "smk762@iinet.net.au"
      },
      {
        "name": "\"gcharang\"",
        "email": "21151592+gcharang@users.noreply.github.com"
      },
      {
        "name": "\"gcharang\"",
        "email": "gcharang@users.noreply.github.com"
      },
      {
        "name": "\"gaeacodes\"",
        "email": "gaeacodes@gmail.com"
      },
      {
        "name": "\"smk762\"",
        "email": "35845239+smk762@users.noreply.github.com"
      }
    ],
    "lastContributor": {
      "name": "\"smk762\"",
      "email": "smk762@iinet.net.au"
    }
  },
  "/atomicdex/api/legacy/update_maker_order": {
    "dateModified": "2023-10-05T00:59:59.000Z",
    "contributors": [
      {
        "name": "\"smk762\"",
        "email": "smk762@iinet.net.au"
      },
      {
        "name": "\"gcharang\"",
        "email": "21151592+gcharang@users.noreply.github.com"
      },
      {
        "name": "\"gcharang\"",
        "email": "gcharang@users.noreply.github.com"
      },
      {
        "name": "\"gaeacodes\"",
        "email": "gaeacodes@gmail.com"
      },
      {
        "name": "\"gcharang\"",
        "email": "mrgcharang@gmail.com"
      }
    ],
    "lastContributor": {
      "name": "\"smk762\"",
      "email": "smk762@iinet.net.au"
    }
  },
  "/atomicdex/api/legacy/validateaddress": {
    "dateModified": "2023-10-05T01:14:39.000Z",
    "contributors": [
      {
        "name": "\"smk762\"",
        "email": "smk762@iinet.net.au"
      },
      {
        "name": "\"gcharang\"",
        "email": "21151592+gcharang@users.noreply.github.com"
      },
      {
        "name": "\"gcharang\"",
        "email": "gcharang@users.noreply.github.com"
      },
      {
        "name": "\"gaeacodes\"",
        "email": "gaeacodes@gmail.com"
      },
      {
        "name": "\"gcharang\"",
        "email": "mrgcharang@gmail.com"
      }
    ],
    "lastContributor": {
      "name": "\"smk762\"",
      "email": "smk762@iinet.net.au"
    }
  },
  "/atomicdex/api/legacy/version": {
    "dateModified": "2023-09-09T13:48:49.000Z",
    "contributors": [
      {
        "name": "\"gcharang\"",
        "email": "21151592+gcharang@users.noreply.github.com"
      },
      {
        "name": "\"gcharang\"",
        "email": "gcharang@users.noreply.github.com"
      },
      {
        "name": "\"gaeacodes\"",
        "email": "gaeacodes@gmail.com"
      },
      {
        "name": "\"smk762\"",
        "email": "smk762@iinet.net.au"
      },
      {
        "name": "\"gcharang\"",
        "email": "mrgcharang@gmail.com"
      }
    ],
    "lastContributor": {
      "name": "\"gcharang\"",
      "email": "21151592+gcharang@users.noreply.github.com"
    }
  },
  "/atomicdex/api/legacy/withdraw": {
    "dateModified": "2023-10-05T01:14:39.000Z",
    "contributors": [
      {
        "name": "\"smk762\"",
        "email": "smk762@iinet.net.au"
      },
      {
        "name": "\"gcharang\"",
        "email": "21151592+gcharang@users.noreply.github.com"
      },
      {
        "name": "\"gcharang\"",
        "email": "gcharang@users.noreply.github.com"
      },
      {
        "name": "\"gaeacodes\"",
        "email": "gaeacodes@gmail.com"
      },
      {
        "name": "\"Canialon\"",
        "email": "canialon666@gmail.com"
      },
      {
        "name": "\"gcharang\"",
        "email": "mrgcharang@gmail.com"
      }
    ],
    "lastContributor": {
      "name": "\"smk762\"",
      "email": "smk762@iinet.net.au"
    }
  },
  "/atomicdex/api/v20/add_delegation": {
    "dateModified": "2023-09-29T09:42:14.000Z",
    "contributors": [
      {
        "name": "\"gaeacodes\"",
        "email": "gaeacodes@gmail.com"
      },
      {
        "name": "\"smk762\"",
        "email": "smk762@iinet.net.au"
      },
      {
        "name": "\"gcharang\"",
        "email": "21151592+gcharang@users.noreply.github.com"
      },
      {
        "name": "\"gcharang\"",
        "email": "gcharang@users.noreply.github.com"
      },
      {
        "name": "\"gcharang\"",
        "email": "mrgcharang@gmail.com"
      }
    ],
    "lastContributor": {
      "name": "\"gaeacodes\"",
      "email": "gaeacodes@gmail.com"
    }
  },
  "/atomicdex/api/v20/add_node_to_version_stat": {
    "dateModified": "2023-10-06T05:37:10.000Z",
    "contributors": [
      {
        "name": "\"smk762\"",
        "email": "smk762@iinet.net.au"
      },
      {
        "name": "\"gcharang\"",
        "email": "21151592+gcharang@users.noreply.github.com"
      },
      {
        "name": "\"gcharang\"",
        "email": "gcharang@users.noreply.github.com"
      },
      {
        "name": "\"gaeacodes\"",
        "email": "gaeacodes@gmail.com"
      },
      {
        "name": "\"gcharang\"",
        "email": "mrgcharang@gmail.com"
      }
    ],
    "lastContributor": {
      "name": "\"smk762\"",
      "email": "smk762@iinet.net.au"
    }
  },
  "/atomicdex/api/v20/best_orders": {
    "dateModified": "2024-01-17T16:26:22.000Z",
    "contributors": [
      {
        "name": "\"smk762\"",
        "email": "smk762@iinet.net.au"
      },
      {
        "name": "\"gcharang\"",
        "email": "21151592+gcharang@users.noreply.github.com"
      },
      {
        "name": "\"gcharang\"",
        "email": "gcharang@users.noreply.github.com"
      },
      {
        "name": "\"gaeacodes\"",
        "email": "gaeacodes@gmail.com"
      }
    ],
    "lastContributor": {
      "name": "\"smk762\"",
      "email": "smk762@iinet.net.au"
    }
  },
  "/atomicdex/api/v20/enable_bch_with_tokens": {
    "dateModified": "2023-10-05T07:16:36.000Z",
    "contributors": [
      {
        "name": "\"smk762\"",
        "email": "smk762@iinet.net.au"
      },
      {
        "name": "\"gcharang\"",
        "email": "21151592+gcharang@users.noreply.github.com"
      },
      {
        "name": "\"gcharang\"",
        "email": "gcharang@users.noreply.github.com"
      },
      {
        "name": "\"gaeacodes\"",
        "email": "gaeacodes@gmail.com"
      },
      {
        "name": "\"gcharang\"",
        "email": "mrgcharang@gmail.com"
      }
    ],
    "lastContributor": {
      "name": "\"smk762\"",
      "email": "smk762@iinet.net.au"
    }
  },
  "/atomicdex/api/v20/enable_erc20": {
    "dateModified": "2023-09-09T13:48:49.000Z",
    "contributors": [
      {
        "name": "\"gcharang\"",
        "email": "21151592+gcharang@users.noreply.github.com"
      },
      {
        "name": "\"gcharang\"",
        "email": "gcharang@users.noreply.github.com"
      },
      {
        "name": "\"gaeacodes\"",
        "email": "gaeacodes@gmail.com"
      },
      {
        "name": "\"smk762\"",
        "email": "smk762@iinet.net.au"
      },
      {
        "name": "\"gcharang\"",
        "email": "mrgcharang@gmail.com"
      }
    ],
    "lastContributor": {
      "name": "\"gcharang\"",
      "email": "21151592+gcharang@users.noreply.github.com"
    }
  },
  "/atomicdex/api/v20/enable_eth_with_tokens": {
    "dateModified": "2023-10-05T07:16:36.000Z",
    "contributors": [
      {
        "name": "\"smk762\"",
        "email": "smk762@iinet.net.au"
      },
      {
        "name": "\"gaeacodes\"",
        "email": "gaeacodes@gmail.com"
      },
      {
        "name": "\"gcharang\"",
        "email": "21151592+gcharang@users.noreply.github.com"
      },
      {
        "name": "\"gcharang\"",
        "email": "gcharang@users.noreply.github.com"
      },
      {
        "name": "\"gcharang\"",
        "email": "mrgcharang@gmail.com"
      }
    ],
    "lastContributor": {
      "name": "\"smk762\"",
      "email": "smk762@iinet.net.au"
    }
  },
  "/atomicdex/api/v20/enable_slp": {
    "dateModified": "2023-09-27T20:43:30.000Z",
    "contributors": [
      {
        "name": "\"smk762\"",
        "email": "smk762@iinet.net.au"
      },
      {
        "name": "\"gcharang\"",
        "email": "21151592+gcharang@users.noreply.github.com"
      },
      {
        "name": "\"gcharang\"",
        "email": "gcharang@users.noreply.github.com"
      },
      {
        "name": "\"gaeacodes\"",
        "email": "gaeacodes@gmail.com"
      },
      {
        "name": "\"Canialon\"",
        "email": "canialon666@gmail.com"
      },
      {
        "name": "\"gcharang\"",
        "email": "mrgcharang@gmail.com"
      }
    ],
    "lastContributor": {
      "name": "\"smk762\"",
      "email": "smk762@iinet.net.au"
    }
  },
  "/atomicdex/api/v20/enable_tendermint_token": {
    "dateModified": "2023-09-27T20:43:30.000Z",
    "contributors": [
      {
        "name": "\"smk762\"",
        "email": "smk762@iinet.net.au"
      },
      {
        "name": "\"gcharang\"",
        "email": "21151592+gcharang@users.noreply.github.com"
      },
      {
        "name": "\"gcharang\"",
        "email": "gcharang@users.noreply.github.com"
      },
      {
        "name": "\"gaeacodes\"",
        "email": "gaeacodes@gmail.com"
      }
    ],
    "lastContributor": {
      "name": "\"smk762\"",
      "email": "smk762@iinet.net.au"
    }
  },
  "/atomicdex/api/v20/enable_tendermint_with_assets": {
    "dateModified": "2023-10-05T07:16:36.000Z",
    "contributors": [
      {
        "name": "\"smk762\"",
        "email": "smk762@iinet.net.au"
      },
      {
        "name": "\"gcharang\"",
        "email": "21151592+gcharang@users.noreply.github.com"
      },
      {
        "name": "\"gcharang\"",
        "email": "gcharang@users.noreply.github.com"
      },
      {
        "name": "\"gaeacodes\"",
        "email": "gaeacodes@gmail.com"
      }
    ],
    "lastContributor": {
      "name": "\"smk762\"",
      "email": "smk762@iinet.net.au"
    }
  },
  "/atomicdex/api/v20/get_public_key": {
    "dateModified": "2023-09-09T13:48:49.000Z",
    "contributors": [
      {
        "name": "\"gcharang\"",
        "email": "21151592+gcharang@users.noreply.github.com"
      },
      {
        "name": "\"gcharang\"",
        "email": "gcharang@users.noreply.github.com"
      },
      {
        "name": "\"gaeacodes\"",
        "email": "gaeacodes@gmail.com"
      },
      {
        "name": "\"smk762\"",
        "email": "smk762@iinet.net.au"
      },
      {
        "name": "\"gcharang\"",
        "email": "mrgcharang@gmail.com"
      }
    ],
    "lastContributor": {
      "name": "\"gcharang\"",
      "email": "21151592+gcharang@users.noreply.github.com"
    }
  },
  "/atomicdex/api/v20/get_public_key_hash": {
    "dateModified": "2023-09-09T13:48:49.000Z",
    "contributors": [
      {
        "name": "\"gcharang\"",
        "email": "21151592+gcharang@users.noreply.github.com"
      },
      {
        "name": "\"gcharang\"",
        "email": "gcharang@users.noreply.github.com"
      },
      {
        "name": "\"gaeacodes\"",
        "email": "gaeacodes@gmail.com"
      },
      {
        "name": "\"smk762\"",
        "email": "smk762@iinet.net.au"
      }
    ],
    "lastContributor": {
      "name": "\"gcharang\"",
      "email": "21151592+gcharang@users.noreply.github.com"
    }
  },
  "/atomicdex/api/v20/get_raw_transaction": {
    "dateModified": "2023-10-05T07:16:36.000Z",
    "contributors": [
      {
        "name": "\"smk762\"",
        "email": "smk762@iinet.net.au"
      },
      {
        "name": "\"gcharang\"",
        "email": "21151592+gcharang@users.noreply.github.com"
      },
      {
        "name": "\"gcharang\"",
        "email": "gcharang@users.noreply.github.com"
      },
      {
        "name": "\"gaeacodes\"",
        "email": "gaeacodes@gmail.com"
      }
    ],
    "lastContributor": {
      "name": "\"smk762\"",
      "email": "smk762@iinet.net.au"
    }
  },
  "/atomicdex/api/v20/get_staking_infos": {
    "dateModified": "2023-09-29T09:42:14.000Z",
    "contributors": [
      {
        "name": "\"gaeacodes\"",
        "email": "gaeacodes@gmail.com"
      },
      {
        "name": "\"smk762\"",
        "email": "smk762@iinet.net.au"
      },
      {
        "name": "\"gcharang\"",
        "email": "21151592+gcharang@users.noreply.github.com"
      },
      {
        "name": "\"gcharang\"",
        "email": "gcharang@users.noreply.github.com"
      },
      {
        "name": "\"gcharang\"",
        "email": "mrgcharang@gmail.com"
      }
    ],
    "lastContributor": {
      "name": "\"gaeacodes\"",
      "email": "gaeacodes@gmail.com"
    }
  },
  "/atomicdex/api/v20": {
    "dateModified": "2023-10-04T08:31:28.000Z",
    "contributors": [
      {
        "name": "\"smk762\"",
        "email": "smk762@iinet.net.au"
      },
      {
        "name": "\"gaeacodes\"",
        "email": "gaeacodes@gmail.com"
      },
      {
        "name": "\"gcharang\"",
        "email": "21151592+gcharang@users.noreply.github.com"
      },
      {
        "name": "\"gcharang\"",
        "email": "gcharang@users.noreply.github.com"
      },
      {
        "name": "\"gcharang\"",
        "email": "mrgcharang@gmail.com"
      }
    ],
    "lastContributor": {
      "name": "\"smk762\"",
      "email": "smk762@iinet.net.au"
    }
  },
  "/atomicdex/api/v20/message_signing": {
    "dateModified": "2023-10-03T07:36:45.000Z",
    "contributors": [
      {
        "name": "\"gaeacodes\"",
        "email": "gaeacodes@gmail.com"
      },
      {
        "name": "\"smk762\"",
        "email": "smk762@iinet.net.au"
      },
      {
        "name": "\"gcharang\"",
        "email": "21151592+gcharang@users.noreply.github.com"
      },
      {
        "name": "\"gcharang\"",
        "email": "gcharang@users.noreply.github.com"
      }
    ],
    "lastContributor": {
      "name": "\"gaeacodes\"",
      "email": "gaeacodes@gmail.com"
    }
  },
  "/atomicdex/api/v20/my_tx_history": {
    "dateModified": "2023-10-05T07:39:46.000Z",
    "contributors": [
      {
        "name": "\"smk762\"",
        "email": "smk762@iinet.net.au"
      },
      {
        "name": "\"gcharang\"",
        "email": "21151592+gcharang@users.noreply.github.com"
      },
      {
        "name": "\"gcharang\"",
        "email": "gcharang@users.noreply.github.com"
      },
      {
        "name": "\"gaeacodes\"",
        "email": "gaeacodes@gmail.com"
      },
      {
        "name": "\"Canialon\"",
        "email": "canialon666@gmail.com"
      }
    ],
    "lastContributor": {
      "name": "\"smk762\"",
      "email": "smk762@iinet.net.au"
    }
  },
  "/atomicdex/api/v20/orderbook": {
    "dateModified": "2023-12-20T19:33:00.000Z",
    "contributors": [
      {
        "name": "\"smk762\"",
        "email": "smk762@iinet.net.au"
      }
    ],
    "lastContributor": {
      "name": "\"smk762\"",
      "email": "smk762@iinet.net.au"
    }
  },
  "/atomicdex/api/v20/recreate_swap_data": {
    "dateModified": "2023-09-29T14:54:33.000Z",
    "contributors": [
      {
        "name": "\"gaeacodes\"",
        "email": "gaeacodes@gmail.com"
      },
      {
        "name": "\"gcharang\"",
        "email": "21151592+gcharang@users.noreply.github.com"
      },
      {
        "name": "\"gcharang\"",
        "email": "gcharang@users.noreply.github.com"
      },
      {
        "name": "\"smk762\"",
        "email": "smk762@iinet.net.au"
      }
    ],
    "lastContributor": {
      "name": "\"gaeacodes\"",
      "email": "gaeacodes@gmail.com"
    }
  },
  "/atomicdex/api/v20/remove_delegation": {
    "dateModified": "2023-09-29T09:42:14.000Z",
    "contributors": [
      {
        "name": "\"gaeacodes\"",
        "email": "gaeacodes@gmail.com"
      },
      {
        "name": "\"smk762\"",
        "email": "smk762@iinet.net.au"
      },
      {
        "name": "\"gcharang\"",
        "email": "21151592+gcharang@users.noreply.github.com"
      },
      {
        "name": "\"gcharang\"",
        "email": "gcharang@users.noreply.github.com"
      },
      {
        "name": "\"gcharang\"",
        "email": "mrgcharang@gmail.com"
      }
    ],
    "lastContributor": {
      "name": "\"gaeacodes\"",
      "email": "gaeacodes@gmail.com"
    }
  },
  "/atomicdex/api/v20/remove_node_from_version_stat": {
    "dateModified": "2023-09-09T13:48:49.000Z",
    "contributors": [
      {
        "name": "\"gcharang\"",
        "email": "21151592+gcharang@users.noreply.github.com"
      },
      {
        "name": "\"gcharang\"",
        "email": "gcharang@users.noreply.github.com"
      },
      {
        "name": "\"gaeacodes\"",
        "email": "gaeacodes@gmail.com"
      },
      {
        "name": "\"smk762\"",
        "email": "smk762@iinet.net.au"
      },
      {
        "name": "\"gcharang\"",
        "email": "mrgcharang@gmail.com"
      }
    ],
    "lastContributor": {
      "name": "\"gcharang\"",
      "email": "21151592+gcharang@users.noreply.github.com"
    }
  },
  "/atomicdex/api/v20/start_simple_market_maker_bot": {
    "dateModified": "2023-09-29T09:42:14.000Z",
    "contributors": [
      {
        "name": "\"gaeacodes\"",
        "email": "gaeacodes@gmail.com"
      },
      {
        "name": "\"gcharang\"",
        "email": "21151592+gcharang@users.noreply.github.com"
      },
      {
        "name": "\"gcharang\"",
        "email": "gcharang@users.noreply.github.com"
      },
      {
        "name": "\"smk762\"",
        "email": "smk762@iinet.net.au"
      },
      {
        "name": "\"gcharang\"",
        "email": "mrgcharang@gmail.com"
      }
    ],
    "lastContributor": {
      "name": "\"gaeacodes\"",
      "email": "gaeacodes@gmail.com"
    }
  },
  "/atomicdex/api/v20/start_version_stat_collection": {
    "dateModified": "2023-09-09T13:48:49.000Z",
    "contributors": [
      {
        "name": "\"gcharang\"",
        "email": "21151592+gcharang@users.noreply.github.com"
      },
      {
        "name": "\"gcharang\"",
        "email": "gcharang@users.noreply.github.com"
      },
      {
        "name": "\"gaeacodes\"",
        "email": "gaeacodes@gmail.com"
      },
      {
        "name": "\"smk762\"",
        "email": "smk762@iinet.net.au"
      },
      {
        "name": "\"gcharang\"",
        "email": "mrgcharang@gmail.com"
      }
    ],
    "lastContributor": {
      "name": "\"gcharang\"",
      "email": "21151592+gcharang@users.noreply.github.com"
    }
  },
  "/atomicdex/api/v20/stop_simple_market_maker_bot": {
    "dateModified": "2023-09-09T13:48:49.000Z",
    "contributors": [
      {
        "name": "\"gcharang\"",
        "email": "21151592+gcharang@users.noreply.github.com"
      },
      {
        "name": "\"gcharang\"",
        "email": "gcharang@users.noreply.github.com"
      },
      {
        "name": "\"gaeacodes\"",
        "email": "gaeacodes@gmail.com"
      },
      {
        "name": "\"smk762\"",
        "email": "smk762@iinet.net.au"
      },
      {
        "name": "\"gcharang\"",
        "email": "mrgcharang@gmail.com"
      }
    ],
    "lastContributor": {
      "name": "\"gcharang\"",
      "email": "21151592+gcharang@users.noreply.github.com"
    }
  },
  "/atomicdex/api/v20/stop_version_stat_collection": {
    "dateModified": "2023-09-09T13:48:49.000Z",
    "contributors": [
      {
        "name": "\"gcharang\"",
        "email": "21151592+gcharang@users.noreply.github.com"
      },
      {
        "name": "\"gcharang\"",
        "email": "gcharang@users.noreply.github.com"
      },
      {
        "name": "\"gaeacodes\"",
        "email": "gaeacodes@gmail.com"
      },
      {
        "name": "\"smk762\"",
        "email": "smk762@iinet.net.au"
      },
      {
        "name": "\"gcharang\"",
        "email": "mrgcharang@gmail.com"
      }
    ],
    "lastContributor": {
      "name": "\"gcharang\"",
      "email": "21151592+gcharang@users.noreply.github.com"
    }
  },
  "/atomicdex/api/v20/telegram_alerts": {
    "dateModified": "2023-10-06T04:54:44.000Z",
    "contributors": [
      {
        "name": "\"smk762\"",
        "email": "smk762@iinet.net.au"
      },
      {
        "name": "\"gcharang\"",
        "email": "gcharang@users.noreply.github.com"
      },
      {
        "name": "\"gaeacodes\"",
        "email": "gaeacodes@gmail.com"
      },
      {
        "name": "\"gcharang\"",
        "email": "21151592+gcharang@users.noreply.github.com"
      },
      {
        "name": "\"gcharang\"",
        "email": "mrgcharang@gmail.com"
      }
    ],
    "lastContributor": {
      "name": "\"smk762\"",
      "email": "smk762@iinet.net.au"
    }
  },
  "/atomicdex/api/v20/trade_preimage": {
    "dateModified": "2023-10-05T08:10:18.000Z",
    "contributors": [
      {
        "name": "\"smk762\"",
        "email": "smk762@iinet.net.au"
      },
      {
        "name": "\"gcharang\"",
        "email": "21151592+gcharang@users.noreply.github.com"
      },
      {
        "name": "\"gcharang\"",
        "email": "gcharang@users.noreply.github.com"
      },
      {
        "name": "\"gaeacodes\"",
        "email": "gaeacodes@gmail.com"
      },
      {
        "name": "\"gcharang\"",
        "email": "mrgcharang@gmail.com"
      }
    ],
    "lastContributor": {
      "name": "\"smk762\"",
      "email": "smk762@iinet.net.au"
    }
  },
  "/atomicdex/api/v20/update_version_stat_collection": {
    "dateModified": "2023-09-09T13:48:49.000Z",
    "contributors": [
      {
        "name": "\"gcharang\"",
        "email": "21151592+gcharang@users.noreply.github.com"
      },
      {
        "name": "\"gcharang\"",
        "email": "gcharang@users.noreply.github.com"
      },
      {
        "name": "\"gaeacodes\"",
        "email": "gaeacodes@gmail.com"
      },
      {
        "name": "\"smk762\"",
        "email": "smk762@iinet.net.au"
      },
      {
        "name": "\"gcharang\"",
        "email": "mrgcharang@gmail.com"
      }
    ],
    "lastContributor": {
      "name": "\"gcharang\"",
      "email": "21151592+gcharang@users.noreply.github.com"
    }
  },
  "/atomicdex/api/v20/withdraw": {
    "dateModified": "2024-02-23T08:27:34.000Z",
    "contributors": [
      {
        "name": "\"smk762\"",
        "email": "smk762@iinet.net.au"
      },
      {
        "name": "\"gcharang\"",
        "email": "21151592+gcharang@users.noreply.github.com"
      },
      {
        "name": "\"gcharang\"",
        "email": "gcharang@users.noreply.github.com"
      },
      {
        "name": "\"gaeacodes\"",
        "email": "gaeacodes@gmail.com"
      },
      {
        "name": "\"Canialon\"",
        "email": "canialon666@gmail.com"
      },
      {
        "name": "\"gcharang\"",
        "email": "mrgcharang@gmail.com"
      }
    ],
    "lastContributor": {
      "name": "\"smk762\"",
      "email": "smk762@iinet.net.au"
    }
  },
  "/atomicdex/api/v20-dev/get_current_mtp": {
    "dateModified": "2023-09-09T13:48:49.000Z",
    "contributors": [
      {
        "name": "\"gcharang\"",
        "email": "21151592+gcharang@users.noreply.github.com"
      },
      {
        "name": "\"gcharang\"",
        "email": "gcharang@users.noreply.github.com"
      },
      {
        "name": "\"gaeacodes\"",
        "email": "gaeacodes@gmail.com"
      },
      {
        "name": "\"smk762\"",
        "email": "smk762@iinet.net.au"
      }
    ],
    "lastContributor": {
      "name": "\"gcharang\"",
      "email": "21151592+gcharang@users.noreply.github.com"
    }
  },
  "/atomicdex/api/v20-dev/get_locked_amount": {
    "dateModified": "2023-09-09T13:48:49.000Z",
    "contributors": [
      {
        "name": "\"gcharang\"",
        "email": "21151592+gcharang@users.noreply.github.com"
      },
      {
        "name": "\"gcharang\"",
        "email": "gcharang@users.noreply.github.com"
      },
      {
        "name": "\"gaeacodes\"",
        "email": "gaeacodes@gmail.com"
      },
      {
        "name": "\"smk762\"",
        "email": "smk762@iinet.net.au"
      }
    ],
    "lastContributor": {
      "name": "\"gcharang\"",
      "email": "21151592+gcharang@users.noreply.github.com"
    }
  },
  "/atomicdex/api/v20-dev/hd_address_management": {
    "dateModified": "2023-09-27T20:43:30.000Z",
    "contributors": [
      {
        "name": "\"smk762\"",
        "email": "smk762@iinet.net.au"
      },
      {
        "name": "\"gcharang\"",
        "email": "21151592+gcharang@users.noreply.github.com"
      },
      {
        "name": "\"gcharang\"",
        "email": "gcharang@users.noreply.github.com"
      },
      {
        "name": "\"gaeacodes\"",
        "email": "gaeacodes@gmail.com"
      }
    ],
    "lastContributor": {
      "name": "\"smk762\"",
      "email": "smk762@iinet.net.au"
    }
  },
  "/atomicdex/api/v20-dev/hd_wallets_overview": {
    "dateModified": "2023-09-27T20:43:30.000Z",
    "contributors": [
      {
        "name": "\"smk762\"",
        "email": "smk762@iinet.net.au"
      },
      {
        "name": "\"gcharang\"",
        "email": "gcharang@users.noreply.github.com"
      },
      {
        "name": "\"gcharang\"",
        "email": "21151592+gcharang@users.noreply.github.com"
      },
      {
        "name": "\"gaeacodes\"",
        "email": "gaeacodes@gmail.com"
      }
    ],
    "lastContributor": {
      "name": "\"smk762\"",
      "email": "smk762@iinet.net.au"
    }
  },
  "/atomicdex/api/v20-dev": {
    "dateModified": "2023-10-03T07:36:45.000Z",
    "contributors": [
      {
        "name": "\"gaeacodes\"",
        "email": "gaeacodes@gmail.com"
      },
      {
        "name": "\"smk762\"",
        "email": "smk762@iinet.net.au"
      },
      {
        "name": "\"gcharang\"",
        "email": "21151592+gcharang@users.noreply.github.com"
      },
      {
        "name": "\"gcharang\"",
        "email": "gcharang@users.noreply.github.com"
      },
      {
        "name": "\"gcharang\"",
        "email": "mrgcharang@gmail.com"
      }
    ],
    "lastContributor": {
      "name": "\"gaeacodes\"",
      "email": "gaeacodes@gmail.com"
    }
  },
  "/atomicdex/api/v20-dev/lightning/activation": {
    "dateModified": "2023-10-04T08:31:28.000Z",
    "contributors": [
      {
        "name": "\"smk762\"",
        "email": "smk762@iinet.net.au"
      },
      {
        "name": "\"gcharang\"",
        "email": "21151592+gcharang@users.noreply.github.com"
      },
      {
        "name": "\"gcharang\"",
        "email": "gcharang@users.noreply.github.com"
      },
      {
        "name": "\"gaeacodes\"",
        "email": "gaeacodes@gmail.com"
      }
    ],
    "lastContributor": {
      "name": "\"smk762\"",
      "email": "smk762@iinet.net.au"
    }
  },
  "/atomicdex/api/v20-dev/lightning/channels": {
    "dateModified": "2023-10-04T08:31:28.000Z",
    "contributors": [
      {
        "name": "\"smk762\"",
        "email": "smk762@iinet.net.au"
      },
      {
        "name": "\"gcharang\"",
        "email": "21151592+gcharang@users.noreply.github.com"
      },
      {
        "name": "\"gcharang\"",
        "email": "gcharang@users.noreply.github.com"
      },
      {
        "name": "\"gaeacodes\"",
        "email": "gaeacodes@gmail.com"
      }
    ],
    "lastContributor": {
      "name": "\"smk762\"",
      "email": "smk762@iinet.net.au"
    }
  },
  "/atomicdex/api/v20-dev/lightning": {
    "dateModified": "2023-10-04T15:08:02.000Z",
    "contributors": [
      {
        "name": "\"smk762\"",
        "email": "smk762@iinet.net.au"
      },
      {
        "name": "\"gcharang\"",
        "email": "21151592+gcharang@users.noreply.github.com"
      },
      {
        "name": "\"gcharang\"",
        "email": "gcharang@users.noreply.github.com"
      },
      {
        "name": "\"gaeacodes\"",
        "email": "gaeacodes@gmail.com"
      }
    ],
    "lastContributor": {
      "name": "\"smk762\"",
      "email": "smk762@iinet.net.au"
    }
  },
  "/atomicdex/api/v20-dev/lightning/nodes": {
    "dateModified": "2023-09-28T20:56:11.000Z",
    "contributors": [
      {
        "name": "\"smk762\"",
        "email": "smk762@iinet.net.au"
      },
      {
        "name": "\"gcharang\"",
        "email": "21151592+gcharang@users.noreply.github.com"
      },
      {
        "name": "\"gcharang\"",
        "email": "gcharang@users.noreply.github.com"
      },
      {
        "name": "\"gaeacodes\"",
        "email": "gaeacodes@gmail.com"
      }
    ],
    "lastContributor": {
      "name": "\"smk762\"",
      "email": "smk762@iinet.net.au"
    }
  },
  "/atomicdex/api/v20-dev/lightning/payments": {
    "dateModified": "2023-11-10T06:44:47.000Z",
    "contributors": [
      {
        "name": "\"gcharang\"",
        "email": "21151592+gcharang@users.noreply.github.com"
      },
      {
        "name": "\"smk762\"",
        "email": "smk762@iinet.net.au"
      },
      {
        "name": "\"gcharang\"",
        "email": "gcharang@users.noreply.github.com"
      },
      {
        "name": "\"gaeacodes\"",
        "email": "gaeacodes@gmail.com"
      }
    ],
    "lastContributor": {
      "name": "\"gcharang\"",
      "email": "21151592+gcharang@users.noreply.github.com"
    }
  },
  "/atomicdex/api/v20-dev/max_maker_vol": {
    "dateModified": "2023-10-05T08:42:26.000Z",
    "contributors": [
      {
        "name": "\"smk762\"",
        "email": "smk762@users.noreply.github.com"
      },
      {
        "name": "\"smk762\"",
        "email": "smk762@iinet.net.au"
      },
      {
        "name": "\"gcharang\"",
        "email": "21151592+gcharang@users.noreply.github.com"
      },
      {
        "name": "\"gcharang\"",
        "email": "gcharang@users.noreply.github.com"
      },
      {
        "name": "\"gaeacodes\"",
        "email": "gaeacodes@gmail.com"
      },
      {
        "name": "\"Canialon\"",
        "email": "canialon666@gmail.com"
      }
    ],
    "lastContributor": {
      "name": "\"smk762\"",
      "email": "smk762@users.noreply.github.com"
    }
  },
  "/atomicdex/api/v20-dev/task_account_balance": {
    "dateModified": "2023-09-27T20:43:30.000Z",
    "contributors": [
      {
        "name": "\"smk762\"",
        "email": "smk762@iinet.net.au"
      }
    ],
    "lastContributor": {
      "name": "\"smk762\"",
      "email": "smk762@iinet.net.au"
    }
  },
  "/atomicdex/api/v20-dev/task_enable_qtum": {
    "dateModified": "2023-10-04T06:26:45.000Z",
    "contributors": [
      {
        "name": "\"gcharang\"",
        "email": "gcharang@users.noreply.github.com"
      },
      {
        "name": "\"gcharang\"",
        "email": "21151592+gcharang@users.noreply.github.com"
      },
      {
        "name": "\"smk762\"",
        "email": "smk762@iinet.net.au"
      },
      {
        "name": "\"gaeacodes\"",
        "email": "gaeacodes@gmail.com"
      }
    ],
    "lastContributor": {
      "name": "\"gcharang\"",
      "email": "gcharang@users.noreply.github.com"
    }
  },
  "/atomicdex/api/v20-dev/task_enable_utxo": {
    "dateModified": "2023-10-04T06:26:45.000Z",
    "contributors": [
      {
        "name": "\"gcharang\"",
        "email": "gcharang@users.noreply.github.com"
      },
      {
        "name": "\"gcharang\"",
        "email": "21151592+gcharang@users.noreply.github.com"
      },
      {
        "name": "\"smk762\"",
        "email": "smk762@iinet.net.au"
      },
      {
        "name": "\"gaeacodes\"",
        "email": "gaeacodes@gmail.com"
      }
    ],
    "lastContributor": {
      "name": "\"gcharang\"",
      "email": "gcharang@users.noreply.github.com"
    }
  },
  "/atomicdex/api/v20-dev/task_enable_z_coin": {
    "dateModified": "2023-10-05T07:39:46.000Z",
    "contributors": [
      {
        "name": "\"smk762\"",
        "email": "smk762@iinet.net.au"
      },
      {
        "name": "\"gaeacodes\"",
        "email": "gaeacodes@gmail.com"
      },
      {
        "name": "\"Canialon\"",
        "email": "canialon666@gmail.com"
      }
    ],
    "lastContributor": {
      "name": "\"smk762\"",
      "email": "smk762@iinet.net.au"
    }
  },
  "/atomicdex/api/v20-dev/task_init_trezor": {
    "dateModified": "2023-10-04T06:26:45.000Z",
    "contributors": [
      {
        "name": "\"gcharang\"",
        "email": "gcharang@users.noreply.github.com"
      },
      {
        "name": "\"gcharang\"",
        "email": "21151592+gcharang@users.noreply.github.com"
      },
      {
        "name": "\"smk762\"",
        "email": "smk762@iinet.net.au"
      },
      {
        "name": "\"gaeacodes\"",
        "email": "gaeacodes@gmail.com"
      }
    ],
    "lastContributor": {
      "name": "\"gcharang\"",
      "email": "gcharang@users.noreply.github.com"
    }
  },
  "/atomicdex/api/v20-dev/task_withdraw": {
    "dateModified": "2023-09-27T20:43:30.000Z",
    "contributors": [
      {
        "name": "\"smk762\"",
        "email": "smk762@iinet.net.au"
      },
      {
        "name": "\"gaeacodes\"",
        "email": "gaeacodes@gmail.com"
      },
      {
        "name": "\"Canialon\"",
        "email": "canialon666@gmail.com"
      }
    ],
    "lastContributor": {
      "name": "\"smk762\"",
      "email": "smk762@iinet.net.au"
    }
  },
  "/atomicdex/changelog": {
    "dateModified": "2024-02-09T13:52:20.000Z",
    "contributors": [
      {
        "name": "\"gcharang\"",
        "email": "21151592+gcharang@users.noreply.github.com"
      },
      {
        "name": "\"gaeacodes\"",
        "email": "gaeacodes@gmail.com"
      },
      {
        "name": "\"gcharang\"",
        "email": "gcharang@users.noreply.github.com"
      },
      {
        "name": "\"smk762\"",
        "email": "smk762@iinet.net.au"
      },
      {
        "name": "\"siddhartha\"",
        "email": "siddhartha-crypto@protonmail.com"
      }
    ],
    "lastContributor": {
      "name": "\"gcharang\"",
      "email": "21151592+gcharang@users.noreply.github.com"
    }
  },
  "/atomicdex": {
    "dateModified": "2024-02-15T07:35:14.000Z",
    "contributors": [
      {
        "name": "\"gaeacodes\"",
        "email": "gaeacodes@gmail.com"
      },
      {
        "name": "\"gcharang\"",
        "email": "21151592+gcharang@users.noreply.github.com"
      },
      {
        "name": "\"gcharang\"",
        "email": "mrgcharang@gmail.com"
      },
      {
        "name": "\"siddhartha-crypto\"",
        "email": "siddhartha-crypto@protonmail.com"
      }
    ],
    "lastContributor": {
      "name": "\"gaeacodes\"",
      "email": "gaeacodes@gmail.com"
    }
  },
  "/atomicdex/mobile/add-and-activate-coins-on-atomicdex-mobile": {
    "dateModified": "2023-10-04T06:26:45.000Z",
    "contributors": [
      {
        "name": "\"gcharang\"",
        "email": "gcharang@users.noreply.github.com"
      },
      {
        "name": "\"gcharang\"",
        "email": "21151592+gcharang@users.noreply.github.com"
      },
      {
        "name": "\"gaeacodes\"",
        "email": "gaeacodes@gmail.com"
      },
      {
        "name": "\"siddhartha-crypto\"",
        "email": "siddhartha-crypto@protonmail.com"
      }
    ],
    "lastContributor": {
      "name": "\"gcharang\"",
      "email": "gcharang@users.noreply.github.com"
    }
  },
  "/atomicdex/mobile/delete-seed-from-atomicdex-mobile": {
    "dateModified": "2023-10-04T06:26:45.000Z",
    "contributors": [
      {
        "name": "\"gcharang\"",
        "email": "gcharang@users.noreply.github.com"
      },
      {
        "name": "\"gcharang\"",
        "email": "21151592+gcharang@users.noreply.github.com"
      },
      {
        "name": "\"gaeacodes\"",
        "email": "gaeacodes@gmail.com"
      },
      {
        "name": "\"siddhartha-crypto\"",
        "email": "siddhartha-crypto@protonmail.com"
      }
    ],
    "lastContributor": {
      "name": "\"gcharang\"",
      "email": "gcharang@users.noreply.github.com"
    }
  },
  "/atomicdex/mobile": {
    "dateModified": "2023-10-04T06:26:45.000Z",
    "contributors": [
      {
        "name": "\"gcharang\"",
        "email": "gcharang@users.noreply.github.com"
      },
      {
        "name": "\"gcharang\"",
        "email": "21151592+gcharang@users.noreply.github.com"
      },
      {
        "name": "\"gaeacodes\"",
        "email": "gaeacodes@gmail.com"
      },
      {
        "name": "\"siddhartha-crypto\"",
        "email": "siddhartha-crypto@protonmail.com"
      }
    ],
    "lastContributor": {
      "name": "\"gcharang\"",
      "email": "gcharang@users.noreply.github.com"
    }
  },
  "/atomicdex/mobile/perform-cross-chain-atomic-swaps-using-atomicdex-mobile": {
    "dateModified": "2023-10-04T06:26:45.000Z",
    "contributors": [
      {
        "name": "\"gcharang\"",
        "email": "gcharang@users.noreply.github.com"
      },
      {
        "name": "\"gcharang\"",
        "email": "21151592+gcharang@users.noreply.github.com"
      },
      {
        "name": "\"gaeacodes\"",
        "email": "gaeacodes@gmail.com"
      },
      {
        "name": "\"smk762\"",
        "email": "smk762@iinet.net.au"
      },
      {
        "name": "\"siddhartha-crypto\"",
        "email": "siddhartha-crypto@protonmail.com"
      }
    ],
    "lastContributor": {
      "name": "\"gcharang\"",
      "email": "gcharang@users.noreply.github.com"
    }
  },
  "/atomicdex/mobile/recover-seed-on-atomicdex-mobile": {
    "dateModified": "2023-10-04T06:26:45.000Z",
    "contributors": [
      {
        "name": "\"gcharang\"",
        "email": "gcharang@users.noreply.github.com"
      },
      {
        "name": "\"gcharang\"",
        "email": "21151592+gcharang@users.noreply.github.com"
      },
      {
        "name": "\"gaeacodes\"",
        "email": "gaeacodes@gmail.com"
      },
      {
        "name": "\"siddhartha-crypto\"",
        "email": "siddhartha-crypto@protonmail.com"
      }
    ],
    "lastContributor": {
      "name": "\"gcharang\"",
      "email": "gcharang@users.noreply.github.com"
    }
  },
  "/atomicdex/mobile/restore-wallet-using-atomicdex-mobile": {
    "dateModified": "2023-10-04T06:26:45.000Z",
    "contributors": [
      {
        "name": "\"gcharang\"",
        "email": "gcharang@users.noreply.github.com"
      },
      {
        "name": "\"gcharang\"",
        "email": "21151592+gcharang@users.noreply.github.com"
      },
      {
        "name": "\"gaeacodes\"",
        "email": "gaeacodes@gmail.com"
      },
      {
        "name": "\"siddhartha-crypto\"",
        "email": "siddhartha-crypto@protonmail.com"
      }
    ],
    "lastContributor": {
      "name": "\"gcharang\"",
      "email": "gcharang@users.noreply.github.com"
    }
  },
  "/atomicdex/mobile/view-ongoing-orders-and-swap-history-on-atomicdex-mobile": {
    "dateModified": "2023-10-04T06:26:45.000Z",
    "contributors": [
      {
        "name": "\"gcharang\"",
        "email": "gcharang@users.noreply.github.com"
      },
      {
        "name": "\"gcharang\"",
        "email": "21151592+gcharang@users.noreply.github.com"
      },
      {
        "name": "\"gaeacodes\"",
        "email": "gaeacodes@gmail.com"
      },
      {
        "name": "\"siddhartha-crypto\"",
        "email": "siddhartha-crypto@protonmail.com"
      }
    ],
    "lastContributor": {
      "name": "\"gcharang\"",
      "email": "gcharang@users.noreply.github.com"
    }
  },
  "/atomicdex/mobile/view-your-receiving-address-to-send-funds-for-trading": {
    "dateModified": "2023-10-04T06:26:45.000Z",
    "contributors": [
      {
        "name": "\"gcharang\"",
        "email": "gcharang@users.noreply.github.com"
      },
      {
        "name": "\"gcharang\"",
        "email": "21151592+gcharang@users.noreply.github.com"
      },
      {
        "name": "\"gaeacodes\"",
        "email": "gaeacodes@gmail.com"
      },
      {
        "name": "\"siddhartha-crypto\"",
        "email": "siddhartha-crypto@protonmail.com"
      }
    ],
    "lastContributor": {
      "name": "\"gcharang\"",
      "email": "gcharang@users.noreply.github.com"
    }
  },
  "/atomicdex/mobile/withdraw-or-send-funds-using-atomicdex-mobile": {
    "dateModified": "2023-10-04T06:26:45.000Z",
    "contributors": [
      {
        "name": "\"gcharang\"",
        "email": "gcharang@users.noreply.github.com"
      },
      {
        "name": "\"gcharang\"",
        "email": "21151592+gcharang@users.noreply.github.com"
      },
      {
        "name": "\"gaeacodes\"",
        "email": "gaeacodes@gmail.com"
      },
      {
        "name": "\"siddhartha-crypto\"",
        "email": "siddhartha-crypto@protonmail.com"
      }
    ],
    "lastContributor": {
      "name": "\"gcharang\"",
      "email": "gcharang@users.noreply.github.com"
    }
  },
  "/atomicdex/setup/configure-mm2-json": {
    "dateModified": "2023-10-06T04:54:44.000Z",
    "contributors": [
      {
        "name": "\"smk762\"",
        "email": "smk762@iinet.net.au"
      },
      {
        "name": "\"gaeacodes\"",
        "email": "gaeacodes@gmail.com"
      },
      {
        "name": "\"gcharang\"",
        "email": "gcharang@users.noreply.github.com"
      },
      {
        "name": "\"gcharang\"",
        "email": "21151592+gcharang@users.noreply.github.com"
      },
      {
        "name": "\"smk762\"",
        "email": "35845239+smk762@users.noreply.github.com"
      }
    ],
    "lastContributor": {
      "name": "\"smk762\"",
      "email": "smk762@iinet.net.au"
    }
  },
  "/atomicdex/setup": {
<<<<<<< HEAD
    "dateModified": "2023-12-20T19:33:19.000Z",
=======
    "dateModified": "2024-01-17T16:26:22.000Z",
>>>>>>> 6b34fdd8
    "contributors": [
      {
        "name": "\"smk762\"",
        "email": "smk762@iinet.net.au"
      },
      {
        "name": "\"gaeacodes\"",
        "email": "gaeacodes@gmail.com"
      },
      {
        "name": "\"gcharang\"",
        "email": "gcharang@users.noreply.github.com"
      },
      {
        "name": "\"gcharang\"",
        "email": "21151592+gcharang@users.noreply.github.com"
      },
      {
        "name": "\"gcharang\"",
        "email": "mrgcharang@gmail.com"
      },
      {
        "name": "\"Artem Pikulin\"",
        "email": "ortgma@gmail.com"
      },
      {
        "name": "\"siddhartha\"",
        "email": "siddhartha-crypto@protonmail.com"
      },
      {
        "name": "\"Siddhartha\"",
        "email": "siddhartha-crypto@protonmail.com"
      },
      {
        "name": "\"siddhartha-crypto\"",
        "email": "siddhartha-crypto@protonmail.com"
      }
    ],
    "lastContributor": {
      "name": "\"smk762\"",
      "email": "smk762@iinet.net.au"
    }
  },
  "/atomicdex/tutorials/additional-information-about-atomicdex": {
    "dateModified": "2023-09-01T12:11:07.000Z",
    "contributors": [
      {
        "name": "\"gcharang\"",
        "email": "gcharang@users.noreply.github.com"
      },
      {
        "name": "\"gaeacodes\"",
        "email": "gaeacodes@gmail.com"
      },
      {
        "name": "\"gcharang\"",
        "email": "21151592+gcharang@users.noreply.github.com"
      },
      {
        "name": "\"smk762\"",
        "email": "smk762@iinet.net.au"
      },
      {
        "name": "\"gcharang\"",
        "email": "mrgcharang@gmail.com"
      },
      {
        "name": "\"siddhartha-crypto\"",
        "email": "siddhartha-crypto@protonmail.com"
      }
    ],
    "lastContributor": {
      "name": "\"gcharang\"",
      "email": "gcharang@users.noreply.github.com"
    }
  },
  "/atomicdex/tutorials/atomicdex-api-docker-telegram": {
    "dateModified": "2023-12-17T18:05:32.000Z",
    "contributors": [
      {
        "name": "\"gcharang\"",
        "email": "21151592+gcharang@users.noreply.github.com"
      },
      {
        "name": "\"gaeacodes\"",
        "email": "gaeacodes@gmail.com"
      },
      {
        "name": "\"gcharang\"",
        "email": "mrgcharang@gmail.com"
      }
    ],
    "lastContributor": {
      "name": "\"gcharang\"",
      "email": "21151592+gcharang@users.noreply.github.com"
    }
  },
  "/atomicdex/tutorials/atomicdex-metrics": {
    "dateModified": "2023-10-04T06:26:45.000Z",
    "contributors": [
      {
        "name": "\"gcharang\"",
        "email": "gcharang@users.noreply.github.com"
      },
      {
        "name": "\"gcharang\"",
        "email": "21151592+gcharang@users.noreply.github.com"
      },
      {
        "name": "\"smk762\"",
        "email": "smk762@iinet.net.au"
      },
      {
        "name": "\"gaeacodes\"",
        "email": "gaeacodes@gmail.com"
      },
      {
        "name": "\"gcharang\"",
        "email": "mrgcharang@gmail.com"
      },
      {
        "name": "\"smk762\"",
        "email": "35845239+smk762@users.noreply.github.com"
      },
      {
        "name": "\"Siddhartha\"",
        "email": "siddhartha-crypto@protonmail.com"
      },
      {
        "name": "\"Sergey O. Boyko\"",
        "email": "sergey.boyko0791@gmail.com"
      }
    ],
    "lastContributor": {
      "name": "\"gcharang\"",
      "email": "gcharang@users.noreply.github.com"
    }
  },
  "/atomicdex/tutorials/atomicdex-walkthrough": {
    "dateModified": "2023-10-06T05:37:10.000Z",
    "contributors": [
      {
        "name": "\"smk762\"",
        "email": "smk762@iinet.net.au"
      },
      {
        "name": "\"gaeacodes\"",
        "email": "gaeacodes@gmail.com"
      },
      {
        "name": "\"gcharang\"",
        "email": "21151592+gcharang@users.noreply.github.com"
      },
      {
        "name": "\"gcharang\"",
        "email": "gcharang@users.noreply.github.com"
      },
      {
        "name": "\"smk762\"",
        "email": "35845239+smk762@users.noreply.github.com"
      },
      {
        "name": "\"gaeacodes\"",
        "email": "77043250+gaeacodes@users.noreply.github.com"
      },
      {
        "name": "\"gcharang\"",
        "email": "mrgcharang@gmail.com"
      },
      {
        "name": "\"Sergey O. Boyko\"",
        "email": "sergey.boyko0791@gmail.com"
      },
      {
        "name": "\"Siddhartha Crypto\"",
        "email": "33014953+siddhartha-crypto@users.noreply.github.com"
      },
      {
        "name": "\"Captain Mylo\"",
        "email": "imylomylo@gmail.com"
      },
      {
        "name": "\"siddhartha\"",
        "email": "siddhartha-crypto@protonmail.com"
      },
      {
        "name": "\"Siddhartha\"",
        "email": "siddhartha-crypto@protonmail.com"
      },
      {
        "name": "\"Artem Pikulin\"",
        "email": "ortgma@gmail.com"
      },
      {
        "name": "\"siddhartha-crypto\"",
        "email": "siddhartha-crypto@protonmail.com"
      }
    ],
    "lastContributor": {
      "name": "\"smk762\"",
      "email": "smk762@iinet.net.au"
    }
  },
  "/atomicdex/tutorials/coins-file-update": {
    "dateModified": "2023-09-01T12:11:07.000Z",
    "contributors": [
      {
        "name": "\"gcharang\"",
        "email": "gcharang@users.noreply.github.com"
      },
      {
        "name": "\"gaeacodes\"",
        "email": "gaeacodes@gmail.com"
      },
      {
        "name": "\"gcharang\"",
        "email": "21151592+gcharang@users.noreply.github.com"
      },
      {
        "name": "\"Sergey O. Boyko\"",
        "email": "sergey.boyko0791@gmail.com"
      },
      {
        "name": "\"gcharang\"",
        "email": "mrgcharang@gmail.com"
      }
    ],
    "lastContributor": {
      "name": "\"gcharang\"",
      "email": "gcharang@users.noreply.github.com"
    }
  },
  "/atomicdex/tutorials/how-to-become-a-liquidity-provider": {
    "dateModified": "2024-02-20T10:16:52.000Z",
    "contributors": [
      {
        "name": "\"smk762\"",
        "email": "smk762@iinet.net.au"
      },
      {
        "name": "\"gaeacodes\"",
        "email": "gaeacodes@gmail.com"
      },
      {
        "name": "\"gcharang\"",
        "email": "21151592+gcharang@users.noreply.github.com"
      },
      {
        "name": "\"gcharang\"",
        "email": "gcharang@users.noreply.github.com"
      },
      {
        "name": "\"gcharang\"",
        "email": "mrgcharang@gmail.com"
      },
      {
        "name": "\"uak\"",
        "email": "411046+damascene@users.noreply.github.com"
      },
      {
        "name": "\"Sergey O. Boyko\"",
        "email": "sergey.boyko0791@gmail.com"
      },
      {
        "name": "\"Artem Pikulin\"",
        "email": "ortgma@gmail.com"
      },
      {
        "name": "\"Siddhartha\"",
        "email": "siddhartha-crypto@protonmail.com"
      },
      {
        "name": "\"siddhartha-crypto\"",
        "email": "siddhartha-crypto@protonmail.com"
      }
    ],
    "lastContributor": {
      "name": "\"smk762\"",
      "email": "smk762@iinet.net.au"
    }
  },
  "/atomicdex/tutorials/how-to-compile-mm2-from-source": {
    "dateModified": "2023-10-03T07:36:45.000Z",
    "contributors": [
      {
        "name": "\"gaeacodes\"",
        "email": "gaeacodes@gmail.com"
      },
      {
        "name": "\"gcharang\"",
        "email": "gcharang@users.noreply.github.com"
      },
      {
        "name": "\"gcharang\"",
        "email": "21151592+gcharang@users.noreply.github.com"
      },
      {
        "name": "\"SirSevenG\"",
        "email": "44422309+SirSevenG@users.noreply.github.com"
      },
      {
        "name": "\"gcharang\"",
        "email": "mrgcharang@gmail.com"
      },
      {
        "name": "\"smk762\"",
        "email": "smk762@iinet.net.au"
      },
      {
        "name": "\"uak\"",
        "email": "411046+damascene@users.noreply.github.com"
      }
    ],
    "lastContributor": {
      "name": "\"gaeacodes\"",
      "email": "gaeacodes@gmail.com"
    }
  },
  "/atomicdex/tutorials": {
    "dateModified": "2024-02-15T07:35:14.000Z",
    "contributors": [
      {
        "name": "\"gaeacodes\"",
        "email": "gaeacodes@gmail.com"
      },
      {
        "name": "\"gcharang\"",
        "email": "21151592+gcharang@users.noreply.github.com"
      },
      {
        "name": "\"smk762\"",
        "email": "smk762@iinet.net.au"
      },
      {
        "name": "\"gcharang\"",
        "email": "mrgcharang@gmail.com"
      },
      {
        "name": "\"siddhartha-crypto\"",
        "email": "siddhartha-crypto@protonmail.com"
      },
      {
        "name": "\"Artem Pikulin\"",
        "email": "ortgma@gmail.com"
      }
    ],
    "lastContributor": {
      "name": "\"gaeacodes\"",
      "email": "gaeacodes@gmail.com"
    }
  },
  "/atomicdex/tutorials/listing-a-coin-on-atomicdex": {
    "dateModified": "2024-02-15T07:48:02.000Z",
    "contributors": [
      {
        "name": "\"gaeacodes\"",
        "email": "gaeacodes@gmail.com"
      },
      {
        "name": "\"smk762\"",
        "email": "smk762@iinet.net.au"
      },
      {
        "name": "\"gcharang\"",
        "email": "gcharang@users.noreply.github.com"
      },
      {
        "name": "\"gcharang\"",
        "email": "21151592+gcharang@users.noreply.github.com"
      }
    ],
    "lastContributor": {
      "name": "\"gaeacodes\"",
      "email": "gaeacodes@gmail.com"
    }
  },
  "/atomicdex/tutorials/query-the-mm2-database": {
    "dateModified": "2023-09-27T20:43:30.000Z",
    "contributors": [
      {
        "name": "\"smk762\"",
        "email": "smk762@iinet.net.au"
      },
      {
        "name": "\"gcharang\"",
        "email": "gcharang@users.noreply.github.com"
      },
      {
        "name": "\"gaeacodes\"",
        "email": "gaeacodes@gmail.com"
      },
      {
        "name": "\"gcharang\"",
        "email": "21151592+gcharang@users.noreply.github.com"
      },
      {
        "name": "\"smk762\"",
        "email": "35845239+smk762@users.noreply.github.com"
      }
    ],
    "lastContributor": {
      "name": "\"smk762\"",
      "email": "smk762@iinet.net.au"
    }
  },
  "/atomicdex/tutorials/setup-atomicdex-aws": {
    "dateModified": "2024-02-20T10:16:52.000Z",
    "contributors": [
      {
        "name": "\"smk762\"",
        "email": "smk762@iinet.net.au"
      },
      {
        "name": "\"gaeacodes\"",
        "email": "gaeacodes@gmail.com"
      },
      {
        "name": "\"gcharang\"",
        "email": "21151592+gcharang@users.noreply.github.com"
      },
      {
        "name": "\"gcharang\"",
        "email": "gcharang@users.noreply.github.com"
      },
      {
        "name": "\"gcharang\"",
        "email": "mrgcharang@gmail.com"
      },
      {
        "name": "\"Siddhartha\"",
        "email": "siddhartha-crypto@protonmail.com"
      }
    ],
    "lastContributor": {
      "name": "\"smk762\"",
      "email": "smk762@iinet.net.au"
    }
  },
  "/historical/cc-jl/chapter00": {
    "dateModified": "2023-05-24T13:18:47.000Z",
    "contributors": [
      {
        "name": "\"gaeacodes\"",
        "email": "gaeacodes@gmail.com"
      },
      {
        "name": "\"gcharang\"",
        "email": "21151592+gcharang@users.noreply.github.com"
      },
      {
        "name": "\"gcharang\"",
        "email": "mrgcharang@gmail.com"
      }
    ],
    "lastContributor": {
      "name": "\"gaeacodes\"",
      "email": "gaeacodes@gmail.com"
    }
  },
  "/historical/cc-jl/chapter01": {
    "dateModified": "2023-09-29T14:54:33.000Z",
    "contributors": [
      {
        "name": "\"gaeacodes\"",
        "email": "gaeacodes@gmail.com"
      },
      {
        "name": "\"gcharang\"",
        "email": "gcharang@users.noreply.github.com"
      },
      {
        "name": "\"gcharang\"",
        "email": "21151592+gcharang@users.noreply.github.com"
      },
      {
        "name": "\"gcharang\"",
        "email": "mrgcharang@gmail.com"
      }
    ],
    "lastContributor": {
      "name": "\"gaeacodes\"",
      "email": "gaeacodes@gmail.com"
    }
  },
  "/historical/cc-jl/chapter02": {
    "dateModified": "2023-10-03T07:36:45.000Z",
    "contributors": [
      {
        "name": "\"gaeacodes\"",
        "email": "gaeacodes@gmail.com"
      },
      {
        "name": "\"gcharang\"",
        "email": "gcharang@users.noreply.github.com"
      },
      {
        "name": "\"gcharang\"",
        "email": "21151592+gcharang@users.noreply.github.com"
      },
      {
        "name": "\"gcharang\"",
        "email": "mrgcharang@gmail.com"
      }
    ],
    "lastContributor": {
      "name": "\"gaeacodes\"",
      "email": "gaeacodes@gmail.com"
    }
  },
  "/historical/cc-jl/chapter03": {
    "dateModified": "2023-05-24T13:18:47.000Z",
    "contributors": [
      {
        "name": "\"gaeacodes\"",
        "email": "gaeacodes@gmail.com"
      },
      {
        "name": "\"gcharang\"",
        "email": "21151592+gcharang@users.noreply.github.com"
      },
      {
        "name": "\"gcharang\"",
        "email": "mrgcharang@gmail.com"
      }
    ],
    "lastContributor": {
      "name": "\"gaeacodes\"",
      "email": "gaeacodes@gmail.com"
    }
  },
  "/historical/cc-jl/chapter04": {
    "dateModified": "2023-10-03T07:36:45.000Z",
    "contributors": [
      {
        "name": "\"gaeacodes\"",
        "email": "gaeacodes@gmail.com"
      },
      {
        "name": "\"gcharang\"",
        "email": "gcharang@users.noreply.github.com"
      },
      {
        "name": "\"gcharang\"",
        "email": "21151592+gcharang@users.noreply.github.com"
      },
      {
        "name": "\"SHossain\"",
        "email": "saddam007@gmail.com"
      },
      {
        "name": "\"gcharang\"",
        "email": "mrgcharang@gmail.com"
      }
    ],
    "lastContributor": {
      "name": "\"gaeacodes\"",
      "email": "gaeacodes@gmail.com"
    }
  },
  "/historical/cc-jl/chapter05": {
    "dateModified": "2023-05-31T18:19:46.000Z",
    "contributors": [
      {
        "name": "\"gaeacodes\"",
        "email": "gaeacodes@gmail.com"
      },
      {
        "name": "\"gcharang\"",
        "email": "21151592+gcharang@users.noreply.github.com"
      },
      {
        "name": "\"gcharang\"",
        "email": "mrgcharang@gmail.com"
      }
    ],
    "lastContributor": {
      "name": "\"gaeacodes\"",
      "email": "gaeacodes@gmail.com"
    }
  },
  "/historical/cc-jl/chapter06": {
    "dateModified": "2023-10-03T07:36:45.000Z",
    "contributors": [
      {
        "name": "\"gaeacodes\"",
        "email": "gaeacodes@gmail.com"
      },
      {
        "name": "\"gcharang\"",
        "email": "gcharang@users.noreply.github.com"
      },
      {
        "name": "\"gcharang\"",
        "email": "21151592+gcharang@users.noreply.github.com"
      },
      {
        "name": "\"gcharang\"",
        "email": "mrgcharang@gmail.com"
      }
    ],
    "lastContributor": {
      "name": "\"gaeacodes\"",
      "email": "gaeacodes@gmail.com"
    }
  },
  "/historical/cc-jl/chapter07": {
    "dateModified": "2023-10-03T07:36:45.000Z",
    "contributors": [
      {
        "name": "\"gaeacodes\"",
        "email": "gaeacodes@gmail.com"
      },
      {
        "name": "\"gcharang\"",
        "email": "21151592+gcharang@users.noreply.github.com"
      },
      {
        "name": "\"gcharang\"",
        "email": "mrgcharang@gmail.com"
      }
    ],
    "lastContributor": {
      "name": "\"gaeacodes\"",
      "email": "gaeacodes@gmail.com"
    }
  },
  "/historical/cc-jl/chapter08": {
    "dateModified": "2023-05-31T18:19:46.000Z",
    "contributors": [
      {
        "name": "\"gaeacodes\"",
        "email": "gaeacodes@gmail.com"
      },
      {
        "name": "\"gcharang\"",
        "email": "21151592+gcharang@users.noreply.github.com"
      },
      {
        "name": "\"gcharang\"",
        "email": "mrgcharang@gmail.com"
      }
    ],
    "lastContributor": {
      "name": "\"gaeacodes\"",
      "email": "gaeacodes@gmail.com"
    }
  },
  "/historical/cc-jl/chapter09": {
    "dateModified": "2023-09-01T12:11:07.000Z",
    "contributors": [
      {
        "name": "\"gcharang\"",
        "email": "gcharang@users.noreply.github.com"
      },
      {
        "name": "\"gaeacodes\"",
        "email": "gaeacodes@gmail.com"
      },
      {
        "name": "\"gcharang\"",
        "email": "21151592+gcharang@users.noreply.github.com"
      },
      {
        "name": "\"gcharang\"",
        "email": "mrgcharang@gmail.com"
      }
    ],
    "lastContributor": {
      "name": "\"gcharang\"",
      "email": "gcharang@users.noreply.github.com"
    }
  },
  "/historical/cc-jl/chapter10": {
    "dateModified": "2023-09-01T12:11:07.000Z",
    "contributors": [
      {
        "name": "\"gcharang\"",
        "email": "gcharang@users.noreply.github.com"
      },
      {
        "name": "\"gaeacodes\"",
        "email": "gaeacodes@gmail.com"
      },
      {
        "name": "\"gcharang\"",
        "email": "21151592+gcharang@users.noreply.github.com"
      },
      {
        "name": "\"gcharang\"",
        "email": "mrgcharang@gmail.com"
      }
    ],
    "lastContributor": {
      "name": "\"gcharang\"",
      "email": "gcharang@users.noreply.github.com"
    }
  },
  "/historical/cc-jl/chapter11": {
    "dateModified": "2023-05-24T13:18:47.000Z",
    "contributors": [
      {
        "name": "\"gaeacodes\"",
        "email": "gaeacodes@gmail.com"
      },
      {
        "name": "\"gcharang\"",
        "email": "21151592+gcharang@users.noreply.github.com"
      },
      {
        "name": "\"gcharang\"",
        "email": "mrgcharang@gmail.com"
      }
    ],
    "lastContributor": {
      "name": "\"gaeacodes\"",
      "email": "gaeacodes@gmail.com"
    }
  },
  "/historical/cc-jl/chapter12": {
    "dateModified": "2023-05-24T13:18:47.000Z",
    "contributors": [
      {
        "name": "\"gaeacodes\"",
        "email": "gaeacodes@gmail.com"
      },
      {
        "name": "\"gcharang\"",
        "email": "21151592+gcharang@users.noreply.github.com"
      },
      {
        "name": "\"gcharang\"",
        "email": "mrgcharang@gmail.com"
      }
    ],
    "lastContributor": {
      "name": "\"gaeacodes\"",
      "email": "gaeacodes@gmail.com"
    }
  },
  "/historical/cc-jl/chapter13": {
    "dateModified": "2023-06-01T17:59:27.000Z",
    "contributors": [
      {
        "name": "\"gaeacodes\"",
        "email": "gaeacodes@gmail.com"
      },
      {
        "name": "\"gcharang\"",
        "email": "21151592+gcharang@users.noreply.github.com"
      },
      {
        "name": "\"gcharang\"",
        "email": "mrgcharang@gmail.com"
      }
    ],
    "lastContributor": {
      "name": "\"gaeacodes\"",
      "email": "gaeacodes@gmail.com"
    }
  },
  "/historical/cc-jl/chapter14": {
    "dateModified": "2023-06-01T17:59:27.000Z",
    "contributors": [
      {
        "name": "\"gaeacodes\"",
        "email": "gaeacodes@gmail.com"
      },
      {
        "name": "\"gcharang\"",
        "email": "21151592+gcharang@users.noreply.github.com"
      },
      {
        "name": "\"gcharang\"",
        "email": "mrgcharang@gmail.com"
      }
    ],
    "lastContributor": {
      "name": "\"gaeacodes\"",
      "email": "gaeacodes@gmail.com"
    }
  },
  "/historical/cc-jl/chapter15": {
    "dateModified": "2023-06-01T17:59:27.000Z",
    "contributors": [
      {
        "name": "\"gaeacodes\"",
        "email": "gaeacodes@gmail.com"
      },
      {
        "name": "\"gcharang\"",
        "email": "21151592+gcharang@users.noreply.github.com"
      },
      {
        "name": "\"gcharang\"",
        "email": "mrgcharang@gmail.com"
      }
    ],
    "lastContributor": {
      "name": "\"gaeacodes\"",
      "email": "gaeacodes@gmail.com"
    }
  },
  "/historical/cc-jl/faq": {
    "dateModified": "2023-10-03T07:36:45.000Z",
    "contributors": [
      {
        "name": "\"gaeacodes\"",
        "email": "gaeacodes@gmail.com"
      },
      {
        "name": "\"gcharang\"",
        "email": "gcharang@users.noreply.github.com"
      },
      {
        "name": "\"gcharang\"",
        "email": "21151592+gcharang@users.noreply.github.com"
      },
      {
        "name": "\"gcharang\"",
        "email": "mrgcharang@gmail.com"
      }
    ],
    "lastContributor": {
      "name": "\"gaeacodes\"",
      "email": "gaeacodes@gmail.com"
    }
  },
  "/historical/cc-jl": {
    "dateModified": "2024-02-15T07:35:14.000Z",
    "contributors": [
      {
        "name": "\"gaeacodes\"",
        "email": "gaeacodes@gmail.com"
      },
      {
        "name": "\"gcharang\"",
        "email": "21151592+gcharang@users.noreply.github.com"
      },
      {
        "name": "\"gcharang\"",
        "email": "mrgcharang@gmail.com"
      }
    ],
    "lastContributor": {
      "name": "\"gaeacodes\"",
      "email": "gaeacodes@gmail.com"
    }
  },
  "/historical": {
    "dateModified": "2023-09-01T12:11:07.000Z",
    "contributors": [
      {
        "name": "\"gcharang\"",
        "email": "gcharang@users.noreply.github.com"
      },
      {
        "name": "\"gcharang\"",
        "email": "21151592+gcharang@users.noreply.github.com"
      }
    ],
    "lastContributor": {
      "name": "\"gcharang\"",
      "email": "gcharang@users.noreply.github.com"
    }
  },
  "/historical/whitepaper/chapter1": {
    "dateModified": "2023-09-01T12:11:07.000Z",
    "contributors": [
      {
        "name": "\"gcharang\"",
        "email": "gcharang@users.noreply.github.com"
      },
      {
        "name": "\"gaeacodes\"",
        "email": "gaeacodes@gmail.com"
      },
      {
        "name": "\"gcharang\"",
        "email": "21151592+gcharang@users.noreply.github.com"
      },
      {
        "name": "\"gcharang\"",
        "email": "mrgcharang@gmail.com"
      }
    ],
    "lastContributor": {
      "name": "\"gcharang\"",
      "email": "gcharang@users.noreply.github.com"
    }
  },
  "/historical/whitepaper/chapter2": {
    "dateModified": "2023-10-03T07:36:45.000Z",
    "contributors": [
      {
        "name": "\"gaeacodes\"",
        "email": "gaeacodes@gmail.com"
      },
      {
        "name": "\"gcharang\"",
        "email": "gcharang@users.noreply.github.com"
      },
      {
        "name": "\"gcharang\"",
        "email": "21151592+gcharang@users.noreply.github.com"
      },
      {
        "name": "\"gcharang\"",
        "email": "mrgcharang@gmail.com"
      }
    ],
    "lastContributor": {
      "name": "\"gaeacodes\"",
      "email": "gaeacodes@gmail.com"
    }
  },
  "/historical/whitepaper/chapter3": {
    "dateModified": "2024-02-15T09:17:33.000Z",
    "contributors": [
      {
        "name": "\"gaeacodes\"",
        "email": "gaeacodes@gmail.com"
      },
      {
        "name": "\"gcharang\"",
        "email": "21151592+gcharang@users.noreply.github.com"
      },
      {
        "name": "\"smk762\"",
        "email": "smk762@iinet.net.au"
      },
      {
        "name": "\"gcharang\"",
        "email": "gcharang@users.noreply.github.com"
      },
      {
        "name": "\"gcharang\"",
        "email": "mrgcharang@gmail.com"
      }
    ],
    "lastContributor": {
      "name": "\"gaeacodes\"",
      "email": "gaeacodes@gmail.com"
    }
  },
  "/historical/whitepaper/chapter4": {
    "dateModified": "2024-02-15T09:17:33.000Z",
    "contributors": [
      {
        "name": "\"gaeacodes\"",
        "email": "gaeacodes@gmail.com"
      },
      {
        "name": "\"smk762\"",
        "email": "smk762@iinet.net.au"
      },
      {
        "name": "\"gcharang\"",
        "email": "21151592+gcharang@users.noreply.github.com"
      },
      {
        "name": "\"gcharang\"",
        "email": "mrgcharang@gmail.com"
      }
    ],
    "lastContributor": {
      "name": "\"gaeacodes\"",
      "email": "gaeacodes@gmail.com"
    }
  },
  "/historical/whitepaper/chapter5": {
    "dateModified": "2024-02-15T09:17:33.000Z",
    "contributors": [
      {
        "name": "\"gaeacodes\"",
        "email": "gaeacodes@gmail.com"
      },
      {
        "name": "\"smk762\"",
        "email": "smk762@iinet.net.au"
      },
      {
        "name": "\"gcharang\"",
        "email": "gcharang@users.noreply.github.com"
      },
      {
        "name": "\"gcharang\"",
        "email": "21151592+gcharang@users.noreply.github.com"
      },
      {
        "name": "\"gcharang\"",
        "email": "mrgcharang@gmail.com"
      }
    ],
    "lastContributor": {
      "name": "\"gaeacodes\"",
      "email": "gaeacodes@gmail.com"
    }
  },
  "/historical/whitepaper/chapter6": {
    "dateModified": "2023-09-27T20:43:30.000Z",
    "contributors": [
      {
        "name": "\"smk762\"",
        "email": "smk762@iinet.net.au"
      },
      {
        "name": "\"gcharang\"",
        "email": "gcharang@users.noreply.github.com"
      },
      {
        "name": "\"gaeacodes\"",
        "email": "gaeacodes@gmail.com"
      },
      {
        "name": "\"gcharang\"",
        "email": "21151592+gcharang@users.noreply.github.com"
      },
      {
        "name": "\"Siddhartha Crypto\"",
        "email": "33014953+siddhartha-crypto@users.noreply.github.com"
      },
      {
        "name": "\"gcharang\"",
        "email": "mrgcharang@gmail.com"
      }
    ],
    "lastContributor": {
      "name": "\"smk762\"",
      "email": "smk762@iinet.net.au"
    }
  },
  "/historical/whitepaper/chapter7": {
    "dateModified": "2023-09-27T20:43:30.000Z",
    "contributors": [
      {
        "name": "\"smk762\"",
        "email": "smk762@iinet.net.au"
      },
      {
        "name": "\"gcharang\"",
        "email": "gcharang@users.noreply.github.com"
      },
      {
        "name": "\"gaeacodes\"",
        "email": "gaeacodes@gmail.com"
      },
      {
        "name": "\"gcharang\"",
        "email": "21151592+gcharang@users.noreply.github.com"
      },
      {
        "name": "\"Cris-F\"",
        "email": "36809176+Cris-F@users.noreply.github.com"
      },
      {
        "name": "\"gcharang\"",
        "email": "mrgcharang@gmail.com"
      }
    ],
    "lastContributor": {
      "name": "\"smk762\"",
      "email": "smk762@iinet.net.au"
    }
  },
  "/historical/whitepaper/chapter8": {
    "dateModified": "2024-02-15T09:17:33.000Z",
    "contributors": [
      {
        "name": "\"gaeacodes\"",
        "email": "gaeacodes@gmail.com"
      },
      {
        "name": "\"gcharang\"",
        "email": "gcharang@users.noreply.github.com"
      },
      {
        "name": "\"gcharang\"",
        "email": "21151592+gcharang@users.noreply.github.com"
      },
      {
        "name": "\"gcharang\"",
        "email": "mrgcharang@gmail.com"
      }
    ],
    "lastContributor": {
      "name": "\"gaeacodes\"",
      "email": "gaeacodes@gmail.com"
    }
  },
  "/historical/whitepaper": {
    "dateModified": "2024-02-15T07:35:14.000Z",
    "contributors": [
      {
        "name": "\"gaeacodes\"",
        "email": "gaeacodes@gmail.com"
      },
      {
        "name": "\"gcharang\"",
        "email": "21151592+gcharang@users.noreply.github.com"
      },
      {
        "name": "\"gcharang\"",
        "email": "mrgcharang@gmail.com"
      }
    ],
    "lastContributor": {
      "name": "\"gaeacodes\"",
      "email": "gaeacodes@gmail.com"
    }
  },
  "/historical/whitepaper/references": {
    "dateModified": "2023-10-03T07:36:45.000Z",
    "contributors": [
      {
        "name": "\"gaeacodes\"",
        "email": "gaeacodes@gmail.com"
      },
      {
        "name": "\"gcharang\"",
        "email": "gcharang@users.noreply.github.com"
      },
      {
        "name": "\"gcharang\"",
        "email": "21151592+gcharang@users.noreply.github.com"
      },
      {
        "name": "\"gcharang\"",
        "email": "mrgcharang@gmail.com"
      }
    ],
    "lastContributor": {
      "name": "\"gaeacodes\"",
      "email": "gaeacodes@gmail.com"
    }
  },
  "/": {
    "dateModified": "2024-02-15T09:17:33.000Z",
    "contributors": [
      {
        "name": "\"gaeacodes\"",
        "email": "gaeacodes@gmail.com"
      },
      {
        "name": "\"smk762\"",
        "email": "smk762@iinet.net.au"
      },
      {
        "name": "\"gcharang\"",
        "email": "gcharang@users.noreply.github.com"
      },
      {
        "name": "\"gcharang\"",
        "email": "21151592+gcharang@users.noreply.github.com"
      }
    ],
    "lastContributor": {
      "name": "\"gaeacodes\"",
      "email": "gaeacodes@gmail.com"
    }
  },
  "/komodo/block-1m-changes": {
    "dateModified": "2023-12-17T18:46:24.000Z",
    "contributors": [
      {
        "name": "\"gcharang\"",
        "email": "21151592+gcharang@users.noreply.github.com"
      },
      {
        "name": "\"gcharang\"",
        "email": "mrgcharang@gmail.com"
      }
    ],
    "lastContributor": {
      "name": "\"gcharang\"",
      "email": "21151592+gcharang@users.noreply.github.com"
    }
  },
  "/komodo/coin-emission": {
    "dateModified": "2023-12-16T08:38:31.000Z",
    "contributors": [
      {
        "name": "\"gaeacodes\"",
        "email": "gaeacodes@gmail.com"
      },
      {
        "name": "\"gcharang\"",
        "email": "21151592+gcharang@users.noreply.github.com"
      },
      {
        "name": "\"gcharang\"",
        "email": "mrgcharang@gmail.com"
      }
    ],
    "lastContributor": {
      "name": "\"gaeacodes\"",
      "email": "gaeacodes@gmail.com"
    }
  },
  "/komodo/convert-pubkey-address": {
    "dateModified": "2023-12-16T08:38:31.000Z",
    "contributors": [
      {
        "name": "\"gaeacodes\"",
        "email": "gaeacodes@gmail.com"
      },
      {
        "name": "\"gcharang\"",
        "email": "mrgcharang@gmail.com"
      }
    ],
    "lastContributor": {
      "name": "\"gaeacodes\"",
      "email": "gaeacodes@gmail.com"
    }
  },
  "/komodo/dpow-conf": {
    "dateModified": "2024-02-15T09:17:33.000Z",
    "contributors": [
      {
        "name": "\"gaeacodes\"",
        "email": "gaeacodes@gmail.com"
      },
      {
        "name": "\"gcharang\"",
        "email": "21151592+gcharang@users.noreply.github.com"
      },
      {
        "name": "\"gcharang\"",
        "email": "mrgcharang@gmail.com"
      }
    ],
    "lastContributor": {
      "name": "\"gaeacodes\"",
      "email": "gaeacodes@gmail.com"
    }
  },
  "/komodo/encrypt-wallet": {
    "dateModified": "2023-12-16T08:38:31.000Z",
    "contributors": [
      {
        "name": "\"gaeacodes\"",
        "email": "gaeacodes@gmail.com"
      },
      {
        "name": "\"gcharang\"",
        "email": "mrgcharang@gmail.com"
      }
    ],
    "lastContributor": {
      "name": "\"gaeacodes\"",
      "email": "gaeacodes@gmail.com"
    }
  },
  "/komodo": {
    "dateModified": "2023-12-17T18:46:24.000Z",
    "contributors": [
      {
        "name": "\"gcharang\"",
        "email": "21151592+gcharang@users.noreply.github.com"
      },
      {
        "name": "\"gaeacodes\"",
        "email": "gaeacodes@gmail.com"
      },
      {
        "name": "\"gcharang\"",
        "email": "mrgcharang@gmail.com"
      }
    ],
    "lastContributor": {
      "name": "\"gcharang\"",
      "email": "21151592+gcharang@users.noreply.github.com"
    }
  },
  "/komodo/multisig-transactions-on-komodo-or-smartchains": {
    "dateModified": "2024-02-15T09:17:33.000Z",
    "contributors": [
      {
        "name": "\"gaeacodes\"",
        "email": "gaeacodes@gmail.com"
      },
      {
        "name": "\"gcharang\"",
        "email": "mrgcharang@gmail.com"
      }
    ],
    "lastContributor": {
      "name": "\"gaeacodes\"",
      "email": "gaeacodes@gmail.com"
    }
  },
  "/komodo/note-exchanges": {
    "dateModified": "2023-12-16T08:38:31.000Z",
    "contributors": [
      {
        "name": "\"gaeacodes\"",
        "email": "gaeacodes@gmail.com"
      },
      {
        "name": "\"gcharang\"",
        "email": "mrgcharang@gmail.com"
      }
    ],
    "lastContributor": {
      "name": "\"gaeacodes\"",
      "email": "gaeacodes@gmail.com"
    }
  },
  "/komodo/npm-module-komodo-rewards": {
    "dateModified": "2023-12-16T14:24:08.000Z",
    "contributors": [
      {
        "name": "\"gaeacodes\"",
        "email": "gaeacodes@gmail.com"
      },
      {
        "name": "\"gcharang\"",
        "email": "21151592+gcharang@users.noreply.github.com"
      },
      {
        "name": "\"gcharang\"",
        "email": "mrgcharang@gmail.com"
      }
    ],
    "lastContributor": {
      "name": "\"gaeacodes\"",
      "email": "gaeacodes@gmail.com"
    }
  },
  "/komodo/python-rpc-komodod": {
    "dateModified": "2023-12-17T18:46:24.000Z",
    "contributors": [
      {
        "name": "\"gcharang\"",
        "email": "21151592+gcharang@users.noreply.github.com"
      },
      {
        "name": "\"gaeacodes\"",
        "email": "gaeacodes@gmail.com"
      },
      {
        "name": "\"gcharang\"",
        "email": "mrgcharang@gmail.com"
      }
    ],
    "lastContributor": {
      "name": "\"gcharang\"",
      "email": "21151592+gcharang@users.noreply.github.com"
    }
  },
  "/komodo/security-setup-full-node": {
    "dateModified": "2023-12-17T18:46:24.000Z",
    "contributors": [
      {
        "name": "\"gcharang\"",
        "email": "21151592+gcharang@users.noreply.github.com"
      },
      {
        "name": "\"gaeacodes\"",
        "email": "gaeacodes@gmail.com"
      },
      {
        "name": "\"gcharang\"",
        "email": "mrgcharang@gmail.com"
      }
    ],
    "lastContributor": {
      "name": "\"gcharang\"",
      "email": "21151592+gcharang@users.noreply.github.com"
    }
  },
  "/komodo/setup-electrumx-server": {
    "dateModified": "2023-12-17T18:46:24.000Z",
    "contributors": [
      {
        "name": "\"gcharang\"",
        "email": "21151592+gcharang@users.noreply.github.com"
      },
      {
        "name": "\"gcharang\"",
        "email": "mrgcharang@gmail.com"
      },
      {
        "name": "\"smk762\"",
        "email": "smk762@iinet.net.au"
      },
      {
        "name": "\"smk762\"",
        "email": "35845239+smk762@users.noreply.github.com"
      },
      {
        "name": "\"gaeacodes\"",
        "email": "77043250+gaeacodes@users.noreply.github.com"
      },
      {
        "name": "\"gaeacodes\"",
        "email": "gaeacodes@gmail.com"
      }
    ],
    "lastContributor": {
      "name": "\"gcharang\"",
      "email": "21151592+gcharang@users.noreply.github.com"
    }
  },
  "/komodo/use-bitcore-lib-komodo": {
    "dateModified": "2023-12-17T18:46:24.000Z",
    "contributors": [
      {
        "name": "\"gcharang\"",
        "email": "21151592+gcharang@users.noreply.github.com"
      },
      {
        "name": "\"gaeacodes\"",
        "email": "gaeacodes@gmail.com"
      },
      {
        "name": "\"gcharang\"",
        "email": "mrgcharang@gmail.com"
      }
    ],
    "lastContributor": {
      "name": "\"gcharang\"",
      "email": "21151592+gcharang@users.noreply.github.com"
    }
  },
  "/komodo/using-key-value": {
    "dateModified": "2023-12-17T18:46:24.000Z",
    "contributors": [
      {
        "name": "\"gcharang\"",
        "email": "21151592+gcharang@users.noreply.github.com"
      },
      {
        "name": "\"gcharang\"",
        "email": "mrgcharang@gmail.com"
      }
    ],
    "lastContributor": {
      "name": "\"gcharang\"",
      "email": "21151592+gcharang@users.noreply.github.com"
    }
  },
  "/notary/generate-privkeys-for-third-party-coins-from-passphrase": {
    "dateModified": "2023-12-17T18:46:24.000Z",
    "contributors": [
      {
        "name": "\"gcharang\"",
        "email": "21151592+gcharang@users.noreply.github.com"
      },
      {
        "name": "\"smk762\"",
        "email": "smk762@iinet.net.au"
      },
      {
        "name": "\"gcharang\"",
        "email": "mrgcharang@gmail.com"
      }
    ],
    "lastContributor": {
      "name": "\"gcharang\"",
      "email": "21151592+gcharang@users.noreply.github.com"
    }
  },
  "/notary": {
    "dateModified": "2023-12-17T18:46:24.000Z",
    "contributors": [
      {
        "name": "\"gcharang\"",
        "email": "21151592+gcharang@users.noreply.github.com"
      },
      {
        "name": "\"gaeacodes\"",
        "email": "gaeacodes@gmail.com"
      },
      {
        "name": "\"smk762\"",
        "email": "35845239+smk762@users.noreply.github.com"
      },
      {
        "name": "\"Alrighttt\"",
        "email": "36680730+Alrighttt@users.noreply.github.com"
      },
      {
        "name": "\"smk762\"",
        "email": "smk762@iinet.net.au"
      },
      {
        "name": "\"gcharang\"",
        "email": "mrgcharang@gmail.com"
      },
      {
        "name": "\"webworker01\"",
        "email": "webworker01@users.noreply.github.com"
      },
      {
        "name": "\"SHossain\"",
        "email": "saddam007@gmail.com"
      },
      {
        "name": "\"bartwr\"",
        "email": "mail@bartroorda.nl"
      },
      {
        "name": "\"CHMEX\"",
        "email": "33424502+CHMEX@users.noreply.github.com"
      },
      {
        "name": "\"Anton \\\"TonyL\\\" Lysakov\"",
        "email": "tlysakov@gmail.com"
      },
      {
        "name": "\"Jocelyn Strob Simard\"",
        "email": "12475879+StrobFX@users.noreply.github.com"
      },
      {
        "name": "\"Mihail Fedorov\"",
        "email": "mihail@fedorov.net"
      },
      {
        "name": "\"daemonfox\"",
        "email": "bdavistech@gmail.com"
      },
      {
        "name": "\"NutellaLicka\"",
        "email": "spencer.p.harry@gmail.com"
      },
      {
        "name": "\"Web Worker\"",
        "email": "webworker01@users.noreply.github.com"
      }
    ],
    "lastContributor": {
      "name": "\"gcharang\"",
      "email": "21151592+gcharang@users.noreply.github.com"
    }
  },
  "/notary/split-utxo-for-notarization": {
    "dateModified": "2023-12-16T14:24:08.000Z",
    "contributors": [
      {
        "name": "\"gaeacodes\"",
        "email": "gaeacodes@gmail.com"
      },
      {
        "name": "\"smk762\"",
        "email": "smk762@iinet.net.au"
      },
      {
        "name": "\"gcharang\"",
        "email": "mrgcharang@gmail.com"
      }
    ],
    "lastContributor": {
      "name": "\"gaeacodes\"",
      "email": "gaeacodes@gmail.com"
    }
  },
  "/notary/update-komodo-manually": {
    "dateModified": "2023-12-17T18:46:24.000Z",
    "contributors": [
      {
        "name": "\"gcharang\"",
        "email": "21151592+gcharang@users.noreply.github.com"
      },
      {
        "name": "\"gcharang\"",
        "email": "mrgcharang@gmail.com"
      }
    ],
    "lastContributor": {
      "name": "\"gcharang\"",
      "email": "21151592+gcharang@users.noreply.github.com"
    }
  },
  "/notary/useful-commands-for-komodo-notary-node": {
    "dateModified": "2023-12-17T18:46:24.000Z",
    "contributors": [
      {
        "name": "\"gcharang\"",
        "email": "21151592+gcharang@users.noreply.github.com"
      },
      {
        "name": "\"smk762\"",
        "email": "smk762@iinet.net.au"
      },
      {
        "name": "\"gcharang\"",
        "email": "mrgcharang@gmail.com"
      }
    ],
    "lastContributor": {
      "name": "\"gcharang\"",
      "email": "21151592+gcharang@users.noreply.github.com"
    }
  },
  "/qa/adb-logcat": {
    "dateModified": "2023-12-19T13:02:52.000Z",
    "contributors": [
      {
        "name": "\"gaeacodes\"",
        "email": "gaeacodes@gmail.com"
      },
      {
        "name": "\"gcharang\"",
        "email": "mrgcharang@gmail.com"
      }
    ],
    "lastContributor": {
      "name": "\"gaeacodes\"",
      "email": "gaeacodes@gmail.com"
    }
  },
  "/qa/atomicdex-destop-build": {
    "dateModified": "2023-12-18T17:07:32.000Z",
    "contributors": [
      {
        "name": "\"gaeacodes\"",
        "email": "gaeacodes@gmail.com"
      },
      {
        "name": "\"gcharang\"",
        "email": "mrgcharang@gmail.com"
      }
    ],
    "lastContributor": {
      "name": "\"gaeacodes\"",
      "email": "gaeacodes@gmail.com"
    }
  },
  "/qa/atomicdex-quickstart": {
    "dateModified": "2024-02-15T07:35:14.000Z",
    "contributors": [
      {
        "name": "\"gaeacodes\"",
        "email": "gaeacodes@gmail.com"
      },
      {
        "name": "\"gcharang\"",
        "email": "mrgcharang@gmail.com"
      }
    ],
    "lastContributor": {
      "name": "\"gaeacodes\"",
      "email": "gaeacodes@gmail.com"
    }
  },
  "/qa/blockscout-deployment-guide": {
    "dateModified": "2023-12-19T13:02:52.000Z",
    "contributors": [
      {
        "name": "\"gaeacodes\"",
        "email": "gaeacodes@gmail.com"
      },
      {
        "name": "\"gcharang\"",
        "email": "mrgcharang@gmail.com"
      },
      {
        "name": "\"SirSevenG\"",
        "email": "44422309+SirSevenG@users.noreply.github.com"
      }
    ],
    "lastContributor": {
      "name": "\"gaeacodes\"",
      "email": "gaeacodes@gmail.com"
    }
  },
  "/qa/extract-swap-data-atomicdex-log": {
    "dateModified": "2023-12-18T17:07:32.000Z",
    "contributors": [
      {
        "name": "\"gaeacodes\"",
        "email": "gaeacodes@gmail.com"
      },
      {
        "name": "\"gcharang\"",
        "email": "mrgcharang@gmail.com"
      }
    ],
    "lastContributor": {
      "name": "\"gaeacodes\"",
      "email": "gaeacodes@gmail.com"
    }
  },
  "/qa": {
    "dateModified": "2023-12-18T17:07:32.000Z",
    "contributors": [
      {
        "name": "\"gaeacodes\"",
        "email": "gaeacodes@gmail.com"
      },
      {
        "name": "\"gcharang\"",
        "email": "21151592+gcharang@users.noreply.github.com"
      },
      {
        "name": "\"gcharang\"",
        "email": "mrgcharang@gmail.com"
      }
    ],
    "lastContributor": {
      "name": "\"gaeacodes\"",
      "email": "gaeacodes@gmail.com"
    }
  },
  "/qa/recover-atomicdex-mobile-swap-desktop": {
    "dateModified": "2024-02-15T07:48:02.000Z",
    "contributors": [
      {
        "name": "\"gaeacodes\"",
        "email": "gaeacodes@gmail.com"
      },
      {
        "name": "\"gcharang\"",
        "email": "mrgcharang@gmail.com"
      }
    ],
    "lastContributor": {
      "name": "\"gaeacodes\"",
      "email": "gaeacodes@gmail.com"
    }
  },
  "/qa/test-komodo-source-jl777-branch": {
    "dateModified": "2024-02-15T09:17:33.000Z",
    "contributors": [
      {
        "name": "\"gaeacodes\"",
        "email": "gaeacodes@gmail.com"
      },
      {
        "name": "\"gcharang\"",
        "email": "mrgcharang@gmail.com"
      }
    ],
    "lastContributor": {
      "name": "\"gaeacodes\"",
      "email": "gaeacodes@gmail.com"
    }
  },
  "/resources": {
    "dateModified": "2023-12-18T17:07:32.000Z",
    "contributors": [
      {
        "name": "\"gaeacodes\"",
        "email": "gaeacodes@gmail.com"
      },
      {
        "name": "\"gcharang\"",
        "email": "21151592+gcharang@users.noreply.github.com"
      },
      {
        "name": "\"gcharang\"",
        "email": "mrgcharang@gmail.com"
      },
      {
        "name": "\"SHossain\"",
        "email": "saddam007@gmail.com"
      },
      {
        "name": "\"Duke Leto\"",
        "email": "duke@leto.net"
      }
    ],
    "lastContributor": {
      "name": "\"gaeacodes\"",
      "email": "gaeacodes@gmail.com"
    }
  },
  "/resources/third-party": {
    "dateModified": "2024-02-15T07:35:14.000Z",
    "contributors": [
      {
        "name": "\"gaeacodes\"",
        "email": "gaeacodes@gmail.com"
      },
      {
        "name": "\"gcharang\"",
        "email": "21151592+gcharang@users.noreply.github.com"
      },
      {
        "name": "\"theblackmallard\"",
        "email": "42389961+theblackmallard@users.noreply.github.com"
      },
      {
        "name": "\"gcharang\"",
        "email": "mrgcharang@gmail.com"
      },
      {
        "name": "\"smk762\"",
        "email": "35845239+smk762@users.noreply.github.com"
      }
    ],
    "lastContributor": {
      "name": "\"gaeacodes\"",
      "email": "gaeacodes@gmail.com"
    }
  },
  "/smart-chains/api/address": {
    "dateModified": "2023-09-27T20:43:30.000Z",
    "contributors": [
      {
        "name": "\"smk762\"",
        "email": "smk762@iinet.net.au"
      },
      {
        "name": "\"gcharang\"",
        "email": "gcharang@users.noreply.github.com"
      },
      {
        "name": "\"gaeacodes\"",
        "email": "gaeacodes@gmail.com"
      },
      {
        "name": "\"gcharang\"",
        "email": "21151592+gcharang@users.noreply.github.com"
      },
      {
        "name": "\"gcharang\"",
        "email": "mrgcharang@gmail.com"
      },
      {
        "name": "\"siddhartha-crypto\"",
        "email": "siddhartha-crypto@protonmail.com"
      }
    ],
    "lastContributor": {
      "name": "\"smk762\"",
      "email": "smk762@iinet.net.au"
    }
  },
  "/smart-chains/api/blockchain": {
    "dateModified": "2023-09-05T12:43:04.000Z",
    "contributors": [
      {
        "name": "\"gcharang\"",
        "email": "gcharang@users.noreply.github.com"
      },
      {
        "name": "\"gcharang\"",
        "email": "21151592+gcharang@users.noreply.github.com"
      },
      {
        "name": "\"gaeacodes\"",
        "email": "gaeacodes@gmail.com"
      },
      {
        "name": "\"gcharang\"",
        "email": "mrgcharang@gmail.com"
      },
      {
        "name": "\"siddhartha-crypto\"",
        "email": "siddhartha-crypto@protonmail.com"
      }
    ],
    "lastContributor": {
      "name": "\"gcharang\"",
      "email": "gcharang@users.noreply.github.com"
    }
  },
  "/smart-chains/api/cclib": {
    "dateModified": "2023-09-27T20:43:30.000Z",
    "contributors": [
      {
        "name": "\"smk762\"",
        "email": "smk762@iinet.net.au"
      },
      {
        "name": "\"gcharang\"",
        "email": "gcharang@users.noreply.github.com"
      },
      {
        "name": "\"gaeacodes\"",
        "email": "gaeacodes@gmail.com"
      },
      {
        "name": "\"gcharang\"",
        "email": "21151592+gcharang@users.noreply.github.com"
      },
      {
        "name": "\"gcharang\"",
        "email": "mrgcharang@gmail.com"
      },
      {
        "name": "\"siddhartha-crypto\"",
        "email": "siddhartha-crypto@protonmail.com"
      }
    ],
    "lastContributor": {
      "name": "\"smk762\"",
      "email": "smk762@iinet.net.au"
    }
  },
  "/smart-chains/api/control": {
    "dateModified": "2023-09-05T12:43:04.000Z",
    "contributors": [
      {
        "name": "\"gcharang\"",
        "email": "gcharang@users.noreply.github.com"
      },
      {
        "name": "\"gaeacodes\"",
        "email": "gaeacodes@gmail.com"
      },
      {
        "name": "\"gcharang\"",
        "email": "21151592+gcharang@users.noreply.github.com"
      },
      {
        "name": "\"gcharang\"",
        "email": "mrgcharang@gmail.com"
      },
      {
        "name": "\"siddhartha-crypto\"",
        "email": "siddhartha-crypto@protonmail.com"
      }
    ],
    "lastContributor": {
      "name": "\"gcharang\"",
      "email": "gcharang@users.noreply.github.com"
    }
  },
  "/smart-chains/api/crosschain": {
    "dateModified": "2024-02-15T07:35:14.000Z",
    "contributors": [
      {
        "name": "\"gaeacodes\"",
        "email": "gaeacodes@gmail.com"
      },
      {
        "name": "\"gcharang\"",
        "email": "21151592+gcharang@users.noreply.github.com"
      },
      {
        "name": "\"smk762\"",
        "email": "smk762@iinet.net.au"
      },
      {
        "name": "\"gcharang\"",
        "email": "gcharang@users.noreply.github.com"
      },
      {
        "name": "\"gcharang\"",
        "email": "mrgcharang@gmail.com"
      },
      {
        "name": "\"siddhartha-crypto\"",
        "email": "siddhartha-crypto@protonmail.com"
      }
    ],
    "lastContributor": {
      "name": "\"gaeacodes\"",
      "email": "gaeacodes@gmail.com"
    }
  },
  "/smart-chains/api/disclosure": {
    "dateModified": "2023-10-04T06:26:45.000Z",
    "contributors": [
      {
        "name": "\"gcharang\"",
        "email": "gcharang@users.noreply.github.com"
      },
      {
        "name": "\"gcharang\"",
        "email": "21151592+gcharang@users.noreply.github.com"
      },
      {
        "name": "\"gaeacodes\"",
        "email": "gaeacodes@gmail.com"
      },
      {
        "name": "\"gcharang\"",
        "email": "mrgcharang@gmail.com"
      },
      {
        "name": "\"siddhartha-crypto\"",
        "email": "siddhartha-crypto@protonmail.com"
      }
    ],
    "lastContributor": {
      "name": "\"gcharang\"",
      "email": "gcharang@users.noreply.github.com"
    }
  },
  "/smart-chains/api/generate": {
    "dateModified": "2023-09-27T20:43:30.000Z",
    "contributors": [
      {
        "name": "\"smk762\"",
        "email": "smk762@iinet.net.au"
      },
      {
        "name": "\"gcharang\"",
        "email": "gcharang@users.noreply.github.com"
      },
      {
        "name": "\"gaeacodes\"",
        "email": "gaeacodes@gmail.com"
      },
      {
        "name": "\"gcharang\"",
        "email": "21151592+gcharang@users.noreply.github.com"
      },
      {
        "name": "\"Siddhartha\"",
        "email": "siddhartha-crypto@protonmail.com"
      },
      {
        "name": "\"gcharang\"",
        "email": "mrgcharang@gmail.com"
      },
      {
        "name": "\"siddhartha-crypto\"",
        "email": "siddhartha-crypto@protonmail.com"
      }
    ],
    "lastContributor": {
      "name": "\"smk762\"",
      "email": "smk762@iinet.net.au"
    }
  },
  "/smart-chains/api": {
    "dateModified": "2023-09-01T12:11:07.000Z",
    "contributors": [
      {
        "name": "\"gcharang\"",
        "email": "gcharang@users.noreply.github.com"
      },
      {
        "name": "\"gcharang\"",
        "email": "21151592+gcharang@users.noreply.github.com"
      },
      {
        "name": "\"siddhartha-crypto\"",
        "email": "siddhartha-crypto@protonmail.com"
      }
    ],
    "lastContributor": {
      "name": "\"gcharang\"",
      "email": "gcharang@users.noreply.github.com"
    }
  },
  "/smart-chains/api/jumblr": {
    "dateModified": "2023-09-27T20:43:30.000Z",
    "contributors": [
      {
        "name": "\"smk762\"",
        "email": "smk762@iinet.net.au"
      },
      {
        "name": "\"gcharang\"",
        "email": "gcharang@users.noreply.github.com"
      },
      {
        "name": "\"gaeacodes\"",
        "email": "gaeacodes@gmail.com"
      },
      {
        "name": "\"gcharang\"",
        "email": "21151592+gcharang@users.noreply.github.com"
      },
      {
        "name": "\"gcharang\"",
        "email": "mrgcharang@gmail.com"
      },
      {
        "name": "\"siddhartha-crypto\"",
        "email": "siddhartha-crypto@protonmail.com"
      }
    ],
    "lastContributor": {
      "name": "\"smk762\"",
      "email": "smk762@iinet.net.au"
    }
  },
  "/smart-chains/api/mining": {
    "dateModified": "2023-09-27T20:43:30.000Z",
    "contributors": [
      {
        "name": "\"smk762\"",
        "email": "smk762@iinet.net.au"
      },
      {
        "name": "\"gcharang\"",
        "email": "gcharang@users.noreply.github.com"
      },
      {
        "name": "\"gaeacodes\"",
        "email": "gaeacodes@gmail.com"
      },
      {
        "name": "\"gcharang\"",
        "email": "21151592+gcharang@users.noreply.github.com"
      },
      {
        "name": "\"gcharang\"",
        "email": "mrgcharang@gmail.com"
      },
      {
        "name": "\"siddhartha-crypto\"",
        "email": "siddhartha-crypto@protonmail.com"
      }
    ],
    "lastContributor": {
      "name": "\"smk762\"",
      "email": "smk762@iinet.net.au"
    }
  },
  "/smart-chains/api/network": {
    "dateModified": "2023-10-03T07:36:45.000Z",
    "contributors": [
      {
        "name": "\"gaeacodes\"",
        "email": "gaeacodes@gmail.com"
      },
      {
        "name": "\"smk762\"",
        "email": "smk762@iinet.net.au"
      },
      {
        "name": "\"gcharang\"",
        "email": "gcharang@users.noreply.github.com"
      },
      {
        "name": "\"gcharang\"",
        "email": "21151592+gcharang@users.noreply.github.com"
      },
      {
        "name": "\"gcharang\"",
        "email": "mrgcharang@gmail.com"
      },
      {
        "name": "\"siddhartha-crypto\"",
        "email": "siddhartha-crypto@protonmail.com"
      }
    ],
    "lastContributor": {
      "name": "\"gaeacodes\"",
      "email": "gaeacodes@gmail.com"
    }
  },
  "/smart-chains/api/nspv": {
    "dateModified": "2023-12-13T08:48:10.000Z",
    "contributors": [
      {
        "name": "\"gcharang\"",
        "email": "21151592+gcharang@users.noreply.github.com"
      },
      {
        "name": "\"gaeacodes\"",
        "email": "gaeacodes@gmail.com"
      },
      {
        "name": "\"gcharang\"",
        "email": "mrgcharang@gmail.com"
      }
    ],
    "lastContributor": {
      "name": "\"gcharang\"",
      "email": "21151592+gcharang@users.noreply.github.com"
    }
  },
  "/smart-chains/api/rawtransactions": {
    "dateModified": "2023-10-05T08:59:16.000Z",
    "contributors": [
      {
        "name": "\"smk762\"",
        "email": "smk762@iinet.net.au"
      },
      {
        "name": "\"gcharang\"",
        "email": "gcharang@users.noreply.github.com"
      },
      {
        "name": "\"gaeacodes\"",
        "email": "gaeacodes@gmail.com"
      },
      {
        "name": "\"gcharang\"",
        "email": "21151592+gcharang@users.noreply.github.com"
      },
      {
        "name": "\"gcharang\"",
        "email": "mrgcharang@gmail.com"
      },
      {
        "name": "\"siddhartha-crypto\"",
        "email": "siddhartha-crypto@protonmail.com"
      }
    ],
    "lastContributor": {
      "name": "\"smk762\"",
      "email": "smk762@iinet.net.au"
    }
  },
  "/smart-chains/api/util": {
    "dateModified": "2023-09-27T20:43:30.000Z",
    "contributors": [
      {
        "name": "\"smk762\"",
        "email": "smk762@iinet.net.au"
      },
      {
        "name": "\"gcharang\"",
        "email": "gcharang@users.noreply.github.com"
      },
      {
        "name": "\"gaeacodes\"",
        "email": "gaeacodes@gmail.com"
      },
      {
        "name": "\"gcharang\"",
        "email": "21151592+gcharang@users.noreply.github.com"
      },
      {
        "name": "\"gcharang\"",
        "email": "mrgcharang@gmail.com"
      },
      {
        "name": "\"siddhartha-crypto\"",
        "email": "siddhartha-crypto@protonmail.com"
      }
    ],
    "lastContributor": {
      "name": "\"smk762\"",
      "email": "smk762@iinet.net.au"
    }
  },
  "/smart-chains/api/wallet": {
    "dateModified": "2024-02-15T07:35:14.000Z",
    "contributors": [
      {
        "name": "\"gaeacodes\"",
        "email": "gaeacodes@gmail.com"
      },
      {
        "name": "\"gcharang\"",
        "email": "21151592+gcharang@users.noreply.github.com"
      },
      {
        "name": "\"smk762\"",
        "email": "smk762@iinet.net.au"
      },
      {
        "name": "\"gcharang\"",
        "email": "gcharang@users.noreply.github.com"
      },
      {
        "name": "\"gcharang\"",
        "email": "mrgcharang@gmail.com"
      },
      {
        "name": "\"smk762\"",
        "email": "35845239+smk762@users.noreply.github.com"
      },
      {
        "name": "\"Siddhartha Crypto\"",
        "email": "33014953+siddhartha-crypto@users.noreply.github.com"
      },
      {
        "name": "\"siddhartha-crypto\"",
        "email": "siddhartha-crypto@protonmail.com"
      },
      {
        "name": "\"Alrighttt\"",
        "email": "mzlot555@gmail.com"
      }
    ],
    "lastContributor": {
      "name": "\"gaeacodes\"",
      "email": "gaeacodes@gmail.com"
    }
  },
  "/smart-chains/changelog": {
    "dateModified": "2024-02-09T13:52:20.000Z",
    "contributors": [
      {
        "name": "\"gcharang\"",
        "email": "21151592+gcharang@users.noreply.github.com"
      },
      {
        "name": "\"gaeacodes\"",
        "email": "gaeacodes@gmail.com"
      },
      {
        "name": "\"gcharang\"",
        "email": "gcharang@users.noreply.github.com"
      },
      {
        "name": "\"siddhartha\"",
        "email": "siddhartha-crypto@protonmail.com"
      }
    ],
    "lastContributor": {
      "name": "\"gcharang\"",
      "email": "21151592+gcharang@users.noreply.github.com"
    }
  },
  "/smart-chains": {
    "dateModified": "2023-12-15T11:00:16.000Z",
    "contributors": [
      {
        "name": "\"gaeacodes\"",
        "email": "gaeacodes@gmail.com"
      },
      {
        "name": "\"smk762\"",
        "email": "smk762@iinet.net.au"
      },
      {
        "name": "\"gcharang\"",
        "email": "gcharang@users.noreply.github.com"
      },
      {
        "name": "\"gcharang\"",
        "email": "21151592+gcharang@users.noreply.github.com"
      },
      {
        "name": "\"siddhartha-crypto\"",
        "email": "siddhartha-crypto@protonmail.com"
      },
      {
        "name": "\"gcharang\"",
        "email": "mrgcharang@gmail.com"
      }
    ],
    "lastContributor": {
      "name": "\"gaeacodes\"",
      "email": "gaeacodes@gmail.com"
    }
  },
  "/smart-chains/setup/common-runtime-parameters": {
    "dateModified": "2023-10-03T07:36:45.000Z",
    "contributors": [
      {
        "name": "\"gaeacodes\"",
        "email": "gaeacodes@gmail.com"
      },
      {
        "name": "\"smk762\"",
        "email": "smk762@iinet.net.au"
      },
      {
        "name": "\"gcharang\"",
        "email": "gcharang@users.noreply.github.com"
      },
      {
        "name": "\"gcharang\"",
        "email": "21151592+gcharang@users.noreply.github.com"
      },
      {
        "name": "\"Siddhartha\"",
        "email": "siddhartha-crypto@protonmail.com"
      },
      {
        "name": "\"gcharang\"",
        "email": "mrgcharang@gmail.com"
      },
      {
        "name": "\"siddhartha-crypto\"",
        "email": "siddhartha-crypto@protonmail.com"
      },
      {
        "name": "\"Alrighttt\"",
        "email": "mzlot555@gmail.com"
      }
    ],
    "lastContributor": {
      "name": "\"gaeacodes\"",
      "email": "gaeacodes@gmail.com"
    }
  },
  "/smart-chains/setup/dexp2p": {
    "dateModified": "2023-12-14T14:12:45.000Z",
    "contributors": [
      {
        "name": "\"gaeacodes\"",
        "email": "gaeacodes@gmail.com"
      },
      {
        "name": "\"gcharang\"",
        "email": "21151592+gcharang@users.noreply.github.com"
      },
      {
        "name": "\"Cris-F\"",
        "email": "36809176+Cris-F@users.noreply.github.com"
      },
      {
        "name": "\"gcharang\"",
        "email": "mrgcharang@gmail.com"
      }
    ],
    "lastContributor": {
      "name": "\"gaeacodes\"",
      "email": "gaeacodes@gmail.com"
    }
  },
  "/smart-chains/setup/ecosystem-launch-parameters": {
    "dateModified": "2023-06-01T17:59:27.000Z",
    "contributors": [
      {
        "name": "\"gaeacodes\"",
        "email": "gaeacodes@gmail.com"
      },
      {
        "name": "\"gcharang\"",
        "email": "21151592+gcharang@users.noreply.github.com"
      },
      {
        "name": "\"gcharang\"",
        "email": "mrgcharang@gmail.com"
      },
      {
        "name": "\"siddhartha-crypto\"",
        "email": "siddhartha-crypto@protonmail.com"
      }
    ],
    "lastContributor": {
      "name": "\"gaeacodes\"",
      "email": "gaeacodes@gmail.com"
    }
  },
  "/smart-chains/setup": {
    "dateModified": "2023-09-01T12:11:07.000Z",
    "contributors": [
      {
        "name": "\"gcharang\"",
        "email": "gcharang@users.noreply.github.com"
      },
      {
        "name": "\"gcharang\"",
        "email": "21151592+gcharang@users.noreply.github.com"
      },
      {
        "name": "\"siddhartha-crypto\"",
        "email": "siddhartha-crypto@protonmail.com"
      }
    ],
    "lastContributor": {
      "name": "\"gcharang\"",
      "email": "gcharang@users.noreply.github.com"
    }
  },
  "/smart-chains/setup/installing-from-source": {
    "dateModified": "2023-10-04T05:01:12.000Z",
    "contributors": [
      {
        "name": "\"gcharang\"",
        "email": "21151592+gcharang@users.noreply.github.com"
      },
      {
        "name": "\"gaeacodes\"",
        "email": "gaeacodes@gmail.com"
      },
      {
        "name": "\"smk762\"",
        "email": "smk762@iinet.net.au"
      },
      {
        "name": "\"gcharang\"",
        "email": "gcharang@users.noreply.github.com"
      },
      {
        "name": "\"gcharang\"",
        "email": "mrgcharang@gmail.com"
      },
      {
        "name": "\"Alrighttt\"",
        "email": "36680730+Alrighttt@users.noreply.github.com"
      },
      {
        "name": "\"siddhartha-crypto\"",
        "email": "siddhartha-crypto@protonmail.com"
      },
      {
        "name": "\"SHossain\"",
        "email": "saddam007@gmail.com"
      }
    ],
    "lastContributor": {
      "name": "\"gcharang\"",
      "email": "21151592+gcharang@users.noreply.github.com"
    }
  },
  "/smart-chains/setup/interacting-with-smart-chains": {
    "dateModified": "2023-09-27T20:43:30.000Z",
    "contributors": [
      {
        "name": "\"smk762\"",
        "email": "smk762@iinet.net.au"
      },
      {
        "name": "\"gaeacodes\"",
        "email": "gaeacodes@gmail.com"
      },
      {
        "name": "\"gcharang\"",
        "email": "21151592+gcharang@users.noreply.github.com"
      },
      {
        "name": "\"gcharang\"",
        "email": "mrgcharang@gmail.com"
      },
      {
        "name": "\"siddhartha-crypto\"",
        "email": "siddhartha-crypto@protonmail.com"
      }
    ],
    "lastContributor": {
      "name": "\"smk762\"",
      "email": "smk762@iinet.net.au"
    }
  },
  "/smart-chains/setup/nspv": {
    "dateModified": "2023-09-27T20:43:30.000Z",
    "contributors": [
      {
        "name": "\"smk762\"",
        "email": "smk762@iinet.net.au"
      },
      {
        "name": "\"gcharang\"",
        "email": "21151592+gcharang@users.noreply.github.com"
      },
      {
        "name": "\"gcharang\"",
        "email": "gcharang@users.noreply.github.com"
      },
      {
        "name": "\"gaeacodes\"",
        "email": "gaeacodes@gmail.com"
      },
      {
        "name": "\"gcharang\"",
        "email": "mrgcharang@gmail.com"
      },
      {
        "name": "\"Siddhartha\"",
        "email": "siddhartha-crypto@protonmail.com"
      },
      {
        "name": "\"Siddhartha Crypto\"",
        "email": "33014953+siddhartha-crypto@users.noreply.github.com"
      },
      {
        "name": "\"siddhartha-crypto\"",
        "email": "siddhartha-crypto@protonmail.com"
      }
    ],
    "lastContributor": {
      "name": "\"smk762\"",
      "email": "smk762@iinet.net.au"
    }
  },
  "/smart-chains/setup/smart-chain-maintenance": {
    "dateModified": "2023-09-01T12:11:07.000Z",
    "contributors": [
      {
        "name": "\"gcharang\"",
        "email": "gcharang@users.noreply.github.com"
      },
      {
        "name": "\"gaeacodes\"",
        "email": "gaeacodes@gmail.com"
      },
      {
        "name": "\"gcharang\"",
        "email": "21151592+gcharang@users.noreply.github.com"
      },
      {
        "name": "\"siddhartha-crypto\"",
        "email": "siddhartha-crypto@protonmail.com"
      }
    ],
    "lastContributor": {
      "name": "\"gcharang\"",
      "email": "gcharang@users.noreply.github.com"
    }
  },
  "/smart-chains/setup/updating-from-source": {
    "dateModified": "2023-06-01T17:59:27.000Z",
    "contributors": [
      {
        "name": "\"gaeacodes\"",
        "email": "gaeacodes@gmail.com"
      },
      {
        "name": "\"gcharang\"",
        "email": "21151592+gcharang@users.noreply.github.com"
      },
      {
        "name": "\"gcharang\"",
        "email": "mrgcharang@gmail.com"
      },
      {
        "name": "\"siddhartha-crypto\"",
        "email": "siddhartha-crypto@protonmail.com"
      }
    ],
    "lastContributor": {
      "name": "\"gaeacodes\"",
      "email": "gaeacodes@gmail.com"
    }
  },
  "/smart-chains/tutorials/basic-environment-setup-for-linux-vps": {
    "dateModified": "2023-10-03T07:36:45.000Z",
    "contributors": [
      {
        "name": "\"gaeacodes\"",
        "email": "gaeacodes@gmail.com"
      },
      {
        "name": "\"gcharang\"",
        "email": "gcharang@users.noreply.github.com"
      },
      {
        "name": "\"gcharang\"",
        "email": "21151592+gcharang@users.noreply.github.com"
      },
      {
        "name": "\"Siddhartha\"",
        "email": "siddhartha-crypto@protonmail.com"
      },
      {
        "name": "\"siddhartha-crypto\"",
        "email": "siddhartha-crypto@protonmail.com"
      }
    ],
    "lastContributor": {
      "name": "\"gaeacodes\"",
      "email": "gaeacodes@gmail.com"
    }
  },
  "/smart-chains/tutorials/create-a-default-smart-chain": {
    "dateModified": "2023-09-27T20:43:30.000Z",
    "contributors": [
      {
        "name": "\"smk762\"",
        "email": "smk762@iinet.net.au"
      },
      {
        "name": "\"gcharang\"",
        "email": "gcharang@users.noreply.github.com"
      },
      {
        "name": "\"gaeacodes\"",
        "email": "gaeacodes@gmail.com"
      },
      {
        "name": "\"gcharang\"",
        "email": "21151592+gcharang@users.noreply.github.com"
      },
      {
        "name": "\"gcharang\"",
        "email": "mrgcharang@gmail.com"
      },
      {
        "name": "\"siddhartha-crypto\"",
        "email": "siddhartha-crypto@protonmail.com"
      }
    ],
    "lastContributor": {
      "name": "\"smk762\"",
      "email": "smk762@iinet.net.au"
    }
  },
  "/smart-chains/tutorials/creating-a-smart-chain-on-a-single-node": {
    "dateModified": "2023-09-27T20:43:30.000Z",
    "contributors": [
      {
        "name": "\"smk762\"",
        "email": "smk762@iinet.net.au"
      },
      {
        "name": "\"gcharang\"",
        "email": "gcharang@users.noreply.github.com"
      },
      {
        "name": "\"gcharang\"",
        "email": "21151592+gcharang@users.noreply.github.com"
      },
      {
        "name": "\"gaeacodes\"",
        "email": "gaeacodes@gmail.com"
      },
      {
        "name": "\"gcharang\"",
        "email": "mrgcharang@gmail.com"
      },
      {
        "name": "\"siddhartha-crypto\"",
        "email": "siddhartha-crypto@protonmail.com"
      },
      {
        "name": "\"Alrighttt\"",
        "email": "mzlot555@gmail.com"
      }
    ],
    "lastContributor": {
      "name": "\"smk762\"",
      "email": "smk762@iinet.net.au"
    }
  },
  "/smart-chains/tutorials/example-smart-chains": {
    "dateModified": "2024-02-15T09:17:33.000Z",
    "contributors": [
      {
        "name": "\"gaeacodes\"",
        "email": "gaeacodes@gmail.com"
      }
    ],
    "lastContributor": {
      "name": "\"gaeacodes\"",
      "email": "gaeacodes@gmail.com"
    }
  },
  "/smart-chains/tutorials/get-new-pubkey": {
    "dateModified": "2023-12-15T09:10:12.000Z",
    "contributors": [
      {
        "name": "\"gaeacodes\"",
        "email": "gaeacodes@gmail.com"
      }
    ],
    "lastContributor": {
      "name": "\"gaeacodes\"",
      "email": "gaeacodes@gmail.com"
    }
  },
  "/smart-chains/tutorials": {
    "dateModified": "2023-12-17T18:02:32.000Z",
    "contributors": [
      {
        "name": "\"gcharang\"",
        "email": "21151592+gcharang@users.noreply.github.com"
      },
      {
        "name": "\"gcharang\"",
        "email": "gcharang@users.noreply.github.com"
      },
      {
        "name": "\"siddhartha-crypto\"",
        "email": "siddhartha-crypto@protonmail.com"
      }
    ],
    "lastContributor": {
      "name": "\"gcharang\"",
      "email": "21151592+gcharang@users.noreply.github.com"
    }
  },
  "/smart-chains/tutorials/multisignature-transaction-creation-and-walkthrough": {
    "dateModified": "2023-09-01T12:11:07.000Z",
    "contributors": [
      {
        "name": "\"gcharang\"",
        "email": "gcharang@users.noreply.github.com"
      },
      {
        "name": "\"gaeacodes\"",
        "email": "gaeacodes@gmail.com"
      },
      {
        "name": "\"gcharang\"",
        "email": "21151592+gcharang@users.noreply.github.com"
      },
      {
        "name": "\"siddhartha-crypto\"",
        "email": "siddhartha-crypto@protonmail.com"
      }
    ],
    "lastContributor": {
      "name": "\"gcharang\"",
      "email": "gcharang@users.noreply.github.com"
    }
  },
  "/smart-chains/tutorials/publish-download-files-dexp2p": {
    "dateModified": "2023-12-14T14:12:45.000Z",
    "contributors": [
      {
        "name": "\"gaeacodes\"",
        "email": "gaeacodes@gmail.com"
      }
    ],
    "lastContributor": {
      "name": "\"gaeacodes\"",
      "email": "gaeacodes@gmail.com"
    }
  },
  "/smart-chains/tutorials/running-komodo-software-in-debug-mode": {
    "dateModified": "2023-09-01T12:11:07.000Z",
    "contributors": [
      {
        "name": "\"gcharang\"",
        "email": "gcharang@users.noreply.github.com"
      },
      {
        "name": "\"gaeacodes\"",
        "email": "gaeacodes@gmail.com"
      },
      {
        "name": "\"gcharang\"",
        "email": "21151592+gcharang@users.noreply.github.com"
      },
      {
        "name": "\"siddhartha-crypto\"",
        "email": "siddhartha-crypto@protonmail.com"
      }
    ],
    "lastContributor": {
      "name": "\"gcharang\"",
      "email": "gcharang@users.noreply.github.com"
    }
  },
  "/smart-chains/tutorials/smart-chain-api-basics": {
    "dateModified": "2023-09-27T20:43:30.000Z",
    "contributors": [
      {
        "name": "\"smk762\"",
        "email": "smk762@iinet.net.au"
      },
      {
        "name": "\"gcharang\"",
        "email": "gcharang@users.noreply.github.com"
      },
      {
        "name": "\"gaeacodes\"",
        "email": "gaeacodes@gmail.com"
      },
      {
        "name": "\"gcharang\"",
        "email": "21151592+gcharang@users.noreply.github.com"
      },
      {
        "name": "\"siddhartha-crypto\"",
        "email": "siddhartha-crypto@protonmail.com"
      }
    ],
    "lastContributor": {
      "name": "\"smk762\"",
      "email": "smk762@iinet.net.au"
    }
  },
  "/smart-chains/tutorials/streaming-dexp2p": {
    "dateModified": "2023-12-14T14:12:45.000Z",
    "contributors": [
      {
        "name": "\"gaeacodes\"",
        "email": "gaeacodes@gmail.com"
      }
    ],
    "lastContributor": {
      "name": "\"gaeacodes\"",
      "email": "gaeacodes@gmail.com"
    }
  },
  "/start-here/about-komodo-platform": {
    "dateModified": "2023-10-04T06:26:45.000Z",
    "contributors": [
      {
        "name": "\"gcharang\"",
        "email": "gcharang@users.noreply.github.com"
      },
      {
        "name": "\"gcharang\"",
        "email": "21151592+gcharang@users.noreply.github.com"
      },
      {
        "name": "\"gaeacodes\"",
        "email": "gaeacodes@gmail.com"
      },
      {
        "name": "\"siddhartha-crypto\"",
        "email": "siddhartha-crypto@protonmail.com"
      }
    ],
    "lastContributor": {
      "name": "\"gcharang\"",
      "email": "gcharang@users.noreply.github.com"
    }
  },
  "/start-here/about-komodo-platform/orientation": {
    "dateModified": "2024-02-15T07:35:14.000Z",
    "contributors": [
      {
        "name": "\"gaeacodes\"",
        "email": "gaeacodes@gmail.com"
      },
      {
        "name": "\"smk762\"",
        "email": "smk762@iinet.net.au"
      },
      {
        "name": "\"gcharang\"",
        "email": "gcharang@users.noreply.github.com"
      },
      {
        "name": "\"gcharang\"",
        "email": "21151592+gcharang@users.noreply.github.com"
      },
      {
        "name": "\"gcharang\"",
        "email": "mrgcharang@gmail.com"
      },
      {
        "name": "\"Steve Huguenin-Elie\"",
        "email": "steve.huguenin-elie@protonmail.ch"
      },
      {
        "name": "\"siddhartha\"",
        "email": "siddhartha-crypto@protonmail.com"
      },
      {
        "name": "\"siddhartha-crypto\"",
        "email": "siddhartha-crypto@protonmail.com"
      }
    ],
    "lastContributor": {
      "name": "\"gaeacodes\"",
      "email": "gaeacodes@gmail.com"
    }
  },
  "/start-here/about-komodo-platform/product-introductions": {
    "dateModified": "2023-10-04T06:26:45.000Z",
    "contributors": [
      {
        "name": "\"gcharang\"",
        "email": "gcharang@users.noreply.github.com"
      },
      {
        "name": "\"gcharang\"",
        "email": "21151592+gcharang@users.noreply.github.com"
      },
      {
        "name": "\"smk762\"",
        "email": "smk762@iinet.net.au"
      },
      {
        "name": "\"gaeacodes\"",
        "email": "gaeacodes@gmail.com"
      },
      {
        "name": "\"siddhartha-crypto\"",
        "email": "siddhartha-crypto@protonmail.com"
      }
    ],
    "lastContributor": {
      "name": "\"gcharang\"",
      "email": "gcharang@users.noreply.github.com"
    }
  },
  "/start-here/about-komodo-platform/simple-installations": {
    "dateModified": "2023-10-03T07:36:45.000Z",
    "contributors": [
      {
        "name": "\"gaeacodes\"",
        "email": "gaeacodes@gmail.com"
      },
      {
        "name": "\"smk762\"",
        "email": "smk762@iinet.net.au"
      },
      {
        "name": "\"gcharang\"",
        "email": "21151592+gcharang@users.noreply.github.com"
      },
      {
        "name": "\"Siddhartha\"",
        "email": "siddhartha-crypto@protonmail.com"
      },
      {
        "name": "\"gcharang\"",
        "email": "mrgcharang@gmail.com"
      },
      {
        "name": "\"siddhartha-crypto\"",
        "email": "siddhartha-crypto@protonmail.com"
      },
      {
        "name": "\"Artem Pikulin\"",
        "email": "ortgma@gmail.com"
      }
    ],
    "lastContributor": {
      "name": "\"gaeacodes\"",
      "email": "gaeacodes@gmail.com"
    }
  },
  "/start-here/core-technology-discussions/antara": {
    "dateModified": "2023-05-24T13:18:47.000Z",
    "contributors": [
      {
        "name": "\"gaeacodes\"",
        "email": "gaeacodes@gmail.com"
      },
      {
        "name": "\"gcharang\"",
        "email": "21151592+gcharang@users.noreply.github.com"
      },
      {
        "name": "\"siddhartha-crypto\"",
        "email": "siddhartha-crypto@protonmail.com"
      }
    ],
    "lastContributor": {
      "name": "\"gaeacodes\"",
      "email": "gaeacodes@gmail.com"
    }
  },
  "/start-here/core-technology-discussions/atomicdex": {
    "dateModified": "2023-09-27T20:43:30.000Z",
    "contributors": [
      {
        "name": "\"smk762\"",
        "email": "smk762@iinet.net.au"
      },
      {
        "name": "\"gcharang\"",
        "email": "21151592+gcharang@users.noreply.github.com"
      },
      {
        "name": "\"gcharang\"",
        "email": "gcharang@users.noreply.github.com"
      },
      {
        "name": "\"gaeacodes\"",
        "email": "gaeacodes@gmail.com"
      },
      {
        "name": "\"Siddhartha Crypto\"",
        "email": "33014953+siddhartha-crypto@users.noreply.github.com"
      },
      {
        "name": "\"gcharang\"",
        "email": "mrgcharang@gmail.com"
      },
      {
        "name": "\"siddhartha-crypto\"",
        "email": "siddhartha-crypto@protonmail.com"
      },
      {
        "name": "\"Artem Pikulin\"",
        "email": "ortgma@gmail.com"
      }
    ],
    "lastContributor": {
      "name": "\"smk762\"",
      "email": "smk762@iinet.net.au"
    }
  },
  "/start-here/core-technology-discussions/delayed-proof-of-work": {
    "dateModified": "2024-02-15T09:17:33.000Z",
    "contributors": [
      {
        "name": "\"gaeacodes\"",
        "email": "gaeacodes@gmail.com"
      },
      {
        "name": "\"gcharang\"",
        "email": "gcharang@users.noreply.github.com"
      },
      {
        "name": "\"gcharang\"",
        "email": "21151592+gcharang@users.noreply.github.com"
      },
      {
        "name": "\"dimxy\"",
        "email": "dimxy@komodoplatform.com"
      },
      {
        "name": "\"gcharang\"",
        "email": "mrgcharang@gmail.com"
      },
      {
        "name": "\"Siddhartha\"",
        "email": "siddhartha-crypto@protonmail.com"
      },
      {
        "name": "\"siddhartha-crypto\"",
        "email": "siddhartha-crypto@protonmail.com"
      }
    ],
    "lastContributor": {
      "name": "\"gaeacodes\"",
      "email": "gaeacodes@gmail.com"
    }
  },
  "/start-here/core-technology-discussions": {
    "dateModified": "2024-02-15T07:35:14.000Z",
    "contributors": [
      {
        "name": "\"gaeacodes\"",
        "email": "gaeacodes@gmail.com"
      },
      {
        "name": "\"gcharang\"",
        "email": "gcharang@users.noreply.github.com"
      },
      {
        "name": "\"siddhartha-crypto\"",
        "email": "siddhartha-crypto@protonmail.com"
      }
    ],
    "lastContributor": {
      "name": "\"gaeacodes\"",
      "email": "gaeacodes@gmail.com"
    }
  },
  "/start-here/core-technology-discussions/initial-dex-offering": {
    "dateModified": "2023-10-03T07:36:45.000Z",
    "contributors": [
      {
        "name": "\"gaeacodes\"",
        "email": "gaeacodes@gmail.com"
      },
      {
        "name": "\"smk762\"",
        "email": "smk762@iinet.net.au"
      },
      {
        "name": "\"gcharang\"",
        "email": "21151592+gcharang@users.noreply.github.com"
      },
      {
        "name": "\"gcharang\"",
        "email": "gcharang@users.noreply.github.com"
      },
      {
        "name": "\"gcharang\"",
        "email": "mrgcharang@gmail.com"
      }
    ],
    "lastContributor": {
      "name": "\"gaeacodes\"",
      "email": "gaeacodes@gmail.com"
    }
  },
  "/start-here/core-technology-discussions/miscellaneous": {
    "dateModified": "2023-09-27T20:43:30.000Z",
    "contributors": [
      {
        "name": "\"smk762\"",
        "email": "smk762@iinet.net.au"
      },
      {
        "name": "\"gcharang\"",
        "email": "gcharang@users.noreply.github.com"
      },
      {
        "name": "\"gaeacodes\"",
        "email": "gaeacodes@gmail.com"
      },
      {
        "name": "\"gcharang\"",
        "email": "21151592+gcharang@users.noreply.github.com"
      },
      {
        "name": "\"gcharang\"",
        "email": "mrgcharang@gmail.com"
      },
      {
        "name": "\"siddhartha-crypto\"",
        "email": "siddhartha-crypto@protonmail.com"
      }
    ],
    "lastContributor": {
      "name": "\"smk762\"",
      "email": "smk762@iinet.net.au"
    }
  },
  "/start-here/core-technology-discussions/references": {
    "dateModified": "2023-10-03T07:36:45.000Z",
    "contributors": [
      {
        "name": "\"gaeacodes\"",
        "email": "gaeacodes@gmail.com"
      },
      {
        "name": "\"gcharang\"",
        "email": "gcharang@users.noreply.github.com"
      },
      {
        "name": "\"gcharang\"",
        "email": "21151592+gcharang@users.noreply.github.com"
      },
      {
        "name": "\"siddhartha-crypto\"",
        "email": "siddhartha-crypto@protonmail.com"
      }
    ],
    "lastContributor": {
      "name": "\"gaeacodes\"",
      "email": "gaeacodes@gmail.com"
    }
  },
  "/start-here": {
    "dateModified": "2023-09-01T12:11:07.000Z",
    "contributors": [
      {
        "name": "\"gcharang\"",
        "email": "gcharang@users.noreply.github.com"
      },
      {
        "name": "\"gcharang\"",
        "email": "21151592+gcharang@users.noreply.github.com"
      },
      {
        "name": "\"siddhartha\"",
        "email": "siddharthakomodo@gmail.com"
      }
    ],
    "lastContributor": {
      "name": "\"gcharang\"",
      "email": "gcharang@users.noreply.github.com"
    }
  },
  "/start-here/learning-launchpad/common-terminology-and-concepts": {
    "dateModified": "2023-09-27T20:43:30.000Z",
    "contributors": [
      {
        "name": "\"smk762\"",
        "email": "smk762@iinet.net.au"
      },
      {
        "name": "\"gcharang\"",
        "email": "gcharang@users.noreply.github.com"
      },
      {
        "name": "\"gaeacodes\"",
        "email": "gaeacodes@gmail.com"
      },
      {
        "name": "\"gcharang\"",
        "email": "21151592+gcharang@users.noreply.github.com"
      },
      {
        "name": "\"gcharang\"",
        "email": "mrgcharang@gmail.com"
      },
      {
        "name": "\"siddhartha-crypto\"",
        "email": "siddhartha-crypto@protonmail.com"
      }
    ],
    "lastContributor": {
      "name": "\"smk762\"",
      "email": "smk762@iinet.net.au"
    }
  },
  "/start-here/learning-launchpad": {
    "dateModified": "2023-09-29T09:42:14.000Z",
    "contributors": [
      {
        "name": "\"gaeacodes\"",
        "email": "gaeacodes@gmail.com"
      },
      {
        "name": "\"smk762\"",
        "email": "smk762@iinet.net.au"
      },
      {
        "name": "\"gcharang\"",
        "email": "gcharang@users.noreply.github.com"
      },
      {
        "name": "\"gcharang\"",
        "email": "21151592+gcharang@users.noreply.github.com"
      },
      {
        "name": "\"gcharang\"",
        "email": "mrgcharang@gmail.com"
      },
      {
        "name": "\"Siddhartha\"",
        "email": "siddhartha-crypto@protonmail.com"
      },
      {
        "name": "\"siddhartha-crypto\"",
        "email": "siddhartha-crypto@protonmail.com"
      }
    ],
    "lastContributor": {
      "name": "\"gaeacodes\"",
      "email": "gaeacodes@gmail.com"
    }
  }
}<|MERGE_RESOLUTION|>--- conflicted
+++ resolved
@@ -4678,11 +4678,7 @@
     }
   },
   "/atomicdex/setup": {
-<<<<<<< HEAD
-    "dateModified": "2023-12-20T19:33:19.000Z",
-=======
     "dateModified": "2024-01-17T16:26:22.000Z",
->>>>>>> 6b34fdd8
     "contributors": [
       {
         "name": "\"smk762\"",
