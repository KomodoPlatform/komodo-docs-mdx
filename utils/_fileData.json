{
  "/antara/api/assets": {
    "dateModified": "2023-09-01T12:11:07.000Z",
    "contributors": [
      {
        "name": "\"gcharang\"",
        "email": "gcharang@users.noreply.github.com"
      },
      {
        "name": "\"gcharang\"",
        "email": "21151592+gcharang@users.noreply.github.com"
      },
      {
        "name": "\"gaeacodes\"",
        "email": "gaeacodes@gmail.com"
      }
    ],
    "lastContributor": {
      "name": "\"gcharang\"",
      "email": "gcharang@users.noreply.github.com"
    }
  },
  "/antara/api/channels": {
    "dateModified": "2023-09-11T05:33:19.000Z",
    "contributors": [
      {
        "name": "\"gcharang\"",
        "email": "21151592+gcharang@users.noreply.github.com"
      },
      {
        "name": "\"gcharang\"",
        "email": "gcharang@users.noreply.github.com"
      },
      {
        "name": "\"gaeacodes\"",
        "email": "gaeacodes@gmail.com"
      }
    ],
    "lastContributor": {
      "name": "\"gcharang\"",
      "email": "21151592+gcharang@users.noreply.github.com"
    }
  },
  "/antara/api/custom": {
    "dateModified": "2023-09-01T12:11:07.000Z",
    "contributors": [
      {
        "name": "\"gcharang\"",
        "email": "gcharang@users.noreply.github.com"
      },
      {
        "name": "\"gcharang\"",
        "email": "21151592+gcharang@users.noreply.github.com"
      },
      {
        "name": "\"gaeacodes\"",
        "email": "gaeacodes@gmail.com"
      }
    ],
    "lastContributor": {
      "name": "\"gcharang\"",
      "email": "gcharang@users.noreply.github.com"
    }
  },
  "/antara/api/dice": {
    "dateModified": "2023-09-05T12:43:04.000Z",
    "contributors": [
      {
        "name": "\"gcharang\"",
        "email": "gcharang@users.noreply.github.com"
      },
      {
        "name": "\"gaeacodes\"",
        "email": "gaeacodes@gmail.com"
      },
      {
        "name": "\"gcharang\"",
        "email": "21151592+gcharang@users.noreply.github.com"
      }
    ],
    "lastContributor": {
      "name": "\"gcharang\"",
      "email": "gcharang@users.noreply.github.com"
    }
  },
  "/antara/api/dilithium": {
    "dateModified": "2023-09-05T12:43:04.000Z",
    "contributors": [
      {
        "name": "\"gcharang\"",
        "email": "gcharang@users.noreply.github.com"
      },
      {
        "name": "\"gaeacodes\"",
        "email": "gaeacodes@gmail.com"
      },
      {
        "name": "\"gcharang\"",
        "email": "21151592+gcharang@users.noreply.github.com"
      }
    ],
    "lastContributor": {
      "name": "\"gcharang\"",
      "email": "gcharang@users.noreply.github.com"
    }
  },
  "/antara/api/faucet": {
    "dateModified": "2023-09-05T12:43:04.000Z",
    "contributors": [
      {
        "name": "\"gcharang\"",
        "email": "gcharang@users.noreply.github.com"
      },
      {
        "name": "\"gaeacodes\"",
        "email": "gaeacodes@gmail.com"
      },
      {
        "name": "\"gcharang\"",
        "email": "21151592+gcharang@users.noreply.github.com"
      }
    ],
    "lastContributor": {
      "name": "\"gcharang\"",
      "email": "gcharang@users.noreply.github.com"
    }
  },
  "/antara/api/gaming": {
    "dateModified": "2023-09-27T13:42:56.000Z",
    "contributors": [
      {
        "name": "\"smk762\"",
        "email": "smk762@iinet.net.au"
      },
      {
        "name": "\"gaeacodes\"",
        "email": "gaeacodes@gmail.com"
      },
      {
        "name": "\"gcharang\"",
        "email": "21151592+gcharang@users.noreply.github.com"
      },
      {
        "name": "\"gcharang\"",
        "email": "gcharang@users.noreply.github.com"
      }
    ],
    "lastContributor": {
      "name": "\"smk762\"",
      "email": "smk762@iinet.net.au"
    }
  },
  "/antara/api/gateways": {
    "dateModified": "2023-09-27T17:48:31.000Z",
    "contributors": [
      {
        "name": "\"smk762\"",
        "email": "smk762@iinet.net.au"
      },
      {
        "name": "\"gcharang\"",
        "email": "gcharang@users.noreply.github.com"
      },
      {
        "name": "\"gaeacodes\"",
        "email": "gaeacodes@gmail.com"
      },
      {
        "name": "\"gcharang\"",
        "email": "21151592+gcharang@users.noreply.github.com"
      }
    ],
    "lastContributor": {
      "name": "\"smk762\"",
      "email": "smk762@iinet.net.au"
    }
  },
  "/antara/api/heir": {
    "dateModified": "2023-10-04T06:26:45.000Z",
    "contributors": [
      {
        "name": "\"gcharang\"",
        "email": "gcharang@users.noreply.github.com"
      },
      {
        "name": "\"gcharang\"",
        "email": "21151592+gcharang@users.noreply.github.com"
      },
      {
        "name": "\"smk762\"",
        "email": "smk762@iinet.net.au"
      },
      {
        "name": "\"gaeacodes\"",
        "email": "gaeacodes@gmail.com"
      }
    ],
    "lastContributor": {
      "name": "\"gcharang\"",
      "email": "gcharang@users.noreply.github.com"
    }
  },
  "/antara/api": {
    "dateModified": "2023-08-28T20:49:14.000Z",
    "contributors": [
      {
        "name": "\"gcharang\"",
        "email": "21151592+gcharang@users.noreply.github.com"
      }
    ],
    "lastContributor": {
      "name": "\"gcharang\"",
      "email": "21151592+gcharang@users.noreply.github.com"
    }
  },
  "/antara/api/musig": {
    "dateModified": "2023-10-03T07:36:45.000Z",
    "contributors": [
      {
        "name": "\"gaeacodes\"",
        "email": "gaeacodes@gmail.com"
      },
      {
        "name": "\"smk762\"",
        "email": "smk762@iinet.net.au"
      },
      {
        "name": "\"gcharang\"",
        "email": "gcharang@users.noreply.github.com"
      },
      {
        "name": "\"gcharang\"",
        "email": "21151592+gcharang@users.noreply.github.com"
      }
    ],
    "lastContributor": {
      "name": "\"gaeacodes\"",
      "email": "gaeacodes@gmail.com"
    }
  },
  "/antara/api/oracles": {
    "dateModified": "2023-09-27T13:42:56.000Z",
    "contributors": [
      {
        "name": "\"smk762\"",
        "email": "smk762@iinet.net.au"
      },
      {
        "name": "\"gcharang\"",
        "email": "gcharang@users.noreply.github.com"
      },
      {
        "name": "\"gaeacodes\"",
        "email": "gaeacodes@gmail.com"
      },
      {
        "name": "\"gcharang\"",
        "email": "21151592+gcharang@users.noreply.github.com"
      }
    ],
    "lastContributor": {
      "name": "\"smk762\"",
      "email": "smk762@iinet.net.au"
    }
  },
  "/antara/api/payments": {
    "dateModified": "2023-10-04T06:26:45.000Z",
    "contributors": [
      {
        "name": "\"gcharang\"",
        "email": "gcharang@users.noreply.github.com"
      },
      {
        "name": "\"gcharang\"",
        "email": "21151592+gcharang@users.noreply.github.com"
      },
      {
        "name": "\"gaeacodes\"",
        "email": "gaeacodes@gmail.com"
      },
      {
        "name": "\"smk762\"",
        "email": "smk762@iinet.net.au"
      }
    ],
    "lastContributor": {
      "name": "\"gcharang\"",
      "email": "gcharang@users.noreply.github.com"
    }
  },
  "/antara/api/pegs": {
    "dateModified": "2023-09-27T17:48:31.000Z",
    "contributors": [
      {
        "name": "\"smk762\"",
        "email": "smk762@iinet.net.au"
      },
      {
        "name": "\"gcharang\"",
        "email": "gcharang@users.noreply.github.com"
      },
      {
        "name": "\"gcharang\"",
        "email": "21151592+gcharang@users.noreply.github.com"
      },
      {
        "name": "\"gaeacodes\"",
        "email": "gaeacodes@gmail.com"
      }
    ],
    "lastContributor": {
      "name": "\"smk762\"",
      "email": "smk762@iinet.net.au"
    }
  },
  "/antara/api/prices": {
    "dateModified": "2023-09-27T17:48:31.000Z",
    "contributors": [
      {
        "name": "\"smk762\"",
        "email": "smk762@iinet.net.au"
      },
      {
        "name": "\"gcharang\"",
        "email": "gcharang@users.noreply.github.com"
      },
      {
        "name": "\"gcharang\"",
        "email": "21151592+gcharang@users.noreply.github.com"
      },
      {
        "name": "\"gaeacodes\"",
        "email": "gaeacodes@gmail.com"
      }
    ],
    "lastContributor": {
      "name": "\"smk762\"",
      "email": "smk762@iinet.net.au"
    }
  },
  "/antara/api/rewards": {
    "dateModified": "2023-09-27T17:48:31.000Z",
    "contributors": [
      {
        "name": "\"smk762\"",
        "email": "smk762@iinet.net.au"
      },
      {
        "name": "\"gcharang\"",
        "email": "gcharang@users.noreply.github.com"
      },
      {
        "name": "\"gaeacodes\"",
        "email": "gaeacodes@gmail.com"
      },
      {
        "name": "\"gcharang\"",
        "email": "21151592+gcharang@users.noreply.github.com"
      }
    ],
    "lastContributor": {
      "name": "\"smk762\"",
      "email": "smk762@iinet.net.au"
    }
  },
  "/antara/api/rogue": {
    "dateModified": "2023-10-03T07:36:45.000Z",
    "contributors": [
      {
        "name": "\"gaeacodes\"",
        "email": "gaeacodes@gmail.com"
      },
      {
        "name": "\"smk762\"",
        "email": "smk762@iinet.net.au"
      },
      {
        "name": "\"gcharang\"",
        "email": "gcharang@users.noreply.github.com"
      },
      {
        "name": "\"gcharang\"",
        "email": "21151592+gcharang@users.noreply.github.com"
      }
    ],
    "lastContributor": {
      "name": "\"gaeacodes\"",
      "email": "gaeacodes@gmail.com"
    }
  },
  "/antara/api/sudoku": {
    "dateModified": "2023-09-27T17:48:31.000Z",
    "contributors": [
      {
        "name": "\"smk762\"",
        "email": "smk762@iinet.net.au"
      },
      {
        "name": "\"gcharang\"",
        "email": "gcharang@users.noreply.github.com"
      },
      {
        "name": "\"gaeacodes\"",
        "email": "gaeacodes@gmail.com"
      },
      {
        "name": "\"gcharang\"",
        "email": "21151592+gcharang@users.noreply.github.com"
      }
    ],
    "lastContributor": {
      "name": "\"smk762\"",
      "email": "smk762@iinet.net.au"
    }
  },
  "/antara/api/tokens": {
    "dateModified": "2023-09-27T17:48:31.000Z",
    "contributors": [
      {
        "name": "\"smk762\"",
        "email": "smk762@iinet.net.au"
      },
      {
        "name": "\"gcharang\"",
        "email": "gcharang@users.noreply.github.com"
      },
      {
        "name": "\"gaeacodes\"",
        "email": "gaeacodes@gmail.com"
      },
      {
        "name": "\"gcharang\"",
        "email": "21151592+gcharang@users.noreply.github.com"
      }
    ],
    "lastContributor": {
      "name": "\"smk762\"",
      "email": "smk762@iinet.net.au"
    }
  },
  "/antara": {
    "dateModified": "2023-09-27T17:48:31.000Z",
    "contributors": [
      {
        "name": "\"smk762\"",
        "email": "smk762@iinet.net.au"
      },
      {
        "name": "\"gcharang\"",
        "email": "gcharang@users.noreply.github.com"
      },
      {
        "name": "\"gcharang\"",
        "email": "21151592+gcharang@users.noreply.github.com"
      },
      {
        "name": "\"gaeacodes\"",
        "email": "gaeacodes@gmail.com"
      }
    ],
    "lastContributor": {
      "name": "\"smk762\"",
      "email": "smk762@iinet.net.au"
    }
  },
  "/antara/setup/antara-customizations": {
    "dateModified": "2023-09-29T14:54:33.000Z",
    "contributors": [
      {
        "name": "\"gaeacodes\"",
        "email": "gaeacodes@gmail.com"
      },
      {
        "name": "\"smk762\"",
        "email": "smk762@iinet.net.au"
      },
      {
        "name": "\"gcharang\"",
        "email": "gcharang@users.noreply.github.com"
      },
      {
        "name": "\"gcharang\"",
        "email": "21151592+gcharang@users.noreply.github.com"
      }
    ],
    "lastContributor": {
      "name": "\"gaeacodes\"",
      "email": "gaeacodes@gmail.com"
    }
  },
  "/antara/setup": {
    "dateModified": "2023-09-01T12:11:07.000Z",
    "contributors": [
      {
        "name": "\"gcharang\"",
        "email": "gcharang@users.noreply.github.com"
      },
      {
        "name": "\"gcharang\"",
        "email": "21151592+gcharang@users.noreply.github.com"
      }
    ],
    "lastContributor": {
      "name": "\"gcharang\"",
      "email": "gcharang@users.noreply.github.com"
    }
  },
  "/antara/tutorials/advanced-series-0": {
    "dateModified": "2023-09-29T15:15:08.000Z",
    "contributors": [
      {
        "name": "\"gaeacodes\"",
        "email": "gaeacodes@gmail.com"
      },
      {
        "name": "\"smk762\"",
        "email": "smk762@iinet.net.au"
      },
      {
        "name": "\"gcharang\"",
        "email": "gcharang@users.noreply.github.com"
      },
      {
        "name": "\"gcharang\"",
        "email": "21151592+gcharang@users.noreply.github.com"
      }
    ],
    "lastContributor": {
      "name": "\"gaeacodes\"",
      "email": "gaeacodes@gmail.com"
    }
  },
  "/antara/tutorials/advanced-series-1": {
    "dateModified": "2023-09-29T14:54:33.000Z",
    "contributors": [
      {
        "name": "\"gaeacodes\"",
        "email": "gaeacodes@gmail.com"
      },
      {
        "name": "\"smk762\"",
        "email": "smk762@iinet.net.au"
      },
      {
        "name": "\"gcharang\"",
        "email": "gcharang@users.noreply.github.com"
      },
      {
        "name": "\"gcharang\"",
        "email": "21151592+gcharang@users.noreply.github.com"
      }
    ],
    "lastContributor": {
      "name": "\"gaeacodes\"",
      "email": "gaeacodes@gmail.com"
    }
  },
  "/antara/tutorials/advanced-series-2": {
    "dateModified": "2023-10-03T07:36:45.000Z",
    "contributors": [
      {
        "name": "\"gaeacodes\"",
        "email": "gaeacodes@gmail.com"
      },
      {
        "name": "\"smk762\"",
        "email": "smk762@iinet.net.au"
      },
      {
        "name": "\"gcharang\"",
        "email": "gcharang@users.noreply.github.com"
      },
      {
        "name": "\"gcharang\"",
        "email": "21151592+gcharang@users.noreply.github.com"
      }
    ],
    "lastContributor": {
      "name": "\"gaeacodes\"",
      "email": "gaeacodes@gmail.com"
    }
  },
  "/antara/tutorials/advanced-series-3": {
    "dateModified": "2023-09-27T17:48:31.000Z",
    "contributors": [
      {
        "name": "\"smk762\"",
        "email": "smk762@iinet.net.au"
      },
      {
        "name": "\"gcharang\"",
        "email": "gcharang@users.noreply.github.com"
      },
      {
        "name": "\"gaeacodes\"",
        "email": "gaeacodes@gmail.com"
      },
      {
        "name": "\"gcharang\"",
        "email": "21151592+gcharang@users.noreply.github.com"
      }
    ],
    "lastContributor": {
      "name": "\"smk762\"",
      "email": "smk762@iinet.net.au"
    }
  },
  "/antara/tutorials/advanced-series-4": {
    "dateModified": "2023-10-04T06:26:45.000Z",
    "contributors": [
      {
        "name": "\"gcharang\"",
        "email": "gcharang@users.noreply.github.com"
      },
      {
        "name": "\"gcharang\"",
        "email": "21151592+gcharang@users.noreply.github.com"
      },
      {
        "name": "\"smk762\"",
        "email": "smk762@iinet.net.au"
      },
      {
        "name": "\"gaeacodes\"",
        "email": "gaeacodes@gmail.com"
      }
    ],
    "lastContributor": {
      "name": "\"gcharang\"",
      "email": "gcharang@users.noreply.github.com"
    }
  },
  "/antara/tutorials/advanced-series-5": {
    "dateModified": "2023-09-29T15:15:08.000Z",
    "contributors": [
      {
        "name": "\"gaeacodes\"",
        "email": "gaeacodes@gmail.com"
      },
      {
        "name": "\"smk762\"",
        "email": "smk762@iinet.net.au"
      },
      {
        "name": "\"gcharang\"",
        "email": "gcharang@users.noreply.github.com"
      },
      {
        "name": "\"gcharang\"",
        "email": "21151592+gcharang@users.noreply.github.com"
      }
    ],
    "lastContributor": {
      "name": "\"gaeacodes\"",
      "email": "gaeacodes@gmail.com"
    }
  },
  "/antara/tutorials/advanced-series-6": {
    "dateModified": "2023-09-27T17:48:31.000Z",
    "contributors": [
      {
        "name": "\"smk762\"",
        "email": "smk762@iinet.net.au"
      },
      {
        "name": "\"gcharang\"",
        "email": "gcharang@users.noreply.github.com"
      },
      {
        "name": "\"gaeacodes\"",
        "email": "gaeacodes@gmail.com"
      },
      {
        "name": "\"gcharang\"",
        "email": "21151592+gcharang@users.noreply.github.com"
      }
    ],
    "lastContributor": {
      "name": "\"smk762\"",
      "email": "smk762@iinet.net.au"
    }
  },
  "/antara/tutorials/beginner-series-part-0": {
    "dateModified": "2023-10-04T06:26:45.000Z",
    "contributors": [
      {
        "name": "\"gcharang\"",
        "email": "gcharang@users.noreply.github.com"
      },
      {
        "name": "\"gcharang\"",
        "email": "21151592+gcharang@users.noreply.github.com"
      },
      {
        "name": "\"smk762\"",
        "email": "smk762@iinet.net.au"
      },
      {
        "name": "\"gaeacodes\"",
        "email": "gaeacodes@gmail.com"
      }
    ],
    "lastContributor": {
      "name": "\"gcharang\"",
      "email": "gcharang@users.noreply.github.com"
    }
  },
  "/antara/tutorials/beginner-series-part-1": {
    "dateModified": "2023-10-04T06:26:45.000Z",
    "contributors": [
      {
        "name": "\"gcharang\"",
        "email": "gcharang@users.noreply.github.com"
      },
      {
        "name": "\"gcharang\"",
        "email": "21151592+gcharang@users.noreply.github.com"
      },
      {
        "name": "\"smk762\"",
        "email": "smk762@iinet.net.au"
      },
      {
        "name": "\"gaeacodes\"",
        "email": "gaeacodes@gmail.com"
      }
    ],
    "lastContributor": {
      "name": "\"gcharang\"",
      "email": "gcharang@users.noreply.github.com"
    }
  },
  "/antara/tutorials/beginner-series-part-2": {
    "dateModified": "2023-09-27T17:48:31.000Z",
    "contributors": [
      {
        "name": "\"smk762\"",
        "email": "smk762@iinet.net.au"
      },
      {
        "name": "\"gcharang\"",
        "email": "gcharang@users.noreply.github.com"
      },
      {
        "name": "\"gcharang\"",
        "email": "21151592+gcharang@users.noreply.github.com"
      },
      {
        "name": "\"gaeacodes\"",
        "email": "gaeacodes@gmail.com"
      }
    ],
    "lastContributor": {
      "name": "\"smk762\"",
      "email": "smk762@iinet.net.au"
    }
  },
  "/antara/tutorials/beginner-series-part-3": {
    "dateModified": "2023-09-27T17:48:31.000Z",
    "contributors": [
      {
        "name": "\"smk762\"",
        "email": "smk762@iinet.net.au"
      },
      {
        "name": "\"gcharang\"",
        "email": "gcharang@users.noreply.github.com"
      },
      {
        "name": "\"gaeacodes\"",
        "email": "gaeacodes@gmail.com"
      },
      {
        "name": "\"gcharang\"",
        "email": "21151592+gcharang@users.noreply.github.com"
      }
    ],
    "lastContributor": {
      "name": "\"smk762\"",
      "email": "smk762@iinet.net.au"
    }
  },
  "/antara/tutorials/beginner-series-part-4": {
    "dateModified": "2023-10-04T06:26:45.000Z",
    "contributors": [
      {
        "name": "\"gcharang\"",
        "email": "gcharang@users.noreply.github.com"
      },
      {
        "name": "\"gcharang\"",
        "email": "21151592+gcharang@users.noreply.github.com"
      },
      {
        "name": "\"smk762\"",
        "email": "smk762@iinet.net.au"
      },
      {
        "name": "\"gaeacodes\"",
        "email": "gaeacodes@gmail.com"
      }
    ],
    "lastContributor": {
      "name": "\"gcharang\"",
      "email": "gcharang@users.noreply.github.com"
    }
  },
  "/antara/tutorials/dilithium-module-tutorial": {
    "dateModified": "2023-09-28T07:38:23.000Z",
    "contributors": [
      {
        "name": "\"gcharang\"",
        "email": "21151592+gcharang@users.noreply.github.com"
      },
      {
        "name": "\"smk762\"",
        "email": "smk762@iinet.net.au"
      },
      {
        "name": "\"gcharang\"",
        "email": "gcharang@users.noreply.github.com"
      },
      {
        "name": "\"gaeacodes\"",
        "email": "gaeacodes@gmail.com"
      }
    ],
    "lastContributor": {
      "name": "\"gcharang\"",
      "email": "21151592+gcharang@users.noreply.github.com"
    }
  },
  "/antara/tutorials/gateways-module-tutorial": {
    "dateModified": "2023-09-27T17:48:31.000Z",
    "contributors": [
      {
        "name": "\"smk762\"",
        "email": "smk762@iinet.net.au"
      },
      {
        "name": "\"gcharang\"",
        "email": "gcharang@users.noreply.github.com"
      },
      {
        "name": "\"gaeacodes\"",
        "email": "gaeacodes@gmail.com"
      },
      {
        "name": "\"gcharang\"",
        "email": "21151592+gcharang@users.noreply.github.com"
      }
    ],
    "lastContributor": {
      "name": "\"smk762\"",
      "email": "smk762@iinet.net.au"
    }
  },
  "/antara/tutorials": {
    "dateModified": "2023-09-01T12:11:07.000Z",
    "contributors": [
      {
        "name": "\"gcharang\"",
        "email": "gcharang@users.noreply.github.com"
      },
      {
        "name": "\"gcharang\"",
        "email": "21151592+gcharang@users.noreply.github.com"
      }
    ],
    "lastContributor": {
      "name": "\"gcharang\"",
      "email": "gcharang@users.noreply.github.com"
    }
  },
  "/antara/tutorials/introduction-to-antara-tutorials": {
    "dateModified": "2023-06-14T19:22:24.000Z",
    "contributors": [
      {
        "name": "\"gcharang\"",
        "email": "21151592+gcharang@users.noreply.github.com"
      },
      {
        "name": "\"gaeacodes\"",
        "email": "gaeacodes@gmail.com"
      }
    ],
    "lastContributor": {
      "name": "\"gcharang\"",
      "email": "21151592+gcharang@users.noreply.github.com"
    }
  },
  "/antara/tutorials/musig-module-tutorial": {
    "dateModified": "2023-09-27T17:48:31.000Z",
    "contributors": [
      {
        "name": "\"smk762\"",
        "email": "smk762@iinet.net.au"
      },
      {
        "name": "\"gcharang\"",
        "email": "gcharang@users.noreply.github.com"
      },
      {
        "name": "\"gaeacodes\"",
        "email": "gaeacodes@gmail.com"
      },
      {
        "name": "\"gcharang\"",
        "email": "21151592+gcharang@users.noreply.github.com"
      }
    ],
    "lastContributor": {
      "name": "\"smk762\"",
      "email": "smk762@iinet.net.au"
    }
  },
  "/antara/tutorials/overview-of-antara-modules-part-i": {
    "dateModified": "2023-09-29T09:18:12.000Z",
    "contributors": [
      {
        "name": "\"gaeacodes\"",
        "email": "gaeacodes@gmail.com"
      },
      {
        "name": "\"smk762\"",
        "email": "smk762@iinet.net.au"
      },
      {
        "name": "\"gcharang\"",
        "email": "gcharang@users.noreply.github.com"
      },
      {
        "name": "\"gcharang\"",
        "email": "21151592+gcharang@users.noreply.github.com"
      }
    ],
    "lastContributor": {
      "name": "\"gaeacodes\"",
      "email": "gaeacodes@gmail.com"
    }
  },
  "/antara/tutorials/overview-of-antara-modules-part-ii": {
    "dateModified": "2023-09-29T15:15:08.000Z",
    "contributors": [
      {
        "name": "\"gaeacodes\"",
        "email": "gaeacodes@gmail.com"
      },
      {
        "name": "\"smk762\"",
        "email": "smk762@iinet.net.au"
      },
      {
        "name": "\"gcharang\"",
        "email": "gcharang@users.noreply.github.com"
      },
      {
        "name": "\"gcharang\"",
        "email": "21151592+gcharang@users.noreply.github.com"
      }
    ],
    "lastContributor": {
      "name": "\"gaeacodes\"",
      "email": "gaeacodes@gmail.com"
    }
  },
  "/antara/tutorials/pegs-module-creator-tutorial": {
    "dateModified": "2023-09-27T17:48:31.000Z",
    "contributors": [
      {
        "name": "\"smk762\"",
        "email": "smk762@iinet.net.au"
      },
      {
        "name": "\"gcharang\"",
        "email": "gcharang@users.noreply.github.com"
      },
      {
        "name": "\"gcharang\"",
        "email": "21151592+gcharang@users.noreply.github.com"
      },
      {
        "name": "\"gaeacodes\"",
        "email": "gaeacodes@gmail.com"
      }
    ],
    "lastContributor": {
      "name": "\"smk762\"",
      "email": "smk762@iinet.net.au"
    }
  },
  "/antara/tutorials/pegs-module-user-tutorial": {
    "dateModified": "2023-09-27T17:48:31.000Z",
    "contributors": [
      {
        "name": "\"smk762\"",
        "email": "smk762@iinet.net.au"
      },
      {
        "name": "\"gcharang\"",
        "email": "gcharang@users.noreply.github.com"
      },
      {
        "name": "\"gaeacodes\"",
        "email": "gaeacodes@gmail.com"
      },
      {
        "name": "\"gcharang\"",
        "email": "21151592+gcharang@users.noreply.github.com"
      }
    ],
    "lastContributor": {
      "name": "\"smk762\"",
      "email": "smk762@iinet.net.au"
    }
  },
  "/antara/tutorials/rogue-module-tutorial": {
    "dateModified": "2023-10-03T07:36:45.000Z",
    "contributors": [
      {
        "name": "\"gaeacodes\"",
        "email": "gaeacodes@gmail.com"
      },
      {
        "name": "\"smk762\"",
        "email": "smk762@iinet.net.au"
      },
      {
        "name": "\"gcharang\"",
        "email": "gcharang@users.noreply.github.com"
      },
      {
        "name": "\"gcharang\"",
        "email": "21151592+gcharang@users.noreply.github.com"
      }
    ],
    "lastContributor": {
      "name": "\"gaeacodes\"",
      "email": "gaeacodes@gmail.com"
    }
  },
  "/antara/tutorials/understanding-antara-addresses": {
    "dateModified": "2023-09-27T17:48:31.000Z",
    "contributors": [
      {
        "name": "\"smk762\"",
        "email": "smk762@iinet.net.au"
      },
      {
        "name": "\"gcharang\"",
        "email": "gcharang@users.noreply.github.com"
      },
      {
        "name": "\"gaeacodes\"",
        "email": "gaeacodes@gmail.com"
      },
      {
        "name": "\"gcharang\"",
        "email": "21151592+gcharang@users.noreply.github.com"
      }
    ],
    "lastContributor": {
      "name": "\"smk762\"",
      "email": "smk762@iinet.net.au"
    }
  },
  "/atomicdex/api/common_structures/activation": {
    "dateModified": "2023-10-05T07:16:36.000Z",
    "contributors": [
      {
        "name": "\"smk762\"",
        "email": "smk762@iinet.net.au"
      }
    ],
    "lastContributor": {
      "name": "\"smk762\"",
      "email": "smk762@iinet.net.au"
    }
  },
  "/atomicdex/api/common_structures": {
    "dateModified": "2023-10-27T09:14:21.000Z",
    "contributors": [
      {
        "name": "\"smk762\"",
        "email": "smk762@iinet.net.au"
      }
    ],
    "lastContributor": {
      "name": "\"smk762\"",
      "email": "smk762@iinet.net.au"
    }
  },
  "/atomicdex/api/common_structures/lightning": {
<<<<<<< HEAD
    "dateModified": "2023-11-28T19:56:59.000Z",
=======
    "dateModified": "2023-11-10T06:44:47.000Z",
>>>>>>> 38a7b4ab
    "contributors": [
      {
        "name": "\"gcharang\"",
        "email": "21151592+gcharang@users.noreply.github.com"
      },
      {
        "name": "\"smk762\"",
        "email": "smk762@iinet.net.au"
      }
    ],
    "lastContributor": {
      "name": "\"gcharang\"",
      "email": "21151592+gcharang@users.noreply.github.com"
    }
  },
  "/atomicdex/api/common_structures/nfts": {
    "dateModified": "2023-10-04T08:31:28.000Z",
    "contributors": [
      {
        "name": "\"smk762\"",
        "email": "smk762@iinet.net.au"
      }
    ],
    "lastContributor": {
      "name": "\"smk762\"",
      "email": "smk762@iinet.net.au"
    }
  },
  "/atomicdex/api/common_structures/orders": {
    "dateModified": "2023-10-05T08:00:09.000Z",
    "contributors": [
      {
        "name": "\"smk762\"",
        "email": "smk762@iinet.net.au"
      }
    ],
    "lastContributor": {
      "name": "\"smk762\"",
      "email": "smk762@iinet.net.au"
    }
  },
  "/atomicdex/api/common_structures/swaps": {
    "dateModified": "2023-10-04T23:08:10.000Z",
    "contributors": [
      {
        "name": "\"smk762\"",
        "email": "smk762@iinet.net.au"
      }
    ],
    "lastContributor": {
      "name": "\"smk762\"",
      "email": "smk762@iinet.net.au"
    }
  },
  "/atomicdex/api/common_structures/swaps/maker_events": {
    "dateModified": "2023-10-04T23:08:10.000Z",
    "contributors": [
      {
        "name": "\"smk762\"",
        "email": "smk762@iinet.net.au"
      }
    ],
    "lastContributor": {
      "name": "\"smk762\"",
      "email": "smk762@iinet.net.au"
    }
  },
  "/atomicdex/api/common_structures/swaps/taker_events": {
    "dateModified": "2023-10-04T23:08:10.000Z",
    "contributors": [
      {
        "name": "\"smk762\"",
        "email": "smk762@iinet.net.au"
      }
    ],
    "lastContributor": {
      "name": "\"smk762\"",
      "email": "smk762@iinet.net.au"
    }
  },
  "/atomicdex/api/common_structures/wallet": {
    "dateModified": "2023-11-28T19:56:59.000Z",
    "contributors": [
      {
        "name": "\"smk762\"",
        "email": "smk762@iinet.net.au"
      }
    ],
    "lastContributor": {
      "name": "\"smk762\"",
      "email": "smk762@iinet.net.au"
    }
  },
  "/atomicdex/api": {
    "dateModified": "2023-10-04T06:26:45.000Z",
    "contributors": [
      {
        "name": "\"gcharang\"",
        "email": "gcharang@users.noreply.github.com"
      },
      {
        "name": "\"smk762\"",
        "email": "smk762@iinet.net.au"
      },
      {
        "name": "\"gcharang\"",
        "email": "21151592+gcharang@users.noreply.github.com"
      },
      {
        "name": "\"gaeacodes\"",
        "email": "gaeacodes@gmail.com"
      }
    ],
    "lastContributor": {
      "name": "\"gcharang\"",
      "email": "gcharang@users.noreply.github.com"
    }
  },
  "/atomicdex/api/legacy/active_swaps": {
    "dateModified": "2023-10-04T12:56:06.000Z",
    "contributors": [
      {
        "name": "\"smk762\"",
        "email": "smk762@iinet.net.au"
      },
      {
        "name": "\"gcharang\"",
        "email": "21151592+gcharang@users.noreply.github.com"
      },
      {
        "name": "\"gcharang\"",
        "email": "gcharang@users.noreply.github.com"
      },
      {
        "name": "\"gaeacodes\"",
        "email": "gaeacodes@gmail.com"
      }
    ],
    "lastContributor": {
      "name": "\"smk762\"",
      "email": "smk762@iinet.net.au"
    }
  },
  "/atomicdex/api/legacy/all_swaps_uuids_by_filter": {
    "dateModified": "2023-10-04T12:56:06.000Z",
    "contributors": [
      {
        "name": "\"smk762\"",
        "email": "smk762@iinet.net.au"
      },
      {
        "name": "\"gcharang\"",
        "email": "21151592+gcharang@users.noreply.github.com"
      },
      {
        "name": "\"gcharang\"",
        "email": "gcharang@users.noreply.github.com"
      },
      {
        "name": "\"gaeacodes\"",
        "email": "gaeacodes@gmail.com"
      }
    ],
    "lastContributor": {
      "name": "\"smk762\"",
      "email": "smk762@iinet.net.au"
    }
  },
  "/atomicdex/api/legacy/ban_pubkey": {
    "dateModified": "2023-09-09T13:48:49.000Z",
    "contributors": [
      {
        "name": "\"gcharang\"",
        "email": "21151592+gcharang@users.noreply.github.com"
      },
      {
        "name": "\"gcharang\"",
        "email": "gcharang@users.noreply.github.com"
      },
      {
        "name": "\"gaeacodes\"",
        "email": "gaeacodes@gmail.com"
      },
      {
        "name": "\"smk762\"",
        "email": "smk762@iinet.net.au"
      }
    ],
    "lastContributor": {
      "name": "\"gcharang\"",
      "email": "21151592+gcharang@users.noreply.github.com"
    }
  },
  "/atomicdex/api/legacy/batch_requests": {
    "dateModified": "2023-09-09T13:48:49.000Z",
    "contributors": [
      {
        "name": "\"gcharang\"",
        "email": "21151592+gcharang@users.noreply.github.com"
      },
      {
        "name": "\"gcharang\"",
        "email": "gcharang@users.noreply.github.com"
      },
      {
        "name": "\"gaeacodes\"",
        "email": "gaeacodes@gmail.com"
      },
      {
        "name": "\"smk762\"",
        "email": "smk762@iinet.net.au"
      }
    ],
    "lastContributor": {
      "name": "\"gcharang\"",
      "email": "21151592+gcharang@users.noreply.github.com"
    }
  },
  "/atomicdex/api/legacy/best_orders": {
    "dateModified": "2023-10-05T01:14:39.000Z",
    "contributors": [
      {
        "name": "\"smk762\"",
        "email": "smk762@iinet.net.au"
      },
      {
        "name": "\"gcharang\"",
        "email": "21151592+gcharang@users.noreply.github.com"
      },
      {
        "name": "\"gcharang\"",
        "email": "gcharang@users.noreply.github.com"
      },
      {
        "name": "\"gaeacodes\"",
        "email": "gaeacodes@gmail.com"
      }
    ],
    "lastContributor": {
      "name": "\"smk762\"",
      "email": "smk762@iinet.net.au"
    }
  },
  "/atomicdex/api/legacy/buy": {
    "dateModified": "2023-10-04T15:08:02.000Z",
    "contributors": [
      {
        "name": "\"smk762\"",
        "email": "smk762@iinet.net.au"
      },
      {
        "name": "\"gcharang\"",
        "email": "21151592+gcharang@users.noreply.github.com"
      },
      {
        "name": "\"gcharang\"",
        "email": "gcharang@users.noreply.github.com"
      },
      {
        "name": "\"gaeacodes\"",
        "email": "gaeacodes@gmail.com"
      }
    ],
    "lastContributor": {
      "name": "\"smk762\"",
      "email": "smk762@iinet.net.au"
    }
  },
  "/atomicdex/api/legacy/cancel_all_orders": {
    "dateModified": "2023-10-04T15:08:02.000Z",
    "contributors": [
      {
        "name": "\"smk762\"",
        "email": "smk762@iinet.net.au"
      },
      {
        "name": "\"gcharang\"",
        "email": "21151592+gcharang@users.noreply.github.com"
      },
      {
        "name": "\"gcharang\"",
        "email": "gcharang@users.noreply.github.com"
      },
      {
        "name": "\"gaeacodes\"",
        "email": "gaeacodes@gmail.com"
      }
    ],
    "lastContributor": {
      "name": "\"smk762\"",
      "email": "smk762@iinet.net.au"
    }
  },
  "/atomicdex/api/legacy/cancel_order": {
    "dateModified": "2023-09-09T13:48:49.000Z",
    "contributors": [
      {
        "name": "\"gcharang\"",
        "email": "21151592+gcharang@users.noreply.github.com"
      },
      {
        "name": "\"gcharang\"",
        "email": "gcharang@users.noreply.github.com"
      },
      {
        "name": "\"gaeacodes\"",
        "email": "gaeacodes@gmail.com"
      },
      {
        "name": "\"smk762\"",
        "email": "smk762@iinet.net.au"
      }
    ],
    "lastContributor": {
      "name": "\"gcharang\"",
      "email": "21151592+gcharang@users.noreply.github.com"
    }
  },
  "/atomicdex/api/legacy/coin_activation": {
    "dateModified": "2023-09-29T09:18:12.000Z",
    "contributors": [
      {
        "name": "\"gaeacodes\"",
        "email": "gaeacodes@gmail.com"
      },
      {
        "name": "\"smk762\"",
        "email": "smk762@iinet.net.au"
      },
      {
        "name": "\"gcharang\"",
        "email": "21151592+gcharang@users.noreply.github.com"
      },
      {
        "name": "\"gcharang\"",
        "email": "gcharang@users.noreply.github.com"
      },
      {
        "name": "\"Samuel Onoja\"",
        "email": "samiodev@icloud.com"
      }
    ],
    "lastContributor": {
      "name": "\"gaeacodes\"",
      "email": "gaeacodes@gmail.com"
    }
  },
  "/atomicdex/api/legacy/coins_needed_for_kick_start": {
    "dateModified": "2023-09-09T13:48:49.000Z",
    "contributors": [
      {
        "name": "\"gcharang\"",
        "email": "21151592+gcharang@users.noreply.github.com"
      },
      {
        "name": "\"gcharang\"",
        "email": "gcharang@users.noreply.github.com"
      },
      {
        "name": "\"gaeacodes\"",
        "email": "gaeacodes@gmail.com"
      },
      {
        "name": "\"smk762\"",
        "email": "smk762@iinet.net.au"
      }
    ],
    "lastContributor": {
      "name": "\"gcharang\"",
      "email": "21151592+gcharang@users.noreply.github.com"
    }
  },
  "/atomicdex/api/legacy/convert_utxo_address": {
    "dateModified": "2023-09-09T13:48:49.000Z",
    "contributors": [
      {
        "name": "\"gcharang\"",
        "email": "21151592+gcharang@users.noreply.github.com"
      },
      {
        "name": "\"gcharang\"",
        "email": "gcharang@users.noreply.github.com"
      },
      {
        "name": "\"gaeacodes\"",
        "email": "gaeacodes@gmail.com"
      },
      {
        "name": "\"smk762\"",
        "email": "smk762@iinet.net.au"
      }
    ],
    "lastContributor": {
      "name": "\"gcharang\"",
      "email": "21151592+gcharang@users.noreply.github.com"
    }
  },
  "/atomicdex/api/legacy/convertaddress": {
    "dateModified": "2023-10-04T23:08:10.000Z",
    "contributors": [
      {
        "name": "\"smk762\"",
        "email": "smk762@iinet.net.au"
      },
      {
        "name": "\"gcharang\"",
        "email": "21151592+gcharang@users.noreply.github.com"
      },
      {
        "name": "\"gcharang\"",
        "email": "gcharang@users.noreply.github.com"
      },
      {
        "name": "\"gaeacodes\"",
        "email": "gaeacodes@gmail.com"
      }
    ],
    "lastContributor": {
      "name": "\"smk762\"",
      "email": "smk762@iinet.net.au"
    }
  },
  "/atomicdex/api/legacy/disable_coin": {
    "dateModified": "2023-10-04T15:33:39.000Z",
    "contributors": [
      {
        "name": "\"smk762\"",
        "email": "smk762@iinet.net.au"
      },
      {
        "name": "\"gcharang\"",
        "email": "21151592+gcharang@users.noreply.github.com"
      },
      {
        "name": "\"gcharang\"",
        "email": "gcharang@users.noreply.github.com"
      },
      {
        "name": "\"gaeacodes\"",
        "email": "gaeacodes@gmail.com"
      }
    ],
    "lastContributor": {
      "name": "\"smk762\"",
      "email": "smk762@iinet.net.au"
    }
  },
  "/atomicdex/api/legacy/get_enabled_coins": {
    "dateModified": "2023-09-09T13:48:49.000Z",
    "contributors": [
      {
        "name": "\"gcharang\"",
        "email": "21151592+gcharang@users.noreply.github.com"
      },
      {
        "name": "\"gcharang\"",
        "email": "gcharang@users.noreply.github.com"
      },
      {
        "name": "\"gaeacodes\"",
        "email": "gaeacodes@gmail.com"
      },
      {
        "name": "\"smk762\"",
        "email": "smk762@iinet.net.au"
      }
    ],
    "lastContributor": {
      "name": "\"gcharang\"",
      "email": "21151592+gcharang@users.noreply.github.com"
    }
  },
  "/atomicdex/api/legacy/get_gossip_mesh": {
    "dateModified": "2023-09-09T13:48:49.000Z",
    "contributors": [
      {
        "name": "\"gcharang\"",
        "email": "21151592+gcharang@users.noreply.github.com"
      },
      {
        "name": "\"gcharang\"",
        "email": "gcharang@users.noreply.github.com"
      },
      {
        "name": "\"gaeacodes\"",
        "email": "gaeacodes@gmail.com"
      },
      {
        "name": "\"smk762\"",
        "email": "smk762@iinet.net.au"
      }
    ],
    "lastContributor": {
      "name": "\"gcharang\"",
      "email": "21151592+gcharang@users.noreply.github.com"
    }
  },
  "/atomicdex/api/legacy/get_gossip_peer_topics": {
    "dateModified": "2023-09-09T13:48:49.000Z",
    "contributors": [
      {
        "name": "\"gcharang\"",
        "email": "21151592+gcharang@users.noreply.github.com"
      },
      {
        "name": "\"gcharang\"",
        "email": "gcharang@users.noreply.github.com"
      },
      {
        "name": "\"gaeacodes\"",
        "email": "gaeacodes@gmail.com"
      },
      {
        "name": "\"smk762\"",
        "email": "smk762@iinet.net.au"
      }
    ],
    "lastContributor": {
      "name": "\"gcharang\"",
      "email": "21151592+gcharang@users.noreply.github.com"
    }
  },
  "/atomicdex/api/legacy/get_gossip_topic_peers": {
    "dateModified": "2023-09-28T07:24:20.000Z",
    "contributors": [
      {
        "name": "\"gcharang\"",
        "email": "21151592+gcharang@users.noreply.github.com"
      },
      {
        "name": "\"smk762\"",
        "email": "smk762@iinet.net.au"
      },
      {
        "name": "\"gcharang\"",
        "email": "gcharang@users.noreply.github.com"
      },
      {
        "name": "\"gaeacodes\"",
        "email": "gaeacodes@gmail.com"
      }
    ],
    "lastContributor": {
      "name": "\"gcharang\"",
      "email": "21151592+gcharang@users.noreply.github.com"
    }
  },
  "/atomicdex/api/legacy/get_my_peer_id": {
    "dateModified": "2023-09-09T13:48:49.000Z",
    "contributors": [
      {
        "name": "\"gcharang\"",
        "email": "21151592+gcharang@users.noreply.github.com"
      },
      {
        "name": "\"gcharang\"",
        "email": "gcharang@users.noreply.github.com"
      },
      {
        "name": "\"gaeacodes\"",
        "email": "gaeacodes@gmail.com"
      },
      {
        "name": "\"smk762\"",
        "email": "smk762@iinet.net.au"
      }
    ],
    "lastContributor": {
      "name": "\"gcharang\"",
      "email": "21151592+gcharang@users.noreply.github.com"
    }
  },
  "/atomicdex/api/legacy/get_peers_info": {
    "dateModified": "2023-09-09T13:48:49.000Z",
    "contributors": [
      {
        "name": "\"gcharang\"",
        "email": "21151592+gcharang@users.noreply.github.com"
      },
      {
        "name": "\"gcharang\"",
        "email": "gcharang@users.noreply.github.com"
      },
      {
        "name": "\"gaeacodes\"",
        "email": "gaeacodes@gmail.com"
      },
      {
        "name": "\"smk762\"",
        "email": "smk762@iinet.net.au"
      }
    ],
    "lastContributor": {
      "name": "\"gcharang\"",
      "email": "21151592+gcharang@users.noreply.github.com"
    }
  },
  "/atomicdex/api/legacy/get_relay_mesh": {
    "dateModified": "2023-09-09T13:48:49.000Z",
    "contributors": [
      {
        "name": "\"gcharang\"",
        "email": "21151592+gcharang@users.noreply.github.com"
      },
      {
        "name": "\"gcharang\"",
        "email": "gcharang@users.noreply.github.com"
      },
      {
        "name": "\"gaeacodes\"",
        "email": "gaeacodes@gmail.com"
      },
      {
        "name": "\"smk762\"",
        "email": "smk762@iinet.net.au"
      }
    ],
    "lastContributor": {
      "name": "\"gcharang\"",
      "email": "21151592+gcharang@users.noreply.github.com"
    }
  },
  "/atomicdex/api/legacy/get_trade_fee": {
    "dateModified": "2023-10-04T15:33:39.000Z",
    "contributors": [
      {
        "name": "\"smk762\"",
        "email": "smk762@iinet.net.au"
      },
      {
        "name": "\"gcharang\"",
        "email": "21151592+gcharang@users.noreply.github.com"
      },
      {
        "name": "\"gcharang\"",
        "email": "gcharang@users.noreply.github.com"
      },
      {
        "name": "\"gaeacodes\"",
        "email": "gaeacodes@gmail.com"
      }
    ],
    "lastContributor": {
      "name": "\"smk762\"",
      "email": "smk762@iinet.net.au"
    }
  },
  "/atomicdex/api/legacy/help": {
    "dateModified": "2023-10-04T15:33:39.000Z",
    "contributors": [
      {
        "name": "\"smk762\"",
        "email": "smk762@iinet.net.au"
      },
      {
        "name": "\"gaeacodes\"",
        "email": "gaeacodes@gmail.com"
      },
      {
        "name": "\"gcharang\"",
        "email": "21151592+gcharang@users.noreply.github.com"
      }
    ],
    "lastContributor": {
      "name": "\"smk762\"",
      "email": "smk762@iinet.net.au"
    }
  },
  "/atomicdex/api/legacy/import_swaps": {
    "dateModified": "2023-10-04T15:33:39.000Z",
    "contributors": [
      {
        "name": "\"smk762\"",
        "email": "smk762@iinet.net.au"
      },
      {
        "name": "\"gcharang\"",
        "email": "21151592+gcharang@users.noreply.github.com"
      },
      {
        "name": "\"gcharang\"",
        "email": "gcharang@users.noreply.github.com"
      },
      {
        "name": "\"gaeacodes\"",
        "email": "gaeacodes@gmail.com"
      }
    ],
    "lastContributor": {
      "name": "\"smk762\"",
      "email": "smk762@iinet.net.au"
    }
  },
  "/atomicdex/api/legacy": {
    "dateModified": "2023-09-01T12:11:07.000Z",
    "contributors": [
      {
        "name": "\"gcharang\"",
        "email": "gcharang@users.noreply.github.com"
      },
      {
        "name": "\"gcharang\"",
        "email": "21151592+gcharang@users.noreply.github.com"
      }
    ],
    "lastContributor": {
      "name": "\"gcharang\"",
      "email": "gcharang@users.noreply.github.com"
    }
  },
  "/atomicdex/api/legacy/kmd_rewards_info": {
    "dateModified": "2023-10-04T15:33:39.000Z",
    "contributors": [
      {
        "name": "\"smk762\"",
        "email": "smk762@iinet.net.au"
      },
      {
        "name": "\"gcharang\"",
        "email": "21151592+gcharang@users.noreply.github.com"
      },
      {
        "name": "\"gcharang\"",
        "email": "gcharang@users.noreply.github.com"
      },
      {
        "name": "\"gaeacodes\"",
        "email": "gaeacodes@gmail.com"
      }
    ],
    "lastContributor": {
      "name": "\"smk762\"",
      "email": "smk762@iinet.net.au"
    }
  },
  "/atomicdex/api/legacy/list_banned_pubkeys": {
    "dateModified": "2023-09-09T13:48:49.000Z",
    "contributors": [
      {
        "name": "\"gcharang\"",
        "email": "21151592+gcharang@users.noreply.github.com"
      },
      {
        "name": "\"gcharang\"",
        "email": "gcharang@users.noreply.github.com"
      },
      {
        "name": "\"gaeacodes\"",
        "email": "gaeacodes@gmail.com"
      },
      {
        "name": "\"smk762\"",
        "email": "smk762@iinet.net.au"
      }
    ],
    "lastContributor": {
      "name": "\"gcharang\"",
      "email": "21151592+gcharang@users.noreply.github.com"
    }
  },
  "/atomicdex/api/legacy/max_taker_vol": {
    "dateModified": "2023-10-04T15:33:39.000Z",
    "contributors": [
      {
        "name": "\"smk762\"",
        "email": "smk762@iinet.net.au"
      },
      {
        "name": "\"gcharang\"",
        "email": "21151592+gcharang@users.noreply.github.com"
      },
      {
        "name": "\"gcharang\"",
        "email": "gcharang@users.noreply.github.com"
      },
      {
        "name": "\"gaeacodes\"",
        "email": "gaeacodes@gmail.com"
      }
    ],
    "lastContributor": {
      "name": "\"smk762\"",
      "email": "smk762@iinet.net.au"
    }
  },
  "/atomicdex/api/legacy/metrics": {
    "dateModified": "2023-09-09T13:48:49.000Z",
    "contributors": [
      {
        "name": "\"gcharang\"",
        "email": "21151592+gcharang@users.noreply.github.com"
      },
      {
        "name": "\"gcharang\"",
        "email": "gcharang@users.noreply.github.com"
      },
      {
        "name": "\"gaeacodes\"",
        "email": "gaeacodes@gmail.com"
      }
    ],
    "lastContributor": {
      "name": "\"gcharang\"",
      "email": "21151592+gcharang@users.noreply.github.com"
    }
  },
  "/atomicdex/api/legacy/min_trading_vol": {
    "dateModified": "2023-10-04T23:08:10.000Z",
    "contributors": [
      {
        "name": "\"smk762\"",
        "email": "smk762@iinet.net.au"
      },
      {
        "name": "\"gcharang\"",
        "email": "21151592+gcharang@users.noreply.github.com"
      },
      {
        "name": "\"gcharang\"",
        "email": "gcharang@users.noreply.github.com"
      },
      {
        "name": "\"gaeacodes\"",
        "email": "gaeacodes@gmail.com"
      }
    ],
    "lastContributor": {
      "name": "\"smk762\"",
      "email": "smk762@iinet.net.au"
    }
  },
  "/atomicdex/api/legacy/my_balance": {
    "dateModified": "2023-09-09T13:48:49.000Z",
    "contributors": [
      {
        "name": "\"gcharang\"",
        "email": "21151592+gcharang@users.noreply.github.com"
      },
      {
        "name": "\"gcharang\"",
        "email": "gcharang@users.noreply.github.com"
      },
      {
        "name": "\"gaeacodes\"",
        "email": "gaeacodes@gmail.com"
      },
      {
        "name": "\"smk762\"",
        "email": "smk762@iinet.net.au"
      }
    ],
    "lastContributor": {
      "name": "\"gcharang\"",
      "email": "21151592+gcharang@users.noreply.github.com"
    }
  },
  "/atomicdex/api/legacy/my_orders": {
    "dateModified": "2023-09-09T13:48:49.000Z",
    "contributors": [
      {
        "name": "\"gcharang\"",
        "email": "21151592+gcharang@users.noreply.github.com"
      },
      {
        "name": "\"gcharang\"",
        "email": "gcharang@users.noreply.github.com"
      },
      {
        "name": "\"gaeacodes\"",
        "email": "gaeacodes@gmail.com"
      },
      {
        "name": "\"smk762\"",
        "email": "smk762@iinet.net.au"
      }
    ],
    "lastContributor": {
      "name": "\"gcharang\"",
      "email": "21151592+gcharang@users.noreply.github.com"
    }
  },
  "/atomicdex/api/legacy/my_recent_swaps": {
    "dateModified": "2023-10-04T23:08:10.000Z",
    "contributors": [
      {
        "name": "\"smk762\"",
        "email": "smk762@iinet.net.au"
      },
      {
        "name": "\"gcharang\"",
        "email": "21151592+gcharang@users.noreply.github.com"
      },
      {
        "name": "\"gcharang\"",
        "email": "gcharang@users.noreply.github.com"
      },
      {
        "name": "\"gaeacodes\"",
        "email": "gaeacodes@gmail.com"
      }
    ],
    "lastContributor": {
      "name": "\"smk762\"",
      "email": "smk762@iinet.net.au"
    }
  },
  "/atomicdex/api/legacy/my_swap_status": {
    "dateModified": "2023-10-04T23:08:10.000Z",
    "contributors": [
      {
        "name": "\"smk762\"",
        "email": "smk762@iinet.net.au"
      },
      {
        "name": "\"gcharang\"",
        "email": "21151592+gcharang@users.noreply.github.com"
      },
      {
        "name": "\"gcharang\"",
        "email": "gcharang@users.noreply.github.com"
      },
      {
        "name": "\"gaeacodes\"",
        "email": "gaeacodes@gmail.com"
      }
    ],
    "lastContributor": {
      "name": "\"smk762\"",
      "email": "smk762@iinet.net.au"
    }
  },
  "/atomicdex/api/legacy/my_tx_history": {
    "dateModified": "2023-10-05T07:39:46.000Z",
    "contributors": [
      {
        "name": "\"smk762\"",
        "email": "smk762@iinet.net.au"
      },
      {
        "name": "\"gcharang\"",
        "email": "21151592+gcharang@users.noreply.github.com"
      },
      {
        "name": "\"gcharang\"",
        "email": "gcharang@users.noreply.github.com"
      },
      {
        "name": "\"gaeacodes\"",
        "email": "gaeacodes@gmail.com"
      }
    ],
    "lastContributor": {
      "name": "\"smk762\"",
      "email": "smk762@iinet.net.au"
    }
  },
  "/atomicdex/api/legacy/order_status": {
    "dateModified": "2023-10-05T01:14:39.000Z",
    "contributors": [
      {
        "name": "\"smk762\"",
        "email": "smk762@iinet.net.au"
      },
      {
        "name": "\"gcharang\"",
        "email": "21151592+gcharang@users.noreply.github.com"
      },
      {
        "name": "\"gcharang\"",
        "email": "gcharang@users.noreply.github.com"
      },
      {
        "name": "\"gaeacodes\"",
        "email": "gaeacodes@gmail.com"
      }
    ],
    "lastContributor": {
      "name": "\"smk762\"",
      "email": "smk762@iinet.net.au"
    }
  },
  "/atomicdex/api/legacy/orderbook": {
    "dateModified": "2023-10-05T01:14:39.000Z",
    "contributors": [
      {
        "name": "\"smk762\"",
        "email": "smk762@iinet.net.au"
      },
      {
        "name": "\"gcharang\"",
        "email": "21151592+gcharang@users.noreply.github.com"
      },
      {
        "name": "\"gcharang\"",
        "email": "gcharang@users.noreply.github.com"
      },
      {
        "name": "\"gaeacodes\"",
        "email": "gaeacodes@gmail.com"
      }
    ],
    "lastContributor": {
      "name": "\"smk762\"",
      "email": "smk762@iinet.net.au"
    }
  },
  "/atomicdex/api/legacy/orderbook_depth": {
    "dateModified": "2023-09-09T13:48:49.000Z",
    "contributors": [
      {
        "name": "\"gcharang\"",
        "email": "21151592+gcharang@users.noreply.github.com"
      },
      {
        "name": "\"gcharang\"",
        "email": "gcharang@users.noreply.github.com"
      },
      {
        "name": "\"gaeacodes\"",
        "email": "gaeacodes@gmail.com"
      },
      {
        "name": "\"smk762\"",
        "email": "smk762@iinet.net.au"
      }
    ],
    "lastContributor": {
      "name": "\"gcharang\"",
      "email": "21151592+gcharang@users.noreply.github.com"
    }
  },
  "/atomicdex/api/legacy/orders_history_by_filter": {
    "dateModified": "2023-10-05T01:14:39.000Z",
    "contributors": [
      {
        "name": "\"smk762\"",
        "email": "smk762@iinet.net.au"
      },
      {
        "name": "\"gcharang\"",
        "email": "21151592+gcharang@users.noreply.github.com"
      },
      {
        "name": "\"gcharang\"",
        "email": "gcharang@users.noreply.github.com"
      },
      {
        "name": "\"gaeacodes\"",
        "email": "gaeacodes@gmail.com"
      }
    ],
    "lastContributor": {
      "name": "\"smk762\"",
      "email": "smk762@iinet.net.au"
    }
  },
  "/atomicdex/api/legacy/rational_number_note": {
    "dateModified": "2023-09-01T12:11:07.000Z",
    "contributors": [
      {
        "name": "\"gcharang\"",
        "email": "gcharang@users.noreply.github.com"
      },
      {
        "name": "\"gaeacodes\"",
        "email": "gaeacodes@gmail.com"
      },
      {
        "name": "\"gcharang\"",
        "email": "21151592+gcharang@users.noreply.github.com"
      }
    ],
    "lastContributor": {
      "name": "\"gcharang\"",
      "email": "gcharang@users.noreply.github.com"
    }
  },
  "/atomicdex/api/legacy/recover_funds_of_swap": {
    "dateModified": "2023-10-05T01:14:39.000Z",
    "contributors": [
      {
        "name": "\"smk762\"",
        "email": "smk762@iinet.net.au"
      },
      {
        "name": "\"gcharang\"",
        "email": "21151592+gcharang@users.noreply.github.com"
      },
      {
        "name": "\"gcharang\"",
        "email": "gcharang@users.noreply.github.com"
      },
      {
        "name": "\"gaeacodes\"",
        "email": "gaeacodes@gmail.com"
      }
    ],
    "lastContributor": {
      "name": "\"smk762\"",
      "email": "smk762@iinet.net.au"
    }
  },
  "/atomicdex/api/legacy/sell": {
    "dateModified": "2023-10-04T15:08:02.000Z",
    "contributors": [
      {
        "name": "\"smk762\"",
        "email": "smk762@iinet.net.au"
      },
      {
        "name": "\"gcharang\"",
        "email": "21151592+gcharang@users.noreply.github.com"
      },
      {
        "name": "\"gcharang\"",
        "email": "gcharang@users.noreply.github.com"
      },
      {
        "name": "\"gaeacodes\"",
        "email": "gaeacodes@gmail.com"
      }
    ],
    "lastContributor": {
      "name": "\"smk762\"",
      "email": "smk762@iinet.net.au"
    }
  },
  "/atomicdex/api/legacy/send_raw_transaction": {
    "dateModified": "2023-09-09T13:48:49.000Z",
    "contributors": [
      {
        "name": "\"gcharang\"",
        "email": "21151592+gcharang@users.noreply.github.com"
      },
      {
        "name": "\"gcharang\"",
        "email": "gcharang@users.noreply.github.com"
      },
      {
        "name": "\"gaeacodes\"",
        "email": "gaeacodes@gmail.com"
      },
      {
        "name": "\"smk762\"",
        "email": "smk762@iinet.net.au"
      }
    ],
    "lastContributor": {
      "name": "\"gcharang\"",
      "email": "21151592+gcharang@users.noreply.github.com"
    }
  },
  "/atomicdex/api/legacy/set_required_confirmations": {
    "dateModified": "2023-10-05T00:59:59.000Z",
    "contributors": [
      {
        "name": "\"smk762\"",
        "email": "smk762@iinet.net.au"
      },
      {
        "name": "\"gcharang\"",
        "email": "21151592+gcharang@users.noreply.github.com"
      },
      {
        "name": "\"gcharang\"",
        "email": "gcharang@users.noreply.github.com"
      },
      {
        "name": "\"gaeacodes\"",
        "email": "gaeacodes@gmail.com"
      }
    ],
    "lastContributor": {
      "name": "\"smk762\"",
      "email": "smk762@iinet.net.au"
    }
  },
  "/atomicdex/api/legacy/set_requires_notarization": {
    "dateModified": "2023-10-05T00:59:59.000Z",
    "contributors": [
      {
        "name": "\"smk762\"",
        "email": "smk762@iinet.net.au"
      },
      {
        "name": "\"gcharang\"",
        "email": "21151592+gcharang@users.noreply.github.com"
      },
      {
        "name": "\"gcharang\"",
        "email": "gcharang@users.noreply.github.com"
      },
      {
        "name": "\"gaeacodes\"",
        "email": "gaeacodes@gmail.com"
      }
    ],
    "lastContributor": {
      "name": "\"smk762\"",
      "email": "smk762@iinet.net.au"
    }
  },
  "/atomicdex/api/legacy/setprice": {
    "dateModified": "2023-10-05T00:59:59.000Z",
    "contributors": [
      {
        "name": "\"smk762\"",
        "email": "smk762@iinet.net.au"
      },
      {
        "name": "\"gcharang\"",
        "email": "21151592+gcharang@users.noreply.github.com"
      },
      {
        "name": "\"gcharang\"",
        "email": "gcharang@users.noreply.github.com"
      },
      {
        "name": "\"gaeacodes\"",
        "email": "gaeacodes@gmail.com"
      }
    ],
    "lastContributor": {
      "name": "\"smk762\"",
      "email": "smk762@iinet.net.au"
    }
  },
  "/atomicdex/api/legacy/show_priv_key": {
    "dateModified": "2023-09-09T13:48:49.000Z",
    "contributors": [
      {
        "name": "\"gcharang\"",
        "email": "21151592+gcharang@users.noreply.github.com"
      },
      {
        "name": "\"gcharang\"",
        "email": "gcharang@users.noreply.github.com"
      },
      {
        "name": "\"gaeacodes\"",
        "email": "gaeacodes@gmail.com"
      },
      {
        "name": "\"smk762\"",
        "email": "smk762@iinet.net.au"
      }
    ],
    "lastContributor": {
      "name": "\"gcharang\"",
      "email": "21151592+gcharang@users.noreply.github.com"
    }
  },
  "/atomicdex/api/legacy/stop": {
    "dateModified": "2023-05-24T13:18:47.000Z",
    "contributors": [
      {
        "name": "\"gaeacodes\"",
        "email": "gaeacodes@gmail.com"
      },
      {
        "name": "\"gcharang\"",
        "email": "21151592+gcharang@users.noreply.github.com"
      }
    ],
    "lastContributor": {
      "name": "\"gaeacodes\"",
      "email": "gaeacodes@gmail.com"
    }
  },
  "/atomicdex/api/legacy/trade_preimage": {
    "dateModified": "2023-10-05T01:14:39.000Z",
    "contributors": [
      {
        "name": "\"smk762\"",
        "email": "smk762@iinet.net.au"
      },
      {
        "name": "\"gcharang\"",
        "email": "21151592+gcharang@users.noreply.github.com"
      },
      {
        "name": "\"gcharang\"",
        "email": "gcharang@users.noreply.github.com"
      },
      {
        "name": "\"gaeacodes\"",
        "email": "gaeacodes@gmail.com"
      }
    ],
    "lastContributor": {
      "name": "\"smk762\"",
      "email": "smk762@iinet.net.au"
    }
  },
  "/atomicdex/api/legacy/unban_pubkeys": {
    "dateModified": "2023-10-05T01:14:39.000Z",
    "contributors": [
      {
        "name": "\"smk762\"",
        "email": "smk762@iinet.net.au"
      },
      {
        "name": "\"gcharang\"",
        "email": "21151592+gcharang@users.noreply.github.com"
      },
      {
        "name": "\"gcharang\"",
        "email": "gcharang@users.noreply.github.com"
      },
      {
        "name": "\"gaeacodes\"",
        "email": "gaeacodes@gmail.com"
      }
    ],
    "lastContributor": {
      "name": "\"smk762\"",
      "email": "smk762@iinet.net.au"
    }
  },
  "/atomicdex/api/legacy/update_maker_order": {
    "dateModified": "2023-10-05T00:59:59.000Z",
    "contributors": [
      {
        "name": "\"smk762\"",
        "email": "smk762@iinet.net.au"
      },
      {
        "name": "\"gcharang\"",
        "email": "21151592+gcharang@users.noreply.github.com"
      },
      {
        "name": "\"gcharang\"",
        "email": "gcharang@users.noreply.github.com"
      },
      {
        "name": "\"gaeacodes\"",
        "email": "gaeacodes@gmail.com"
      }
    ],
    "lastContributor": {
      "name": "\"smk762\"",
      "email": "smk762@iinet.net.au"
    }
  },
  "/atomicdex/api/legacy/validateaddress": {
    "dateModified": "2023-10-05T01:14:39.000Z",
    "contributors": [
      {
        "name": "\"smk762\"",
        "email": "smk762@iinet.net.au"
      },
      {
        "name": "\"gcharang\"",
        "email": "21151592+gcharang@users.noreply.github.com"
      },
      {
        "name": "\"gcharang\"",
        "email": "gcharang@users.noreply.github.com"
      },
      {
        "name": "\"gaeacodes\"",
        "email": "gaeacodes@gmail.com"
      }
    ],
    "lastContributor": {
      "name": "\"smk762\"",
      "email": "smk762@iinet.net.au"
    }
  },
  "/atomicdex/api/legacy/version": {
    "dateModified": "2023-09-09T13:48:49.000Z",
    "contributors": [
      {
        "name": "\"gcharang\"",
        "email": "21151592+gcharang@users.noreply.github.com"
      },
      {
        "name": "\"gcharang\"",
        "email": "gcharang@users.noreply.github.com"
      },
      {
        "name": "\"gaeacodes\"",
        "email": "gaeacodes@gmail.com"
      },
      {
        "name": "\"smk762\"",
        "email": "smk762@iinet.net.au"
      }
    ],
    "lastContributor": {
      "name": "\"gcharang\"",
      "email": "21151592+gcharang@users.noreply.github.com"
    }
  },
  "/atomicdex/api/legacy/withdraw": {
    "dateModified": "2023-10-05T01:14:39.000Z",
    "contributors": [
      {
        "name": "\"smk762\"",
        "email": "smk762@iinet.net.au"
      },
      {
        "name": "\"gcharang\"",
        "email": "21151592+gcharang@users.noreply.github.com"
      },
      {
        "name": "\"gcharang\"",
        "email": "gcharang@users.noreply.github.com"
      },
      {
        "name": "\"gaeacodes\"",
        "email": "gaeacodes@gmail.com"
      }
    ],
    "lastContributor": {
      "name": "\"smk762\"",
      "email": "smk762@iinet.net.au"
    }
  },
  "/atomicdex/api/v20/add_delegation": {
    "dateModified": "2023-09-29T09:42:14.000Z",
    "contributors": [
      {
        "name": "\"gaeacodes\"",
        "email": "gaeacodes@gmail.com"
      },
      {
        "name": "\"smk762\"",
        "email": "smk762@iinet.net.au"
      },
      {
        "name": "\"gcharang\"",
        "email": "21151592+gcharang@users.noreply.github.com"
      },
      {
        "name": "\"gcharang\"",
        "email": "gcharang@users.noreply.github.com"
      }
    ],
    "lastContributor": {
      "name": "\"gaeacodes\"",
      "email": "gaeacodes@gmail.com"
    }
  },
  "/atomicdex/api/v20/add_node_to_version_stat": {
    "dateModified": "2023-09-09T13:48:49.000Z",
    "contributors": [
      {
        "name": "\"gcharang\"",
        "email": "21151592+gcharang@users.noreply.github.com"
      },
      {
        "name": "\"gcharang\"",
        "email": "gcharang@users.noreply.github.com"
      },
      {
        "name": "\"gaeacodes\"",
        "email": "gaeacodes@gmail.com"
      },
      {
        "name": "\"smk762\"",
        "email": "smk762@iinet.net.au"
      }
    ],
    "lastContributor": {
      "name": "\"gcharang\"",
      "email": "21151592+gcharang@users.noreply.github.com"
    }
  },
  "/atomicdex/api/v20/best_orders": {
    "dateModified": "2023-10-05T07:16:36.000Z",
    "contributors": [
      {
        "name": "\"smk762\"",
        "email": "smk762@iinet.net.au"
      },
      {
        "name": "\"gcharang\"",
        "email": "21151592+gcharang@users.noreply.github.com"
      },
      {
        "name": "\"gcharang\"",
        "email": "gcharang@users.noreply.github.com"
      },
      {
        "name": "\"gaeacodes\"",
        "email": "gaeacodes@gmail.com"
      }
    ],
    "lastContributor": {
      "name": "\"smk762\"",
      "email": "smk762@iinet.net.au"
    }
  },
  "/atomicdex/api/v20/enable_bch_with_tokens": {
    "dateModified": "2023-10-05T07:16:36.000Z",
    "contributors": [
      {
        "name": "\"smk762\"",
        "email": "smk762@iinet.net.au"
      },
      {
        "name": "\"gcharang\"",
        "email": "21151592+gcharang@users.noreply.github.com"
      },
      {
        "name": "\"gcharang\"",
        "email": "gcharang@users.noreply.github.com"
      },
      {
        "name": "\"gaeacodes\"",
        "email": "gaeacodes@gmail.com"
      }
    ],
    "lastContributor": {
      "name": "\"smk762\"",
      "email": "smk762@iinet.net.au"
    }
  },
  "/atomicdex/api/v20/enable_erc20": {
    "dateModified": "2023-09-09T13:48:49.000Z",
    "contributors": [
      {
        "name": "\"gcharang\"",
        "email": "21151592+gcharang@users.noreply.github.com"
      },
      {
        "name": "\"gcharang\"",
        "email": "gcharang@users.noreply.github.com"
      },
      {
        "name": "\"gaeacodes\"",
        "email": "gaeacodes@gmail.com"
      },
      {
        "name": "\"smk762\"",
        "email": "smk762@iinet.net.au"
      }
    ],
    "lastContributor": {
      "name": "\"gcharang\"",
      "email": "21151592+gcharang@users.noreply.github.com"
    }
  },
  "/atomicdex/api/v20/enable_eth_with_tokens": {
    "dateModified": "2023-10-05T07:16:36.000Z",
    "contributors": [
      {
        "name": "\"smk762\"",
        "email": "smk762@iinet.net.au"
      },
      {
        "name": "\"gaeacodes\"",
        "email": "gaeacodes@gmail.com"
      },
      {
        "name": "\"gcharang\"",
        "email": "21151592+gcharang@users.noreply.github.com"
      },
      {
        "name": "\"gcharang\"",
        "email": "gcharang@users.noreply.github.com"
      }
    ],
    "lastContributor": {
      "name": "\"smk762\"",
      "email": "smk762@iinet.net.au"
    }
  },
  "/atomicdex/api/v20/enable_slp": {
    "dateModified": "2023-09-27T20:43:30.000Z",
    "contributors": [
      {
        "name": "\"smk762\"",
        "email": "smk762@iinet.net.au"
      },
      {
        "name": "\"gcharang\"",
        "email": "21151592+gcharang@users.noreply.github.com"
      },
      {
        "name": "\"gcharang\"",
        "email": "gcharang@users.noreply.github.com"
      },
      {
        "name": "\"gaeacodes\"",
        "email": "gaeacodes@gmail.com"
      }
    ],
    "lastContributor": {
      "name": "\"smk762\"",
      "email": "smk762@iinet.net.au"
    }
  },
  "/atomicdex/api/v20/enable_tendermint_token": {
    "dateModified": "2023-09-27T20:43:30.000Z",
    "contributors": [
      {
        "name": "\"smk762\"",
        "email": "smk762@iinet.net.au"
      },
      {
        "name": "\"gcharang\"",
        "email": "21151592+gcharang@users.noreply.github.com"
      },
      {
        "name": "\"gcharang\"",
        "email": "gcharang@users.noreply.github.com"
      },
      {
        "name": "\"gaeacodes\"",
        "email": "gaeacodes@gmail.com"
      }
    ],
    "lastContributor": {
      "name": "\"smk762\"",
      "email": "smk762@iinet.net.au"
    }
  },
  "/atomicdex/api/v20/enable_tendermint_with_assets": {
    "dateModified": "2023-10-05T07:16:36.000Z",
    "contributors": [
      {
        "name": "\"smk762\"",
        "email": "smk762@iinet.net.au"
      },
      {
        "name": "\"gcharang\"",
        "email": "21151592+gcharang@users.noreply.github.com"
      },
      {
        "name": "\"gcharang\"",
        "email": "gcharang@users.noreply.github.com"
      },
      {
        "name": "\"gaeacodes\"",
        "email": "gaeacodes@gmail.com"
      }
    ],
    "lastContributor": {
      "name": "\"smk762\"",
      "email": "smk762@iinet.net.au"
    }
  },
  "/atomicdex/api/v20/get_public_key": {
    "dateModified": "2023-09-09T13:48:49.000Z",
    "contributors": [
      {
        "name": "\"gcharang\"",
        "email": "21151592+gcharang@users.noreply.github.com"
      },
      {
        "name": "\"gcharang\"",
        "email": "gcharang@users.noreply.github.com"
      },
      {
        "name": "\"gaeacodes\"",
        "email": "gaeacodes@gmail.com"
      },
      {
        "name": "\"smk762\"",
        "email": "smk762@iinet.net.au"
      }
    ],
    "lastContributor": {
      "name": "\"gcharang\"",
      "email": "21151592+gcharang@users.noreply.github.com"
    }
  },
  "/atomicdex/api/v20/get_public_key_hash": {
    "dateModified": "2023-09-09T13:48:49.000Z",
    "contributors": [
      {
        "name": "\"gcharang\"",
        "email": "21151592+gcharang@users.noreply.github.com"
      },
      {
        "name": "\"gcharang\"",
        "email": "gcharang@users.noreply.github.com"
      },
      {
        "name": "\"gaeacodes\"",
        "email": "gaeacodes@gmail.com"
      },
      {
        "name": "\"smk762\"",
        "email": "smk762@iinet.net.au"
      }
    ],
    "lastContributor": {
      "name": "\"gcharang\"",
      "email": "21151592+gcharang@users.noreply.github.com"
    }
  },
  "/atomicdex/api/v20/get_raw_transaction": {
    "dateModified": "2023-10-05T07:16:36.000Z",
    "contributors": [
      {
        "name": "\"smk762\"",
        "email": "smk762@iinet.net.au"
      },
      {
        "name": "\"gcharang\"",
        "email": "21151592+gcharang@users.noreply.github.com"
      },
      {
        "name": "\"gcharang\"",
        "email": "gcharang@users.noreply.github.com"
      },
      {
        "name": "\"gaeacodes\"",
        "email": "gaeacodes@gmail.com"
      }
    ],
    "lastContributor": {
      "name": "\"smk762\"",
      "email": "smk762@iinet.net.au"
    }
  },
  "/atomicdex/api/v20/get_staking_infos": {
    "dateModified": "2023-09-29T09:42:14.000Z",
    "contributors": [
      {
        "name": "\"gaeacodes\"",
        "email": "gaeacodes@gmail.com"
      },
      {
        "name": "\"smk762\"",
        "email": "smk762@iinet.net.au"
      },
      {
        "name": "\"gcharang\"",
        "email": "21151592+gcharang@users.noreply.github.com"
      },
      {
        "name": "\"gcharang\"",
        "email": "gcharang@users.noreply.github.com"
      }
    ],
    "lastContributor": {
      "name": "\"gaeacodes\"",
      "email": "gaeacodes@gmail.com"
    }
  },
  "/atomicdex/api/v20": {
    "dateModified": "2023-10-04T08:31:28.000Z",
    "contributors": [
      {
        "name": "\"smk762\"",
        "email": "smk762@iinet.net.au"
      },
      {
        "name": "\"gaeacodes\"",
        "email": "gaeacodes@gmail.com"
      },
      {
        "name": "\"gcharang\"",
        "email": "21151592+gcharang@users.noreply.github.com"
      },
      {
        "name": "\"gcharang\"",
        "email": "gcharang@users.noreply.github.com"
      }
    ],
    "lastContributor": {
      "name": "\"smk762\"",
      "email": "smk762@iinet.net.au"
    }
  },
  "/atomicdex/api/v20/message_signing": {
    "dateModified": "2023-10-03T07:36:45.000Z",
    "contributors": [
      {
        "name": "\"gaeacodes\"",
        "email": "gaeacodes@gmail.com"
      },
      {
        "name": "\"smk762\"",
        "email": "smk762@iinet.net.au"
      },
      {
        "name": "\"gcharang\"",
        "email": "21151592+gcharang@users.noreply.github.com"
      },
      {
        "name": "\"gcharang\"",
        "email": "gcharang@users.noreply.github.com"
      }
    ],
    "lastContributor": {
      "name": "\"gaeacodes\"",
      "email": "gaeacodes@gmail.com"
    }
  },
  "/atomicdex/api/v20/my_tx_history": {
    "dateModified": "2023-10-05T07:39:46.000Z",
    "contributors": [
      {
        "name": "\"smk762\"",
        "email": "smk762@iinet.net.au"
      },
      {
        "name": "\"gcharang\"",
        "email": "21151592+gcharang@users.noreply.github.com"
      },
      {
        "name": "\"gcharang\"",
        "email": "gcharang@users.noreply.github.com"
      },
      {
        "name": "\"gaeacodes\"",
        "email": "gaeacodes@gmail.com"
      }
    ],
    "lastContributor": {
      "name": "\"smk762\"",
      "email": "smk762@iinet.net.au"
    }
  },
  "/atomicdex/api/v20/orderbook": {
    "dateModified": "2023-10-05T08:00:09.000Z",
    "contributors": [
      {
        "name": "\"smk762\"",
        "email": "smk762@iinet.net.au"
      }
    ],
    "lastContributor": {
      "name": "\"smk762\"",
      "email": "smk762@iinet.net.au"
    }
  },
  "/atomicdex/api/v20/recreate_swap_data": {
    "dateModified": "2023-09-29T14:54:33.000Z",
    "contributors": [
      {
        "name": "\"gaeacodes\"",
        "email": "gaeacodes@gmail.com"
      },
      {
        "name": "\"gcharang\"",
        "email": "21151592+gcharang@users.noreply.github.com"
      },
      {
        "name": "\"gcharang\"",
        "email": "gcharang@users.noreply.github.com"
      },
      {
        "name": "\"smk762\"",
        "email": "smk762@iinet.net.au"
      }
    ],
    "lastContributor": {
      "name": "\"gaeacodes\"",
      "email": "gaeacodes@gmail.com"
    }
  },
  "/atomicdex/api/v20/remove_delegation": {
    "dateModified": "2023-09-29T09:42:14.000Z",
    "contributors": [
      {
        "name": "\"gaeacodes\"",
        "email": "gaeacodes@gmail.com"
      },
      {
        "name": "\"smk762\"",
        "email": "smk762@iinet.net.au"
      },
      {
        "name": "\"gcharang\"",
        "email": "21151592+gcharang@users.noreply.github.com"
      },
      {
        "name": "\"gcharang\"",
        "email": "gcharang@users.noreply.github.com"
      }
    ],
    "lastContributor": {
      "name": "\"gaeacodes\"",
      "email": "gaeacodes@gmail.com"
    }
  },
  "/atomicdex/api/v20/remove_node_from_version_stat": {
    "dateModified": "2023-09-09T13:48:49.000Z",
    "contributors": [
      {
        "name": "\"gcharang\"",
        "email": "21151592+gcharang@users.noreply.github.com"
      },
      {
        "name": "\"gcharang\"",
        "email": "gcharang@users.noreply.github.com"
      },
      {
        "name": "\"gaeacodes\"",
        "email": "gaeacodes@gmail.com"
      },
      {
        "name": "\"smk762\"",
        "email": "smk762@iinet.net.au"
      }
    ],
    "lastContributor": {
      "name": "\"gcharang\"",
      "email": "21151592+gcharang@users.noreply.github.com"
    }
  },
  "/atomicdex/api/v20/sign_raw_transaction": {
    "dateModified": "2023-11-28T19:56:59.000Z",
    "contributors": [
      {
        "name": "\"smk762\"",
        "email": "smk762@iinet.net.au"
      }
    ],
    "lastContributor": {
      "name": "\"smk762\"",
      "email": "smk762@iinet.net.au"
    }
  },
  "/atomicdex/api/v20/start_simple_market_maker_bot": {
    "dateModified": "2023-09-29T09:42:14.000Z",
    "contributors": [
      {
        "name": "\"gaeacodes\"",
        "email": "gaeacodes@gmail.com"
      },
      {
        "name": "\"gcharang\"",
        "email": "21151592+gcharang@users.noreply.github.com"
      },
      {
        "name": "\"gcharang\"",
        "email": "gcharang@users.noreply.github.com"
      },
      {
        "name": "\"smk762\"",
        "email": "smk762@iinet.net.au"
      }
    ],
    "lastContributor": {
      "name": "\"gaeacodes\"",
      "email": "gaeacodes@gmail.com"
    }
  },
  "/atomicdex/api/v20/start_version_stat_collection": {
    "dateModified": "2023-09-09T13:48:49.000Z",
    "contributors": [
      {
        "name": "\"gcharang\"",
        "email": "21151592+gcharang@users.noreply.github.com"
      },
      {
        "name": "\"gcharang\"",
        "email": "gcharang@users.noreply.github.com"
      },
      {
        "name": "\"gaeacodes\"",
        "email": "gaeacodes@gmail.com"
      },
      {
        "name": "\"smk762\"",
        "email": "smk762@iinet.net.au"
      }
    ],
    "lastContributor": {
      "name": "\"gcharang\"",
      "email": "21151592+gcharang@users.noreply.github.com"
    }
  },
  "/atomicdex/api/v20/stop_simple_market_maker_bot": {
    "dateModified": "2023-09-09T13:48:49.000Z",
    "contributors": [
      {
        "name": "\"gcharang\"",
        "email": "21151592+gcharang@users.noreply.github.com"
      },
      {
        "name": "\"gcharang\"",
        "email": "gcharang@users.noreply.github.com"
      },
      {
        "name": "\"gaeacodes\"",
        "email": "gaeacodes@gmail.com"
      },
      {
        "name": "\"smk762\"",
        "email": "smk762@iinet.net.au"
      }
    ],
    "lastContributor": {
      "name": "\"gcharang\"",
      "email": "21151592+gcharang@users.noreply.github.com"
    }
  },
  "/atomicdex/api/v20/stop_version_stat_collection": {
    "dateModified": "2023-09-09T13:48:49.000Z",
    "contributors": [
      {
        "name": "\"gcharang\"",
        "email": "21151592+gcharang@users.noreply.github.com"
      },
      {
        "name": "\"gcharang\"",
        "email": "gcharang@users.noreply.github.com"
      },
      {
        "name": "\"gaeacodes\"",
        "email": "gaeacodes@gmail.com"
      },
      {
        "name": "\"smk762\"",
        "email": "smk762@iinet.net.au"
      }
    ],
    "lastContributor": {
      "name": "\"gcharang\"",
      "email": "21151592+gcharang@users.noreply.github.com"
    }
  },
  "/atomicdex/api/v20/telegram_alerts": {
    "dateModified": "2023-09-05T12:43:04.000Z",
    "contributors": [
      {
        "name": "\"gcharang\"",
        "email": "gcharang@users.noreply.github.com"
      },
      {
        "name": "\"gaeacodes\"",
        "email": "gaeacodes@gmail.com"
      },
      {
        "name": "\"smk762\"",
        "email": "smk762@iinet.net.au"
      },
      {
        "name": "\"gcharang\"",
        "email": "21151592+gcharang@users.noreply.github.com"
      }
    ],
    "lastContributor": {
      "name": "\"gcharang\"",
      "email": "gcharang@users.noreply.github.com"
    }
  },
  "/atomicdex/api/v20/trade_preimage": {
    "dateModified": "2023-10-05T08:10:18.000Z",
    "contributors": [
      {
        "name": "\"smk762\"",
        "email": "smk762@iinet.net.au"
      },
      {
        "name": "\"gcharang\"",
        "email": "21151592+gcharang@users.noreply.github.com"
      },
      {
        "name": "\"gcharang\"",
        "email": "gcharang@users.noreply.github.com"
      },
      {
        "name": "\"gaeacodes\"",
        "email": "gaeacodes@gmail.com"
      }
    ],
    "lastContributor": {
      "name": "\"smk762\"",
      "email": "smk762@iinet.net.au"
    }
  },
  "/atomicdex/api/v20/update_version_stat_collection": {
    "dateModified": "2023-09-09T13:48:49.000Z",
    "contributors": [
      {
        "name": "\"gcharang\"",
        "email": "21151592+gcharang@users.noreply.github.com"
      },
      {
        "name": "\"gcharang\"",
        "email": "gcharang@users.noreply.github.com"
      },
      {
        "name": "\"gaeacodes\"",
        "email": "gaeacodes@gmail.com"
      },
      {
        "name": "\"smk762\"",
        "email": "smk762@iinet.net.au"
      }
    ],
    "lastContributor": {
      "name": "\"gcharang\"",
      "email": "21151592+gcharang@users.noreply.github.com"
    }
  },
  "/atomicdex/api/v20/withdraw": {
    "dateModified": "2023-10-05T08:10:18.000Z",
    "contributors": [
      {
        "name": "\"smk762\"",
        "email": "smk762@iinet.net.au"
      },
      {
        "name": "\"gcharang\"",
        "email": "21151592+gcharang@users.noreply.github.com"
      },
      {
        "name": "\"gcharang\"",
        "email": "gcharang@users.noreply.github.com"
      },
      {
        "name": "\"gaeacodes\"",
        "email": "gaeacodes@gmail.com"
      }
    ],
    "lastContributor": {
      "name": "\"smk762\"",
      "email": "smk762@iinet.net.au"
    }
  },
  "/atomicdex/api/v20-dev/get_current_mtp": {
    "dateModified": "2023-09-09T13:48:49.000Z",
    "contributors": [
      {
        "name": "\"gcharang\"",
        "email": "21151592+gcharang@users.noreply.github.com"
      },
      {
        "name": "\"gcharang\"",
        "email": "gcharang@users.noreply.github.com"
      },
      {
        "name": "\"gaeacodes\"",
        "email": "gaeacodes@gmail.com"
      },
      {
        "name": "\"smk762\"",
        "email": "smk762@iinet.net.au"
      }
    ],
    "lastContributor": {
      "name": "\"gcharang\"",
      "email": "21151592+gcharang@users.noreply.github.com"
    }
  },
  "/atomicdex/api/v20-dev/get_locked_amount": {
    "dateModified": "2023-09-09T13:48:49.000Z",
    "contributors": [
      {
        "name": "\"gcharang\"",
        "email": "21151592+gcharang@users.noreply.github.com"
      },
      {
        "name": "\"gcharang\"",
        "email": "gcharang@users.noreply.github.com"
      },
      {
        "name": "\"gaeacodes\"",
        "email": "gaeacodes@gmail.com"
      },
      {
        "name": "\"smk762\"",
        "email": "smk762@iinet.net.au"
      }
    ],
    "lastContributor": {
      "name": "\"gcharang\"",
      "email": "21151592+gcharang@users.noreply.github.com"
    }
  },
  "/atomicdex/api/v20-dev/hd_address_management": {
    "dateModified": "2023-09-27T20:43:30.000Z",
    "contributors": [
      {
        "name": "\"smk762\"",
        "email": "smk762@iinet.net.au"
      },
      {
        "name": "\"gcharang\"",
        "email": "21151592+gcharang@users.noreply.github.com"
      },
      {
        "name": "\"gcharang\"",
        "email": "gcharang@users.noreply.github.com"
      },
      {
        "name": "\"gaeacodes\"",
        "email": "gaeacodes@gmail.com"
      }
    ],
    "lastContributor": {
      "name": "\"smk762\"",
      "email": "smk762@iinet.net.au"
    }
  },
  "/atomicdex/api/v20-dev/hd_wallets_overview": {
    "dateModified": "2023-09-27T20:43:30.000Z",
    "contributors": [
      {
        "name": "\"smk762\"",
        "email": "smk762@iinet.net.au"
      },
      {
        "name": "\"gcharang\"",
        "email": "gcharang@users.noreply.github.com"
      },
      {
        "name": "\"gcharang\"",
        "email": "21151592+gcharang@users.noreply.github.com"
      },
      {
        "name": "\"gaeacodes\"",
        "email": "gaeacodes@gmail.com"
      }
    ],
    "lastContributor": {
      "name": "\"smk762\"",
      "email": "smk762@iinet.net.au"
    }
  },
  "/atomicdex/api/v20-dev": {
    "dateModified": "2023-10-03T07:36:45.000Z",
    "contributors": [
      {
        "name": "\"gaeacodes\"",
        "email": "gaeacodes@gmail.com"
      },
      {
        "name": "\"smk762\"",
        "email": "smk762@iinet.net.au"
      },
      {
        "name": "\"gcharang\"",
        "email": "21151592+gcharang@users.noreply.github.com"
      },
      {
        "name": "\"gcharang\"",
        "email": "gcharang@users.noreply.github.com"
      }
    ],
    "lastContributor": {
      "name": "\"gaeacodes\"",
      "email": "gaeacodes@gmail.com"
    }
  },
  "/atomicdex/api/v20-dev/lightning/activation": {
    "dateModified": "2023-10-04T08:31:28.000Z",
    "contributors": [
      {
        "name": "\"smk762\"",
        "email": "smk762@iinet.net.au"
      },
      {
        "name": "\"gcharang\"",
        "email": "21151592+gcharang@users.noreply.github.com"
      },
      {
        "name": "\"gcharang\"",
        "email": "gcharang@users.noreply.github.com"
      },
      {
        "name": "\"gaeacodes\"",
        "email": "gaeacodes@gmail.com"
      }
    ],
    "lastContributor": {
      "name": "\"smk762\"",
      "email": "smk762@iinet.net.au"
    }
  },
  "/atomicdex/api/v20-dev/lightning/channels": {
    "dateModified": "2023-10-04T08:31:28.000Z",
    "contributors": [
      {
        "name": "\"smk762\"",
        "email": "smk762@iinet.net.au"
      },
      {
        "name": "\"gcharang\"",
        "email": "21151592+gcharang@users.noreply.github.com"
      },
      {
        "name": "\"gcharang\"",
        "email": "gcharang@users.noreply.github.com"
      },
      {
        "name": "\"gaeacodes\"",
        "email": "gaeacodes@gmail.com"
      }
    ],
    "lastContributor": {
      "name": "\"smk762\"",
      "email": "smk762@iinet.net.au"
    }
  },
  "/atomicdex/api/v20-dev/lightning": {
    "dateModified": "2023-10-04T15:08:02.000Z",
    "contributors": [
      {
        "name": "\"smk762\"",
        "email": "smk762@iinet.net.au"
      },
      {
        "name": "\"gcharang\"",
        "email": "21151592+gcharang@users.noreply.github.com"
      },
      {
        "name": "\"gcharang\"",
        "email": "gcharang@users.noreply.github.com"
      },
      {
        "name": "\"gaeacodes\"",
        "email": "gaeacodes@gmail.com"
      }
    ],
    "lastContributor": {
      "name": "\"smk762\"",
      "email": "smk762@iinet.net.au"
    }
  },
  "/atomicdex/api/v20-dev/lightning/nodes": {
    "dateModified": "2023-09-28T20:56:11.000Z",
    "contributors": [
      {
        "name": "\"smk762\"",
        "email": "smk762@iinet.net.au"
      },
      {
        "name": "\"gcharang\"",
        "email": "21151592+gcharang@users.noreply.github.com"
      },
      {
        "name": "\"gcharang\"",
        "email": "gcharang@users.noreply.github.com"
      },
      {
        "name": "\"gaeacodes\"",
        "email": "gaeacodes@gmail.com"
      }
    ],
    "lastContributor": {
      "name": "\"smk762\"",
      "email": "smk762@iinet.net.au"
    }
  },
  "/atomicdex/api/v20-dev/lightning/payments": {
<<<<<<< HEAD
    "dateModified": "2023-11-28T19:56:59.000Z",
=======
    "dateModified": "2023-11-10T06:44:47.000Z",
>>>>>>> 38a7b4ab
    "contributors": [
      {
        "name": "\"gcharang\"",
        "email": "21151592+gcharang@users.noreply.github.com"
      },
      {
        "name": "\"smk762\"",
        "email": "smk762@iinet.net.au"
      },
      {
        "name": "\"gcharang\"",
        "email": "gcharang@users.noreply.github.com"
      },
      {
        "name": "\"gaeacodes\"",
        "email": "gaeacodes@gmail.com"
      }
    ],
    "lastContributor": {
      "name": "\"gcharang\"",
      "email": "21151592+gcharang@users.noreply.github.com"
    }
  },
  "/atomicdex/api/v20-dev/max_maker_vol": {
    "dateModified": "2023-10-05T08:42:26.000Z",
    "contributors": [
      {
        "name": "\"smk762\"",
        "email": "smk762@users.noreply.github.com"
      },
      {
        "name": "\"smk762\"",
        "email": "smk762@iinet.net.au"
      },
      {
        "name": "\"gcharang\"",
        "email": "21151592+gcharang@users.noreply.github.com"
      },
      {
        "name": "\"gcharang\"",
        "email": "gcharang@users.noreply.github.com"
      },
      {
        "name": "\"gaeacodes\"",
        "email": "gaeacodes@gmail.com"
      }
    ],
    "lastContributor": {
      "name": "\"smk762\"",
      "email": "smk762@users.noreply.github.com"
    }
  },
  "/atomicdex/api/v20-dev/task_account_balance": {
    "dateModified": "2023-09-27T20:43:30.000Z",
    "contributors": [
      {
        "name": "\"smk762\"",
        "email": "smk762@iinet.net.au"
      }
    ],
    "lastContributor": {
      "name": "\"smk762\"",
      "email": "smk762@iinet.net.au"
    }
  },
  "/atomicdex/api/v20-dev/task_enable_qtum": {
    "dateModified": "2023-10-04T06:26:45.000Z",
    "contributors": [
      {
        "name": "\"gcharang\"",
        "email": "gcharang@users.noreply.github.com"
      },
      {
        "name": "\"gcharang\"",
        "email": "21151592+gcharang@users.noreply.github.com"
      },
      {
        "name": "\"smk762\"",
        "email": "smk762@iinet.net.au"
      }
    ],
    "lastContributor": {
      "name": "\"gcharang\"",
      "email": "gcharang@users.noreply.github.com"
    }
  },
  "/atomicdex/api/v20-dev/task_enable_utxo": {
    "dateModified": "2023-10-04T06:26:45.000Z",
    "contributors": [
      {
        "name": "\"gcharang\"",
        "email": "gcharang@users.noreply.github.com"
      },
      {
        "name": "\"gcharang\"",
        "email": "21151592+gcharang@users.noreply.github.com"
      },
      {
        "name": "\"smk762\"",
        "email": "smk762@iinet.net.au"
      }
    ],
    "lastContributor": {
      "name": "\"gcharang\"",
      "email": "gcharang@users.noreply.github.com"
    }
  },
  "/atomicdex/api/v20-dev/task_enable_z_coin": {
    "dateModified": "2023-10-05T07:39:46.000Z",
    "contributors": [
      {
        "name": "\"smk762\"",
        "email": "smk762@iinet.net.au"
      }
    ],
    "lastContributor": {
      "name": "\"smk762\"",
      "email": "smk762@iinet.net.au"
    }
  },
  "/atomicdex/api/v20-dev/task_init_trezor": {
    "dateModified": "2023-10-04T06:26:45.000Z",
    "contributors": [
      {
        "name": "\"gcharang\"",
        "email": "gcharang@users.noreply.github.com"
      },
      {
        "name": "\"gcharang\"",
        "email": "21151592+gcharang@users.noreply.github.com"
      },
      {
        "name": "\"smk762\"",
        "email": "smk762@iinet.net.au"
      }
    ],
    "lastContributor": {
      "name": "\"gcharang\"",
      "email": "gcharang@users.noreply.github.com"
    }
  },
  "/atomicdex/api/v20-dev/task_withdraw": {
    "dateModified": "2023-09-27T20:43:30.000Z",
    "contributors": [
      {
        "name": "\"smk762\"",
        "email": "smk762@iinet.net.au"
      }
    ],
    "lastContributor": {
      "name": "\"smk762\"",
      "email": "smk762@iinet.net.au"
    }
  },
  "/atomicdex/changelog": {
    "dateModified": "2023-09-01T12:11:07.000Z",
    "contributors": [
      {
        "name": "\"gcharang\"",
        "email": "gcharang@users.noreply.github.com"
      },
      {
        "name": "\"gaeacodes\"",
        "email": "gaeacodes@gmail.com"
      },
      {
        "name": "\"gcharang\"",
        "email": "21151592+gcharang@users.noreply.github.com"
      }
    ],
    "lastContributor": {
      "name": "\"gcharang\"",
      "email": "gcharang@users.noreply.github.com"
    }
  },
  "/atomicdex": {
    "dateModified": "2023-06-14T19:22:24.000Z",
    "contributors": [
      {
        "name": "\"gcharang\"",
        "email": "21151592+gcharang@users.noreply.github.com"
      },
      {
        "name": "\"gaeacodes\"",
        "email": "gaeacodes@gmail.com"
      }
    ],
    "lastContributor": {
      "name": "\"gcharang\"",
      "email": "21151592+gcharang@users.noreply.github.com"
    }
  },
  "/atomicdex/mobile/add-and-activate-coins-on-atomicdex-mobile": {
    "dateModified": "2023-10-04T06:26:45.000Z",
    "contributors": [
      {
        "name": "\"gcharang\"",
        "email": "gcharang@users.noreply.github.com"
      },
      {
        "name": "\"gcharang\"",
        "email": "21151592+gcharang@users.noreply.github.com"
      },
      {
        "name": "\"gaeacodes\"",
        "email": "gaeacodes@gmail.com"
      }
    ],
    "lastContributor": {
      "name": "\"gcharang\"",
      "email": "gcharang@users.noreply.github.com"
    }
  },
  "/atomicdex/mobile/delete-seed-from-atomicdex-mobile": {
    "dateModified": "2023-10-04T06:26:45.000Z",
    "contributors": [
      {
        "name": "\"gcharang\"",
        "email": "gcharang@users.noreply.github.com"
      },
      {
        "name": "\"gcharang\"",
        "email": "21151592+gcharang@users.noreply.github.com"
      },
      {
        "name": "\"gaeacodes\"",
        "email": "gaeacodes@gmail.com"
      }
    ],
    "lastContributor": {
      "name": "\"gcharang\"",
      "email": "gcharang@users.noreply.github.com"
    }
  },
  "/atomicdex/mobile": {
    "dateModified": "2023-10-04T06:26:45.000Z",
    "contributors": [
      {
        "name": "\"gcharang\"",
        "email": "gcharang@users.noreply.github.com"
      },
      {
        "name": "\"gcharang\"",
        "email": "21151592+gcharang@users.noreply.github.com"
      },
      {
        "name": "\"gaeacodes\"",
        "email": "gaeacodes@gmail.com"
      }
    ],
    "lastContributor": {
      "name": "\"gcharang\"",
      "email": "gcharang@users.noreply.github.com"
    }
  },
  "/atomicdex/mobile/perform-cross-chain-atomic-swaps-using-atomicdex-mobile": {
    "dateModified": "2023-10-04T06:26:45.000Z",
    "contributors": [
      {
        "name": "\"gcharang\"",
        "email": "gcharang@users.noreply.github.com"
      },
      {
        "name": "\"gcharang\"",
        "email": "21151592+gcharang@users.noreply.github.com"
      },
      {
        "name": "\"gaeacodes\"",
        "email": "gaeacodes@gmail.com"
      },
      {
        "name": "\"smk762\"",
        "email": "smk762@iinet.net.au"
      }
    ],
    "lastContributor": {
      "name": "\"gcharang\"",
      "email": "gcharang@users.noreply.github.com"
    }
  },
  "/atomicdex/mobile/recover-seed-on-atomicdex-mobile": {
    "dateModified": "2023-10-04T06:26:45.000Z",
    "contributors": [
      {
        "name": "\"gcharang\"",
        "email": "gcharang@users.noreply.github.com"
      },
      {
        "name": "\"gcharang\"",
        "email": "21151592+gcharang@users.noreply.github.com"
      },
      {
        "name": "\"gaeacodes\"",
        "email": "gaeacodes@gmail.com"
      }
    ],
    "lastContributor": {
      "name": "\"gcharang\"",
      "email": "gcharang@users.noreply.github.com"
    }
  },
  "/atomicdex/mobile/restore-wallet-using-atomicdex-mobile": {
    "dateModified": "2023-10-04T06:26:45.000Z",
    "contributors": [
      {
        "name": "\"gcharang\"",
        "email": "gcharang@users.noreply.github.com"
      },
      {
        "name": "\"gcharang\"",
        "email": "21151592+gcharang@users.noreply.github.com"
      },
      {
        "name": "\"gaeacodes\"",
        "email": "gaeacodes@gmail.com"
      }
    ],
    "lastContributor": {
      "name": "\"gcharang\"",
      "email": "gcharang@users.noreply.github.com"
    }
  },
  "/atomicdex/mobile/view-ongoing-orders-and-swap-history-on-atomicdex-mobile": {
    "dateModified": "2023-10-04T06:26:45.000Z",
    "contributors": [
      {
        "name": "\"gcharang\"",
        "email": "gcharang@users.noreply.github.com"
      },
      {
        "name": "\"gcharang\"",
        "email": "21151592+gcharang@users.noreply.github.com"
      },
      {
        "name": "\"gaeacodes\"",
        "email": "gaeacodes@gmail.com"
      }
    ],
    "lastContributor": {
      "name": "\"gcharang\"",
      "email": "gcharang@users.noreply.github.com"
    }
  },
  "/atomicdex/mobile/view-your-receiving-address-to-send-funds-for-trading": {
    "dateModified": "2023-10-04T06:26:45.000Z",
    "contributors": [
      {
        "name": "\"gcharang\"",
        "email": "gcharang@users.noreply.github.com"
      },
      {
        "name": "\"gcharang\"",
        "email": "21151592+gcharang@users.noreply.github.com"
      },
      {
        "name": "\"gaeacodes\"",
        "email": "gaeacodes@gmail.com"
      }
    ],
    "lastContributor": {
      "name": "\"gcharang\"",
      "email": "gcharang@users.noreply.github.com"
    }
  },
  "/atomicdex/mobile/withdraw-or-send-funds-using-atomicdex-mobile": {
    "dateModified": "2023-10-04T06:26:45.000Z",
    "contributors": [
      {
        "name": "\"gcharang\"",
        "email": "gcharang@users.noreply.github.com"
      },
      {
        "name": "\"gcharang\"",
        "email": "21151592+gcharang@users.noreply.github.com"
      },
      {
        "name": "\"gaeacodes\"",
        "email": "gaeacodes@gmail.com"
      }
    ],
    "lastContributor": {
      "name": "\"gcharang\"",
      "email": "gcharang@users.noreply.github.com"
    }
  },
  "/atomicdex/setup/configure-mm2-json": {
    "dateModified": "2023-10-03T07:36:45.000Z",
    "contributors": [
      {
        "name": "\"gaeacodes\"",
        "email": "gaeacodes@gmail.com"
      },
      {
        "name": "\"smk762\"",
        "email": "smk762@iinet.net.au"
      },
      {
        "name": "\"gcharang\"",
        "email": "gcharang@users.noreply.github.com"
      },
      {
        "name": "\"gcharang\"",
        "email": "21151592+gcharang@users.noreply.github.com"
      }
    ],
    "lastContributor": {
      "name": "\"gaeacodes\"",
      "email": "gaeacodes@gmail.com"
    }
  },
  "/atomicdex/setup": {
    "dateModified": "2023-10-04T06:26:45.000Z",
    "contributors": [
      {
        "name": "\"gcharang\"",
        "email": "gcharang@users.noreply.github.com"
      },
      {
        "name": "\"gcharang\"",
        "email": "21151592+gcharang@users.noreply.github.com"
      },
      {
        "name": "\"gaeacodes\"",
        "email": "gaeacodes@gmail.com"
      }
    ],
    "lastContributor": {
      "name": "\"gcharang\"",
      "email": "gcharang@users.noreply.github.com"
    }
  },
  "/atomicdex/tutorials/additional-information-about-atomicdex": {
    "dateModified": "2023-09-01T12:11:07.000Z",
    "contributors": [
      {
        "name": "\"gcharang\"",
        "email": "gcharang@users.noreply.github.com"
      },
      {
        "name": "\"gaeacodes\"",
        "email": "gaeacodes@gmail.com"
      },
      {
        "name": "\"gcharang\"",
        "email": "21151592+gcharang@users.noreply.github.com"
      }
    ],
    "lastContributor": {
      "name": "\"gcharang\"",
      "email": "gcharang@users.noreply.github.com"
    }
  },
  "/atomicdex/tutorials/atomicdex-metrics": {
    "dateModified": "2023-10-04T06:26:45.000Z",
    "contributors": [
      {
        "name": "\"gcharang\"",
        "email": "gcharang@users.noreply.github.com"
      },
      {
        "name": "\"gcharang\"",
        "email": "21151592+gcharang@users.noreply.github.com"
      },
      {
        "name": "\"smk762\"",
        "email": "smk762@iinet.net.au"
      },
      {
        "name": "\"gaeacodes\"",
        "email": "gaeacodes@gmail.com"
      }
    ],
    "lastContributor": {
      "name": "\"gcharang\"",
      "email": "gcharang@users.noreply.github.com"
    }
  },
  "/atomicdex/tutorials/atomicdex-walkthrough": {
    "dateModified": "2023-10-03T07:36:45.000Z",
    "contributors": [
      {
        "name": "\"gaeacodes\"",
        "email": "gaeacodes@gmail.com"
      },
      {
        "name": "\"smk762\"",
        "email": "smk762@iinet.net.au"
      },
      {
        "name": "\"gcharang\"",
        "email": "21151592+gcharang@users.noreply.github.com"
      },
      {
        "name": "\"gcharang\"",
        "email": "gcharang@users.noreply.github.com"
      }
    ],
    "lastContributor": {
      "name": "\"gaeacodes\"",
      "email": "gaeacodes@gmail.com"
    }
  },
  "/atomicdex/tutorials/coins-file-update": {
    "dateModified": "2023-09-01T12:11:07.000Z",
    "contributors": [
      {
        "name": "\"gcharang\"",
        "email": "gcharang@users.noreply.github.com"
      },
      {
        "name": "\"gaeacodes\"",
        "email": "gaeacodes@gmail.com"
      },
      {
        "name": "\"gcharang\"",
        "email": "21151592+gcharang@users.noreply.github.com"
      }
    ],
    "lastContributor": {
      "name": "\"gcharang\"",
      "email": "gcharang@users.noreply.github.com"
    }
  },
  "/atomicdex/tutorials/how-to-become-a-liquidity-provider": {
    "dateModified": "2023-10-03T07:36:45.000Z",
    "contributors": [
      {
        "name": "\"gaeacodes\"",
        "email": "gaeacodes@gmail.com"
      },
      {
        "name": "\"smk762\"",
        "email": "smk762@iinet.net.au"
      },
      {
        "name": "\"gcharang\"",
        "email": "21151592+gcharang@users.noreply.github.com"
      },
      {
        "name": "\"gcharang\"",
        "email": "gcharang@users.noreply.github.com"
      }
    ],
    "lastContributor": {
      "name": "\"gaeacodes\"",
      "email": "gaeacodes@gmail.com"
    }
  },
  "/atomicdex/tutorials/how-to-compile-mm2-from-source": {
    "dateModified": "2023-10-03T07:36:45.000Z",
    "contributors": [
      {
        "name": "\"gaeacodes\"",
        "email": "gaeacodes@gmail.com"
      },
      {
        "name": "\"gcharang\"",
        "email": "gcharang@users.noreply.github.com"
      },
      {
        "name": "\"gcharang\"",
        "email": "21151592+gcharang@users.noreply.github.com"
      }
    ],
    "lastContributor": {
      "name": "\"gaeacodes\"",
      "email": "gaeacodes@gmail.com"
    }
  },
  "/atomicdex/tutorials": {
    "dateModified": "2023-10-03T07:36:45.000Z",
    "contributors": [
      {
        "name": "\"gaeacodes\"",
        "email": "gaeacodes@gmail.com"
      },
      {
        "name": "\"gcharang\"",
        "email": "21151592+gcharang@users.noreply.github.com"
      }
    ],
    "lastContributor": {
      "name": "\"gaeacodes\"",
      "email": "gaeacodes@gmail.com"
    }
  },
  "/atomicdex/tutorials/listing-a-coin-on-atomicdex": {
    "dateModified": "2023-10-05T07:16:36.000Z",
    "contributors": [
      {
        "name": "\"smk762\"",
        "email": "smk762@iinet.net.au"
      },
      {
        "name": "\"gcharang\"",
        "email": "gcharang@users.noreply.github.com"
      },
      {
        "name": "\"gcharang\"",
        "email": "21151592+gcharang@users.noreply.github.com"
      },
      {
        "name": "\"gaeacodes\"",
        "email": "gaeacodes@gmail.com"
      }
    ],
    "lastContributor": {
      "name": "\"smk762\"",
      "email": "smk762@iinet.net.au"
    }
  },
  "/atomicdex/tutorials/query-the-mm2-database": {
    "dateModified": "2023-09-27T20:43:30.000Z",
    "contributors": [
      {
        "name": "\"smk762\"",
        "email": "smk762@iinet.net.au"
      },
      {
        "name": "\"gcharang\"",
        "email": "gcharang@users.noreply.github.com"
      },
      {
        "name": "\"gaeacodes\"",
        "email": "gaeacodes@gmail.com"
      },
      {
        "name": "\"gcharang\"",
        "email": "21151592+gcharang@users.noreply.github.com"
      }
    ],
    "lastContributor": {
      "name": "\"smk762\"",
      "email": "smk762@iinet.net.au"
    }
  },
  "/atomicdex/tutorials/setup-atomicdex-aws": {
    "dateModified": "2023-10-03T07:36:45.000Z",
    "contributors": [
      {
        "name": "\"gaeacodes\"",
        "email": "gaeacodes@gmail.com"
      },
      {
        "name": "\"gcharang\"",
        "email": "21151592+gcharang@users.noreply.github.com"
      },
      {
        "name": "\"gcharang\"",
        "email": "gcharang@users.noreply.github.com"
      },
      {
        "name": "\"smk762\"",
        "email": "smk762@iinet.net.au"
      }
    ],
    "lastContributor": {
      "name": "\"gaeacodes\"",
      "email": "gaeacodes@gmail.com"
    }
  },
  "/historical/cc-jl/chapter00": {
    "dateModified": "2023-05-24T13:18:47.000Z",
    "contributors": [
      {
        "name": "\"gaeacodes\"",
        "email": "gaeacodes@gmail.com"
      },
      {
        "name": "\"gcharang\"",
        "email": "21151592+gcharang@users.noreply.github.com"
      }
    ],
    "lastContributor": {
      "name": "\"gaeacodes\"",
      "email": "gaeacodes@gmail.com"
    }
  },
  "/historical/cc-jl/chapter01": {
    "dateModified": "2023-09-29T14:54:33.000Z",
    "contributors": [
      {
        "name": "\"gaeacodes\"",
        "email": "gaeacodes@gmail.com"
      },
      {
        "name": "\"gcharang\"",
        "email": "gcharang@users.noreply.github.com"
      },
      {
        "name": "\"gcharang\"",
        "email": "21151592+gcharang@users.noreply.github.com"
      }
    ],
    "lastContributor": {
      "name": "\"gaeacodes\"",
      "email": "gaeacodes@gmail.com"
    }
  },
  "/historical/cc-jl/chapter02": {
    "dateModified": "2023-10-03T07:36:45.000Z",
    "contributors": [
      {
        "name": "\"gaeacodes\"",
        "email": "gaeacodes@gmail.com"
      },
      {
        "name": "\"gcharang\"",
        "email": "gcharang@users.noreply.github.com"
      },
      {
        "name": "\"gcharang\"",
        "email": "21151592+gcharang@users.noreply.github.com"
      }
    ],
    "lastContributor": {
      "name": "\"gaeacodes\"",
      "email": "gaeacodes@gmail.com"
    }
  },
  "/historical/cc-jl/chapter03": {
    "dateModified": "2023-05-24T13:18:47.000Z",
    "contributors": [
      {
        "name": "\"gaeacodes\"",
        "email": "gaeacodes@gmail.com"
      },
      {
        "name": "\"gcharang\"",
        "email": "21151592+gcharang@users.noreply.github.com"
      }
    ],
    "lastContributor": {
      "name": "\"gaeacodes\"",
      "email": "gaeacodes@gmail.com"
    }
  },
  "/historical/cc-jl/chapter04": {
    "dateModified": "2023-10-03T07:36:45.000Z",
    "contributors": [
      {
        "name": "\"gaeacodes\"",
        "email": "gaeacodes@gmail.com"
      },
      {
        "name": "\"gcharang\"",
        "email": "gcharang@users.noreply.github.com"
      },
      {
        "name": "\"gcharang\"",
        "email": "21151592+gcharang@users.noreply.github.com"
      }
    ],
    "lastContributor": {
      "name": "\"gaeacodes\"",
      "email": "gaeacodes@gmail.com"
    }
  },
  "/historical/cc-jl/chapter05": {
    "dateModified": "2023-05-31T18:19:46.000Z",
    "contributors": [
      {
        "name": "\"gaeacodes\"",
        "email": "gaeacodes@gmail.com"
      },
      {
        "name": "\"gcharang\"",
        "email": "21151592+gcharang@users.noreply.github.com"
      }
    ],
    "lastContributor": {
      "name": "\"gaeacodes\"",
      "email": "gaeacodes@gmail.com"
    }
  },
  "/historical/cc-jl/chapter06": {
    "dateModified": "2023-10-03T07:36:45.000Z",
    "contributors": [
      {
        "name": "\"gaeacodes\"",
        "email": "gaeacodes@gmail.com"
      },
      {
        "name": "\"gcharang\"",
        "email": "gcharang@users.noreply.github.com"
      },
      {
        "name": "\"gcharang\"",
        "email": "21151592+gcharang@users.noreply.github.com"
      }
    ],
    "lastContributor": {
      "name": "\"gaeacodes\"",
      "email": "gaeacodes@gmail.com"
    }
  },
  "/historical/cc-jl/chapter07": {
    "dateModified": "2023-10-03T07:36:45.000Z",
    "contributors": [
      {
        "name": "\"gaeacodes\"",
        "email": "gaeacodes@gmail.com"
      },
      {
        "name": "\"gcharang\"",
        "email": "21151592+gcharang@users.noreply.github.com"
      }
    ],
    "lastContributor": {
      "name": "\"gaeacodes\"",
      "email": "gaeacodes@gmail.com"
    }
  },
  "/historical/cc-jl/chapter08": {
    "dateModified": "2023-05-31T18:19:46.000Z",
    "contributors": [
      {
        "name": "\"gaeacodes\"",
        "email": "gaeacodes@gmail.com"
      },
      {
        "name": "\"gcharang\"",
        "email": "21151592+gcharang@users.noreply.github.com"
      }
    ],
    "lastContributor": {
      "name": "\"gaeacodes\"",
      "email": "gaeacodes@gmail.com"
    }
  },
  "/historical/cc-jl/chapter09": {
    "dateModified": "2023-09-01T12:11:07.000Z",
    "contributors": [
      {
        "name": "\"gcharang\"",
        "email": "gcharang@users.noreply.github.com"
      },
      {
        "name": "\"gaeacodes\"",
        "email": "gaeacodes@gmail.com"
      },
      {
        "name": "\"gcharang\"",
        "email": "21151592+gcharang@users.noreply.github.com"
      }
    ],
    "lastContributor": {
      "name": "\"gcharang\"",
      "email": "gcharang@users.noreply.github.com"
    }
  },
  "/historical/cc-jl/chapter10": {
    "dateModified": "2023-09-01T12:11:07.000Z",
    "contributors": [
      {
        "name": "\"gcharang\"",
        "email": "gcharang@users.noreply.github.com"
      },
      {
        "name": "\"gaeacodes\"",
        "email": "gaeacodes@gmail.com"
      },
      {
        "name": "\"gcharang\"",
        "email": "21151592+gcharang@users.noreply.github.com"
      }
    ],
    "lastContributor": {
      "name": "\"gcharang\"",
      "email": "gcharang@users.noreply.github.com"
    }
  },
  "/historical/cc-jl/chapter11": {
    "dateModified": "2023-05-24T13:18:47.000Z",
    "contributors": [
      {
        "name": "\"gaeacodes\"",
        "email": "gaeacodes@gmail.com"
      },
      {
        "name": "\"gcharang\"",
        "email": "21151592+gcharang@users.noreply.github.com"
      }
    ],
    "lastContributor": {
      "name": "\"gaeacodes\"",
      "email": "gaeacodes@gmail.com"
    }
  },
  "/historical/cc-jl/chapter12": {
    "dateModified": "2023-05-24T13:18:47.000Z",
    "contributors": [
      {
        "name": "\"gaeacodes\"",
        "email": "gaeacodes@gmail.com"
      },
      {
        "name": "\"gcharang\"",
        "email": "21151592+gcharang@users.noreply.github.com"
      }
    ],
    "lastContributor": {
      "name": "\"gaeacodes\"",
      "email": "gaeacodes@gmail.com"
    }
  },
  "/historical/cc-jl/chapter13": {
    "dateModified": "2023-06-01T17:59:27.000Z",
    "contributors": [
      {
        "name": "\"gaeacodes\"",
        "email": "gaeacodes@gmail.com"
      },
      {
        "name": "\"gcharang\"",
        "email": "21151592+gcharang@users.noreply.github.com"
      }
    ],
    "lastContributor": {
      "name": "\"gaeacodes\"",
      "email": "gaeacodes@gmail.com"
    }
  },
  "/historical/cc-jl/chapter14": {
    "dateModified": "2023-06-01T17:59:27.000Z",
    "contributors": [
      {
        "name": "\"gaeacodes\"",
        "email": "gaeacodes@gmail.com"
      },
      {
        "name": "\"gcharang\"",
        "email": "21151592+gcharang@users.noreply.github.com"
      }
    ],
    "lastContributor": {
      "name": "\"gaeacodes\"",
      "email": "gaeacodes@gmail.com"
    }
  },
  "/historical/cc-jl/chapter15": {
    "dateModified": "2023-06-01T17:59:27.000Z",
    "contributors": [
      {
        "name": "\"gaeacodes\"",
        "email": "gaeacodes@gmail.com"
      },
      {
        "name": "\"gcharang\"",
        "email": "21151592+gcharang@users.noreply.github.com"
      }
    ],
    "lastContributor": {
      "name": "\"gaeacodes\"",
      "email": "gaeacodes@gmail.com"
    }
  },
  "/historical/cc-jl/faq": {
    "dateModified": "2023-10-03T07:36:45.000Z",
    "contributors": [
      {
        "name": "\"gaeacodes\"",
        "email": "gaeacodes@gmail.com"
      },
      {
        "name": "\"gcharang\"",
        "email": "gcharang@users.noreply.github.com"
      },
      {
        "name": "\"gcharang\"",
        "email": "21151592+gcharang@users.noreply.github.com"
      }
    ],
    "lastContributor": {
      "name": "\"gaeacodes\"",
      "email": "gaeacodes@gmail.com"
    }
  },
  "/historical/cc-jl": {
    "dateModified": "2023-10-03T07:36:45.000Z",
    "contributors": [
      {
        "name": "\"gaeacodes\"",
        "email": "gaeacodes@gmail.com"
      },
      {
        "name": "\"gcharang\"",
        "email": "21151592+gcharang@users.noreply.github.com"
      }
    ],
    "lastContributor": {
      "name": "\"gaeacodes\"",
      "email": "gaeacodes@gmail.com"
    }
  },
  "/historical": {
    "dateModified": "2023-09-01T12:11:07.000Z",
    "contributors": [
      {
        "name": "\"gcharang\"",
        "email": "gcharang@users.noreply.github.com"
      },
      {
        "name": "\"gcharang\"",
        "email": "21151592+gcharang@users.noreply.github.com"
      }
    ],
    "lastContributor": {
      "name": "\"gcharang\"",
      "email": "gcharang@users.noreply.github.com"
    }
  },
  "/historical/whitepaper/chapter1": {
    "dateModified": "2023-09-01T12:11:07.000Z",
    "contributors": [
      {
        "name": "\"gcharang\"",
        "email": "gcharang@users.noreply.github.com"
      },
      {
        "name": "\"gaeacodes\"",
        "email": "gaeacodes@gmail.com"
      },
      {
        "name": "\"gcharang\"",
        "email": "21151592+gcharang@users.noreply.github.com"
      }
    ],
    "lastContributor": {
      "name": "\"gcharang\"",
      "email": "gcharang@users.noreply.github.com"
    }
  },
  "/historical/whitepaper/chapter2": {
    "dateModified": "2023-10-03T07:36:45.000Z",
    "contributors": [
      {
        "name": "\"gaeacodes\"",
        "email": "gaeacodes@gmail.com"
      },
      {
        "name": "\"gcharang\"",
        "email": "gcharang@users.noreply.github.com"
      },
      {
        "name": "\"gcharang\"",
        "email": "21151592+gcharang@users.noreply.github.com"
      }
    ],
    "lastContributor": {
      "name": "\"gaeacodes\"",
      "email": "gaeacodes@gmail.com"
    }
  },
  "/historical/whitepaper/chapter3": {
    "dateModified": "2023-10-03T07:36:45.000Z",
    "contributors": [
      {
        "name": "\"gaeacodes\"",
        "email": "gaeacodes@gmail.com"
      },
      {
        "name": "\"smk762\"",
        "email": "smk762@iinet.net.au"
      },
      {
        "name": "\"gcharang\"",
        "email": "gcharang@users.noreply.github.com"
      },
      {
        "name": "\"gcharang\"",
        "email": "21151592+gcharang@users.noreply.github.com"
      }
    ],
    "lastContributor": {
      "name": "\"gaeacodes\"",
      "email": "gaeacodes@gmail.com"
    }
  },
  "/historical/whitepaper/chapter4": {
    "dateModified": "2023-09-27T20:43:30.000Z",
    "contributors": [
      {
        "name": "\"smk762\"",
        "email": "smk762@iinet.net.au"
      },
      {
        "name": "\"gcharang\"",
        "email": "21151592+gcharang@users.noreply.github.com"
      },
      {
        "name": "\"gaeacodes\"",
        "email": "gaeacodes@gmail.com"
      }
    ],
    "lastContributor": {
      "name": "\"smk762\"",
      "email": "smk762@iinet.net.au"
    }
  },
  "/historical/whitepaper/chapter5": {
    "dateModified": "2023-09-27T20:43:30.000Z",
    "contributors": [
      {
        "name": "\"smk762\"",
        "email": "smk762@iinet.net.au"
      },
      {
        "name": "\"gcharang\"",
        "email": "gcharang@users.noreply.github.com"
      },
      {
        "name": "\"gaeacodes\"",
        "email": "gaeacodes@gmail.com"
      },
      {
        "name": "\"gcharang\"",
        "email": "21151592+gcharang@users.noreply.github.com"
      }
    ],
    "lastContributor": {
      "name": "\"smk762\"",
      "email": "smk762@iinet.net.au"
    }
  },
  "/historical/whitepaper/chapter6": {
    "dateModified": "2023-09-27T20:43:30.000Z",
    "contributors": [
      {
        "name": "\"smk762\"",
        "email": "smk762@iinet.net.au"
      },
      {
        "name": "\"gcharang\"",
        "email": "gcharang@users.noreply.github.com"
      },
      {
        "name": "\"gaeacodes\"",
        "email": "gaeacodes@gmail.com"
      },
      {
        "name": "\"gcharang\"",
        "email": "21151592+gcharang@users.noreply.github.com"
      }
    ],
    "lastContributor": {
      "name": "\"smk762\"",
      "email": "smk762@iinet.net.au"
    }
  },
  "/historical/whitepaper/chapter7": {
    "dateModified": "2023-09-27T20:43:30.000Z",
    "contributors": [
      {
        "name": "\"smk762\"",
        "email": "smk762@iinet.net.au"
      },
      {
        "name": "\"gcharang\"",
        "email": "gcharang@users.noreply.github.com"
      },
      {
        "name": "\"gaeacodes\"",
        "email": "gaeacodes@gmail.com"
      },
      {
        "name": "\"gcharang\"",
        "email": "21151592+gcharang@users.noreply.github.com"
      }
    ],
    "lastContributor": {
      "name": "\"smk762\"",
      "email": "smk762@iinet.net.au"
    }
  },
  "/historical/whitepaper/chapter8": {
    "dateModified": "2023-09-05T12:43:04.000Z",
    "contributors": [
      {
        "name": "\"gcharang\"",
        "email": "gcharang@users.noreply.github.com"
      },
      {
        "name": "\"gaeacodes\"",
        "email": "gaeacodes@gmail.com"
      },
      {
        "name": "\"gcharang\"",
        "email": "21151592+gcharang@users.noreply.github.com"
      }
    ],
    "lastContributor": {
      "name": "\"gcharang\"",
      "email": "gcharang@users.noreply.github.com"
    }
  },
  "/historical/whitepaper": {
    "dateModified": "2023-06-14T19:22:24.000Z",
    "contributors": [
      {
        "name": "\"gcharang\"",
        "email": "21151592+gcharang@users.noreply.github.com"
      }
    ],
    "lastContributor": {
      "name": "\"gcharang\"",
      "email": "21151592+gcharang@users.noreply.github.com"
    }
  },
  "/historical/whitepaper/references": {
    "dateModified": "2023-10-03T07:36:45.000Z",
    "contributors": [
      {
        "name": "\"gaeacodes\"",
        "email": "gaeacodes@gmail.com"
      },
      {
        "name": "\"gcharang\"",
        "email": "gcharang@users.noreply.github.com"
      },
      {
        "name": "\"gcharang\"",
        "email": "21151592+gcharang@users.noreply.github.com"
      }
    ],
    "lastContributor": {
      "name": "\"gaeacodes\"",
      "email": "gaeacodes@gmail.com"
    }
  },
  "/": {
    "dateModified": "2023-09-27T20:43:30.000Z",
    "contributors": [
      {
        "name": "\"smk762\"",
        "email": "smk762@iinet.net.au"
      },
      {
        "name": "\"gcharang\"",
        "email": "gcharang@users.noreply.github.com"
      },
      {
        "name": "\"gaeacodes\"",
        "email": "gaeacodes@gmail.com"
      },
      {
        "name": "\"gcharang\"",
        "email": "21151592+gcharang@users.noreply.github.com"
      }
    ],
    "lastContributor": {
      "name": "\"smk762\"",
      "email": "smk762@iinet.net.au"
    }
  },
  "/smart-chains/api/address": {
    "dateModified": "2023-09-27T20:43:30.000Z",
    "contributors": [
      {
        "name": "\"smk762\"",
        "email": "smk762@iinet.net.au"
      },
      {
        "name": "\"gcharang\"",
        "email": "gcharang@users.noreply.github.com"
      },
      {
        "name": "\"gaeacodes\"",
        "email": "gaeacodes@gmail.com"
      },
      {
        "name": "\"gcharang\"",
        "email": "21151592+gcharang@users.noreply.github.com"
      }
    ],
    "lastContributor": {
      "name": "\"smk762\"",
      "email": "smk762@iinet.net.au"
    }
  },
  "/smart-chains/api/blockchain": {
    "dateModified": "2023-09-05T12:43:04.000Z",
    "contributors": [
      {
        "name": "\"gcharang\"",
        "email": "gcharang@users.noreply.github.com"
      },
      {
        "name": "\"gcharang\"",
        "email": "21151592+gcharang@users.noreply.github.com"
      },
      {
        "name": "\"gaeacodes\"",
        "email": "gaeacodes@gmail.com"
      }
    ],
    "lastContributor": {
      "name": "\"gcharang\"",
      "email": "gcharang@users.noreply.github.com"
    }
  },
  "/smart-chains/api/cclib": {
    "dateModified": "2023-09-27T20:43:30.000Z",
    "contributors": [
      {
        "name": "\"smk762\"",
        "email": "smk762@iinet.net.au"
      },
      {
        "name": "\"gcharang\"",
        "email": "gcharang@users.noreply.github.com"
      },
      {
        "name": "\"gaeacodes\"",
        "email": "gaeacodes@gmail.com"
      },
      {
        "name": "\"gcharang\"",
        "email": "21151592+gcharang@users.noreply.github.com"
      }
    ],
    "lastContributor": {
      "name": "\"smk762\"",
      "email": "smk762@iinet.net.au"
    }
  },
  "/smart-chains/api/control": {
    "dateModified": "2023-09-05T12:43:04.000Z",
    "contributors": [
      {
        "name": "\"gcharang\"",
        "email": "gcharang@users.noreply.github.com"
      },
      {
        "name": "\"gaeacodes\"",
        "email": "gaeacodes@gmail.com"
      },
      {
        "name": "\"gcharang\"",
        "email": "21151592+gcharang@users.noreply.github.com"
      }
    ],
    "lastContributor": {
      "name": "\"gcharang\"",
      "email": "gcharang@users.noreply.github.com"
    }
  },
  "/smart-chains/api/crosschain": {
    "dateModified": "2023-10-03T07:36:45.000Z",
    "contributors": [
      {
        "name": "\"gaeacodes\"",
        "email": "gaeacodes@gmail.com"
      },
      {
        "name": "\"smk762\"",
        "email": "smk762@iinet.net.au"
      },
      {
        "name": "\"gcharang\"",
        "email": "gcharang@users.noreply.github.com"
      },
      {
        "name": "\"gcharang\"",
        "email": "21151592+gcharang@users.noreply.github.com"
      }
    ],
    "lastContributor": {
      "name": "\"gaeacodes\"",
      "email": "gaeacodes@gmail.com"
    }
  },
  "/smart-chains/api/disclosure": {
    "dateModified": "2023-10-04T06:26:45.000Z",
    "contributors": [
      {
        "name": "\"gcharang\"",
        "email": "gcharang@users.noreply.github.com"
      },
      {
        "name": "\"gcharang\"",
        "email": "21151592+gcharang@users.noreply.github.com"
      },
      {
        "name": "\"gaeacodes\"",
        "email": "gaeacodes@gmail.com"
      }
    ],
    "lastContributor": {
      "name": "\"gcharang\"",
      "email": "gcharang@users.noreply.github.com"
    }
  },
  "/smart-chains/api/generate": {
    "dateModified": "2023-09-27T20:43:30.000Z",
    "contributors": [
      {
        "name": "\"smk762\"",
        "email": "smk762@iinet.net.au"
      },
      {
        "name": "\"gcharang\"",
        "email": "gcharang@users.noreply.github.com"
      },
      {
        "name": "\"gaeacodes\"",
        "email": "gaeacodes@gmail.com"
      },
      {
        "name": "\"gcharang\"",
        "email": "21151592+gcharang@users.noreply.github.com"
      }
    ],
    "lastContributor": {
      "name": "\"smk762\"",
      "email": "smk762@iinet.net.au"
    }
  },
  "/smart-chains/api": {
    "dateModified": "2023-09-01T12:11:07.000Z",
    "contributors": [
      {
        "name": "\"gcharang\"",
        "email": "gcharang@users.noreply.github.com"
      },
      {
        "name": "\"gcharang\"",
        "email": "21151592+gcharang@users.noreply.github.com"
      }
    ],
    "lastContributor": {
      "name": "\"gcharang\"",
      "email": "gcharang@users.noreply.github.com"
    }
  },
  "/smart-chains/api/jumblr": {
    "dateModified": "2023-09-27T20:43:30.000Z",
    "contributors": [
      {
        "name": "\"smk762\"",
        "email": "smk762@iinet.net.au"
      },
      {
        "name": "\"gcharang\"",
        "email": "gcharang@users.noreply.github.com"
      },
      {
        "name": "\"gaeacodes\"",
        "email": "gaeacodes@gmail.com"
      },
      {
        "name": "\"gcharang\"",
        "email": "21151592+gcharang@users.noreply.github.com"
      }
    ],
    "lastContributor": {
      "name": "\"smk762\"",
      "email": "smk762@iinet.net.au"
    }
  },
  "/smart-chains/api/mining": {
    "dateModified": "2023-09-27T20:43:30.000Z",
    "contributors": [
      {
        "name": "\"smk762\"",
        "email": "smk762@iinet.net.au"
      },
      {
        "name": "\"gcharang\"",
        "email": "gcharang@users.noreply.github.com"
      },
      {
        "name": "\"gaeacodes\"",
        "email": "gaeacodes@gmail.com"
      },
      {
        "name": "\"gcharang\"",
        "email": "21151592+gcharang@users.noreply.github.com"
      }
    ],
    "lastContributor": {
      "name": "\"smk762\"",
      "email": "smk762@iinet.net.au"
    }
  },
  "/smart-chains/api/network": {
    "dateModified": "2023-10-03T07:36:45.000Z",
    "contributors": [
      {
        "name": "\"gaeacodes\"",
        "email": "gaeacodes@gmail.com"
      },
      {
        "name": "\"smk762\"",
        "email": "smk762@iinet.net.au"
      },
      {
        "name": "\"gcharang\"",
        "email": "gcharang@users.noreply.github.com"
      },
      {
        "name": "\"gcharang\"",
        "email": "21151592+gcharang@users.noreply.github.com"
      }
    ],
    "lastContributor": {
      "name": "\"gaeacodes\"",
      "email": "gaeacodes@gmail.com"
    }
  },
  "/smart-chains/api/rawtransactions": {
    "dateModified": "2023-09-27T20:43:30.000Z",
    "contributors": [
      {
        "name": "\"smk762\"",
        "email": "smk762@iinet.net.au"
      },
      {
        "name": "\"gcharang\"",
        "email": "gcharang@users.noreply.github.com"
      },
      {
        "name": "\"gaeacodes\"",
        "email": "gaeacodes@gmail.com"
      },
      {
        "name": "\"gcharang\"",
        "email": "21151592+gcharang@users.noreply.github.com"
      }
    ],
    "lastContributor": {
      "name": "\"smk762\"",
      "email": "smk762@iinet.net.au"
    }
  },
  "/smart-chains/api/util": {
    "dateModified": "2023-09-27T20:43:30.000Z",
    "contributors": [
      {
        "name": "\"smk762\"",
        "email": "smk762@iinet.net.au"
      },
      {
        "name": "\"gcharang\"",
        "email": "gcharang@users.noreply.github.com"
      },
      {
        "name": "\"gaeacodes\"",
        "email": "gaeacodes@gmail.com"
      },
      {
        "name": "\"gcharang\"",
        "email": "21151592+gcharang@users.noreply.github.com"
      }
    ],
    "lastContributor": {
      "name": "\"smk762\"",
      "email": "smk762@iinet.net.au"
    }
  },
  "/smart-chains/api/wallet": {
    "dateModified": "2023-11-10T06:46:07.000Z",
    "contributors": [
      {
        "name": "\"gcharang\"",
        "email": "21151592+gcharang@users.noreply.github.com"
      },
      {
        "name": "\"smk762\"",
        "email": "smk762@iinet.net.au"
      },
      {
        "name": "\"gcharang\"",
        "email": "gcharang@users.noreply.github.com"
      },
      {
        "name": "\"gaeacodes\"",
        "email": "gaeacodes@gmail.com"
      }
    ],
    "lastContributor": {
      "name": "\"gcharang\"",
      "email": "21151592+gcharang@users.noreply.github.com"
    }
  },
  "/smart-chains/changelog": {
    "dateModified": "2023-09-01T12:11:07.000Z",
    "contributors": [
      {
        "name": "\"gcharang\"",
        "email": "gcharang@users.noreply.github.com"
      },
      {
        "name": "\"gaeacodes\"",
        "email": "gaeacodes@gmail.com"
      },
      {
        "name": "\"gcharang\"",
        "email": "21151592+gcharang@users.noreply.github.com"
      }
    ],
    "lastContributor": {
      "name": "\"gcharang\"",
      "email": "gcharang@users.noreply.github.com"
    }
  },
  "/smart-chains": {
    "dateModified": "2023-09-27T20:43:30.000Z",
    "contributors": [
      {
        "name": "\"smk762\"",
        "email": "smk762@iinet.net.au"
      },
      {
        "name": "\"gcharang\"",
        "email": "gcharang@users.noreply.github.com"
      },
      {
        "name": "\"gcharang\"",
        "email": "21151592+gcharang@users.noreply.github.com"
      },
      {
        "name": "\"gaeacodes\"",
        "email": "gaeacodes@gmail.com"
      }
    ],
    "lastContributor": {
      "name": "\"smk762\"",
      "email": "smk762@iinet.net.au"
    }
  },
  "/smart-chains/setup/common-runtime-parameters": {
    "dateModified": "2023-10-03T07:36:45.000Z",
    "contributors": [
      {
        "name": "\"gaeacodes\"",
        "email": "gaeacodes@gmail.com"
      },
      {
        "name": "\"smk762\"",
        "email": "smk762@iinet.net.au"
      },
      {
        "name": "\"gcharang\"",
        "email": "gcharang@users.noreply.github.com"
      },
      {
        "name": "\"gcharang\"",
        "email": "21151592+gcharang@users.noreply.github.com"
      }
    ],
    "lastContributor": {
      "name": "\"gaeacodes\"",
      "email": "gaeacodes@gmail.com"
    }
  },
  "/smart-chains/setup/ecosystem-launch-parameters": {
    "dateModified": "2023-06-01T17:59:27.000Z",
    "contributors": [
      {
        "name": "\"gaeacodes\"",
        "email": "gaeacodes@gmail.com"
      },
      {
        "name": "\"gcharang\"",
        "email": "21151592+gcharang@users.noreply.github.com"
      }
    ],
    "lastContributor": {
      "name": "\"gaeacodes\"",
      "email": "gaeacodes@gmail.com"
    }
  },
  "/smart-chains/setup": {
    "dateModified": "2023-09-01T12:11:07.000Z",
    "contributors": [
      {
        "name": "\"gcharang\"",
        "email": "gcharang@users.noreply.github.com"
      },
      {
        "name": "\"gcharang\"",
        "email": "21151592+gcharang@users.noreply.github.com"
      }
    ],
    "lastContributor": {
      "name": "\"gcharang\"",
      "email": "gcharang@users.noreply.github.com"
    }
  },
  "/smart-chains/setup/installing-from-source": {
    "dateModified": "2023-10-04T05:01:12.000Z",
    "contributors": [
      {
        "name": "\"gcharang\"",
        "email": "21151592+gcharang@users.noreply.github.com"
      },
      {
        "name": "\"gaeacodes\"",
        "email": "gaeacodes@gmail.com"
      },
      {
        "name": "\"smk762\"",
        "email": "smk762@iinet.net.au"
      },
      {
        "name": "\"gcharang\"",
        "email": "gcharang@users.noreply.github.com"
      }
    ],
    "lastContributor": {
      "name": "\"gcharang\"",
      "email": "21151592+gcharang@users.noreply.github.com"
    }
  },
  "/smart-chains/setup/interacting-with-smart-chains": {
    "dateModified": "2023-09-27T20:43:30.000Z",
    "contributors": [
      {
        "name": "\"smk762\"",
        "email": "smk762@iinet.net.au"
      },
      {
        "name": "\"gaeacodes\"",
        "email": "gaeacodes@gmail.com"
      },
      {
        "name": "\"gcharang\"",
        "email": "21151592+gcharang@users.noreply.github.com"
      }
    ],
    "lastContributor": {
      "name": "\"smk762\"",
      "email": "smk762@iinet.net.au"
    }
  },
  "/smart-chains/setup/nspv": {
    "dateModified": "2023-09-27T20:43:30.000Z",
    "contributors": [
      {
        "name": "\"smk762\"",
        "email": "smk762@iinet.net.au"
      },
      {
        "name": "\"gcharang\"",
        "email": "21151592+gcharang@users.noreply.github.com"
      },
      {
        "name": "\"gcharang\"",
        "email": "gcharang@users.noreply.github.com"
      },
      {
        "name": "\"gaeacodes\"",
        "email": "gaeacodes@gmail.com"
      }
    ],
    "lastContributor": {
      "name": "\"smk762\"",
      "email": "smk762@iinet.net.au"
    }
  },
  "/smart-chains/setup/smart-chain-maintenance": {
    "dateModified": "2023-09-01T12:11:07.000Z",
    "contributors": [
      {
        "name": "\"gcharang\"",
        "email": "gcharang@users.noreply.github.com"
      },
      {
        "name": "\"gaeacodes\"",
        "email": "gaeacodes@gmail.com"
      },
      {
        "name": "\"gcharang\"",
        "email": "21151592+gcharang@users.noreply.github.com"
      }
    ],
    "lastContributor": {
      "name": "\"gcharang\"",
      "email": "gcharang@users.noreply.github.com"
    }
  },
  "/smart-chains/setup/updating-from-source": {
    "dateModified": "2023-06-01T17:59:27.000Z",
    "contributors": [
      {
        "name": "\"gaeacodes\"",
        "email": "gaeacodes@gmail.com"
      },
      {
        "name": "\"gcharang\"",
        "email": "21151592+gcharang@users.noreply.github.com"
      }
    ],
    "lastContributor": {
      "name": "\"gaeacodes\"",
      "email": "gaeacodes@gmail.com"
    }
  },
  "/smart-chains/tutorials/basic-environment-setup-for-linux-vps": {
    "dateModified": "2023-10-03T07:36:45.000Z",
    "contributors": [
      {
        "name": "\"gaeacodes\"",
        "email": "gaeacodes@gmail.com"
      },
      {
        "name": "\"gcharang\"",
        "email": "gcharang@users.noreply.github.com"
      },
      {
        "name": "\"gcharang\"",
        "email": "21151592+gcharang@users.noreply.github.com"
      }
    ],
    "lastContributor": {
      "name": "\"gaeacodes\"",
      "email": "gaeacodes@gmail.com"
    }
  },
  "/smart-chains/tutorials/create-a-default-smart-chain": {
    "dateModified": "2023-09-27T20:43:30.000Z",
    "contributors": [
      {
        "name": "\"smk762\"",
        "email": "smk762@iinet.net.au"
      },
      {
        "name": "\"gcharang\"",
        "email": "gcharang@users.noreply.github.com"
      },
      {
        "name": "\"gaeacodes\"",
        "email": "gaeacodes@gmail.com"
      },
      {
        "name": "\"gcharang\"",
        "email": "21151592+gcharang@users.noreply.github.com"
      }
    ],
    "lastContributor": {
      "name": "\"smk762\"",
      "email": "smk762@iinet.net.au"
    }
  },
  "/smart-chains/tutorials/creating-a-smart-chain-on-a-single-node": {
    "dateModified": "2023-09-27T20:43:30.000Z",
    "contributors": [
      {
        "name": "\"smk762\"",
        "email": "smk762@iinet.net.au"
      },
      {
        "name": "\"gcharang\"",
        "email": "gcharang@users.noreply.github.com"
      },
      {
        "name": "\"gcharang\"",
        "email": "21151592+gcharang@users.noreply.github.com"
      },
      {
        "name": "\"gaeacodes\"",
        "email": "gaeacodes@gmail.com"
      }
    ],
    "lastContributor": {
      "name": "\"smk762\"",
      "email": "smk762@iinet.net.au"
    }
  },
  "/smart-chains/tutorials": {
    "dateModified": "2023-09-01T12:11:07.000Z",
    "contributors": [
      {
        "name": "\"gcharang\"",
        "email": "gcharang@users.noreply.github.com"
      },
      {
        "name": "\"gcharang\"",
        "email": "21151592+gcharang@users.noreply.github.com"
      }
    ],
    "lastContributor": {
      "name": "\"gcharang\"",
      "email": "gcharang@users.noreply.github.com"
    }
  },
  "/smart-chains/tutorials/introduction-to-smart-chain-tutorials": {
    "dateModified": "2023-06-14T19:22:24.000Z",
    "contributors": [
      {
        "name": "\"gcharang\"",
        "email": "21151592+gcharang@users.noreply.github.com"
      },
      {
        "name": "\"gaeacodes\"",
        "email": "gaeacodes@gmail.com"
      }
    ],
    "lastContributor": {
      "name": "\"gcharang\"",
      "email": "21151592+gcharang@users.noreply.github.com"
    }
  },
  "/smart-chains/tutorials/multisignature-transaction-creation-and-walkthrough": {
    "dateModified": "2023-09-01T12:11:07.000Z",
    "contributors": [
      {
        "name": "\"gcharang\"",
        "email": "gcharang@users.noreply.github.com"
      },
      {
        "name": "\"gaeacodes\"",
        "email": "gaeacodes@gmail.com"
      },
      {
        "name": "\"gcharang\"",
        "email": "21151592+gcharang@users.noreply.github.com"
      }
    ],
    "lastContributor": {
      "name": "\"gcharang\"",
      "email": "gcharang@users.noreply.github.com"
    }
  },
  "/smart-chains/tutorials/running-komodo-software-in-debug-mode": {
    "dateModified": "2023-09-01T12:11:07.000Z",
    "contributors": [
      {
        "name": "\"gcharang\"",
        "email": "gcharang@users.noreply.github.com"
      },
      {
        "name": "\"gaeacodes\"",
        "email": "gaeacodes@gmail.com"
      },
      {
        "name": "\"gcharang\"",
        "email": "21151592+gcharang@users.noreply.github.com"
      }
    ],
    "lastContributor": {
      "name": "\"gcharang\"",
      "email": "gcharang@users.noreply.github.com"
    }
  },
  "/smart-chains/tutorials/smart-chain-api-basics": {
    "dateModified": "2023-09-27T20:43:30.000Z",
    "contributors": [
      {
        "name": "\"smk762\"",
        "email": "smk762@iinet.net.au"
      },
      {
        "name": "\"gcharang\"",
        "email": "gcharang@users.noreply.github.com"
      },
      {
        "name": "\"gaeacodes\"",
        "email": "gaeacodes@gmail.com"
      },
      {
        "name": "\"gcharang\"",
        "email": "21151592+gcharang@users.noreply.github.com"
      }
    ],
    "lastContributor": {
      "name": "\"smk762\"",
      "email": "smk762@iinet.net.au"
    }
  },
  "/start-here/about-komodo-platform": {
    "dateModified": "2023-10-04T06:26:45.000Z",
    "contributors": [
      {
        "name": "\"gcharang\"",
        "email": "gcharang@users.noreply.github.com"
      },
      {
        "name": "\"gcharang\"",
        "email": "21151592+gcharang@users.noreply.github.com"
      },
      {
        "name": "\"gaeacodes\"",
        "email": "gaeacodes@gmail.com"
      }
    ],
    "lastContributor": {
      "name": "\"gcharang\"",
      "email": "gcharang@users.noreply.github.com"
    }
  },
  "/start-here/about-komodo-platform/orientation": {
    "dateModified": "2023-09-27T20:43:30.000Z",
    "contributors": [
      {
        "name": "\"smk762\"",
        "email": "smk762@iinet.net.au"
      },
      {
        "name": "\"gcharang\"",
        "email": "gcharang@users.noreply.github.com"
      },
      {
        "name": "\"gaeacodes\"",
        "email": "gaeacodes@gmail.com"
      },
      {
        "name": "\"gcharang\"",
        "email": "21151592+gcharang@users.noreply.github.com"
      }
    ],
    "lastContributor": {
      "name": "\"smk762\"",
      "email": "smk762@iinet.net.au"
    }
  },
  "/start-here/about-komodo-platform/product-introductions": {
    "dateModified": "2023-10-04T06:26:45.000Z",
    "contributors": [
      {
        "name": "\"gcharang\"",
        "email": "gcharang@users.noreply.github.com"
      },
      {
        "name": "\"gcharang\"",
        "email": "21151592+gcharang@users.noreply.github.com"
      },
      {
        "name": "\"smk762\"",
        "email": "smk762@iinet.net.au"
      },
      {
        "name": "\"gaeacodes\"",
        "email": "gaeacodes@gmail.com"
      }
    ],
    "lastContributor": {
      "name": "\"gcharang\"",
      "email": "gcharang@users.noreply.github.com"
    }
  },
  "/start-here/about-komodo-platform/simple-installations": {
    "dateModified": "2023-10-03T07:36:45.000Z",
    "contributors": [
      {
        "name": "\"gaeacodes\"",
        "email": "gaeacodes@gmail.com"
      },
      {
        "name": "\"smk762\"",
        "email": "smk762@iinet.net.au"
      },
      {
        "name": "\"gcharang\"",
        "email": "21151592+gcharang@users.noreply.github.com"
      }
    ],
    "lastContributor": {
      "name": "\"gaeacodes\"",
      "email": "gaeacodes@gmail.com"
    }
  },
  "/start-here/core-technology-discussions/antara": {
    "dateModified": "2023-05-24T13:18:47.000Z",
    "contributors": [
      {
        "name": "\"gaeacodes\"",
        "email": "gaeacodes@gmail.com"
      },
      {
        "name": "\"gcharang\"",
        "email": "21151592+gcharang@users.noreply.github.com"
      }
    ],
    "lastContributor": {
      "name": "\"gaeacodes\"",
      "email": "gaeacodes@gmail.com"
    }
  },
  "/start-here/core-technology-discussions/atomicdex": {
    "dateModified": "2023-09-27T20:43:30.000Z",
    "contributors": [
      {
        "name": "\"smk762\"",
        "email": "smk762@iinet.net.au"
      },
      {
        "name": "\"gcharang\"",
        "email": "21151592+gcharang@users.noreply.github.com"
      },
      {
        "name": "\"gcharang\"",
        "email": "gcharang@users.noreply.github.com"
      },
      {
        "name": "\"gaeacodes\"",
        "email": "gaeacodes@gmail.com"
      }
    ],
    "lastContributor": {
      "name": "\"smk762\"",
      "email": "smk762@iinet.net.au"
    }
  },
  "/start-here/core-technology-discussions/delayed-proof-of-work": {
    "dateModified": "2023-10-03T07:36:45.000Z",
    "contributors": [
      {
        "name": "\"gaeacodes\"",
        "email": "gaeacodes@gmail.com"
      },
      {
        "name": "\"gcharang\"",
        "email": "gcharang@users.noreply.github.com"
      },
      {
        "name": "\"gcharang\"",
        "email": "21151592+gcharang@users.noreply.github.com"
      }
    ],
    "lastContributor": {
      "name": "\"gaeacodes\"",
      "email": "gaeacodes@gmail.com"
    }
  },
  "/start-here/core-technology-discussions": {
    "dateModified": "2023-09-01T12:11:07.000Z",
    "contributors": [
      {
        "name": "\"gcharang\"",
        "email": "gcharang@users.noreply.github.com"
      },
      {
        "name": "\"gaeacodes\"",
        "email": "gaeacodes@gmail.com"
      }
    ],
    "lastContributor": {
      "name": "\"gcharang\"",
      "email": "gcharang@users.noreply.github.com"
    }
  },
  "/start-here/core-technology-discussions/initial-dex-offering": {
    "dateModified": "2023-10-03T07:36:45.000Z",
    "contributors": [
      {
        "name": "\"gaeacodes\"",
        "email": "gaeacodes@gmail.com"
      },
      {
        "name": "\"smk762\"",
        "email": "smk762@iinet.net.au"
      },
      {
        "name": "\"gcharang\"",
        "email": "21151592+gcharang@users.noreply.github.com"
      },
      {
        "name": "\"gcharang\"",
        "email": "gcharang@users.noreply.github.com"
      }
    ],
    "lastContributor": {
      "name": "\"gaeacodes\"",
      "email": "gaeacodes@gmail.com"
    }
  },
  "/start-here/core-technology-discussions/miscellaneous": {
    "dateModified": "2023-09-27T20:43:30.000Z",
    "contributors": [
      {
        "name": "\"smk762\"",
        "email": "smk762@iinet.net.au"
      },
      {
        "name": "\"gcharang\"",
        "email": "gcharang@users.noreply.github.com"
      },
      {
        "name": "\"gaeacodes\"",
        "email": "gaeacodes@gmail.com"
      },
      {
        "name": "\"gcharang\"",
        "email": "21151592+gcharang@users.noreply.github.com"
      }
    ],
    "lastContributor": {
      "name": "\"smk762\"",
      "email": "smk762@iinet.net.au"
    }
  },
  "/start-here/core-technology-discussions/references": {
    "dateModified": "2023-10-03T07:36:45.000Z",
    "contributors": [
      {
        "name": "\"gaeacodes\"",
        "email": "gaeacodes@gmail.com"
      },
      {
        "name": "\"gcharang\"",
        "email": "gcharang@users.noreply.github.com"
      },
      {
        "name": "\"gcharang\"",
        "email": "21151592+gcharang@users.noreply.github.com"
      }
    ],
    "lastContributor": {
      "name": "\"gaeacodes\"",
      "email": "gaeacodes@gmail.com"
    }
  },
  "/start-here": {
    "dateModified": "2023-09-01T12:11:07.000Z",
    "contributors": [
      {
        "name": "\"gcharang\"",
        "email": "gcharang@users.noreply.github.com"
      },
      {
        "name": "\"gcharang\"",
        "email": "21151592+gcharang@users.noreply.github.com"
      }
    ],
    "lastContributor": {
      "name": "\"gcharang\"",
      "email": "gcharang@users.noreply.github.com"
    }
  },
  "/start-here/learning-launchpad/common-terminology-and-concepts": {
    "dateModified": "2023-09-27T20:43:30.000Z",
    "contributors": [
      {
        "name": "\"smk762\"",
        "email": "smk762@iinet.net.au"
      },
      {
        "name": "\"gcharang\"",
        "email": "gcharang@users.noreply.github.com"
      },
      {
        "name": "\"gaeacodes\"",
        "email": "gaeacodes@gmail.com"
      },
      {
        "name": "\"gcharang\"",
        "email": "21151592+gcharang@users.noreply.github.com"
      }
    ],
    "lastContributor": {
      "name": "\"smk762\"",
      "email": "smk762@iinet.net.au"
    }
  },
  "/start-here/learning-launchpad": {
    "dateModified": "2023-09-29T09:42:14.000Z",
    "contributors": [
      {
        "name": "\"gaeacodes\"",
        "email": "gaeacodes@gmail.com"
      },
      {
        "name": "\"smk762\"",
        "email": "smk762@iinet.net.au"
      },
      {
        "name": "\"gcharang\"",
        "email": "gcharang@users.noreply.github.com"
      },
      {
        "name": "\"gcharang\"",
        "email": "21151592+gcharang@users.noreply.github.com"
      }
    ],
    "lastContributor": {
      "name": "\"gaeacodes\"",
      "email": "gaeacodes@gmail.com"
    }
  }
}<|MERGE_RESOLUTION|>--- conflicted
+++ resolved
@@ -1091,11 +1091,7 @@
     }
   },
   "/atomicdex/api/common_structures/lightning": {
-<<<<<<< HEAD
     "dateModified": "2023-11-28T19:56:59.000Z",
-=======
-    "dateModified": "2023-11-10T06:44:47.000Z",
->>>>>>> 38a7b4ab
     "contributors": [
       {
         "name": "\"gcharang\"",
@@ -3442,11 +3438,7 @@
     }
   },
   "/atomicdex/api/v20-dev/lightning/payments": {
-<<<<<<< HEAD
     "dateModified": "2023-11-28T19:56:59.000Z",
-=======
-    "dateModified": "2023-11-10T06:44:47.000Z",
->>>>>>> 38a7b4ab
     "contributors": [
       {
         "name": "\"gcharang\"",
