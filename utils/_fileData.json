{
  "/antara/api/assets": {
    "dateModified": "2023-09-01T12:11:07.000Z",
    "contributors": [
      {
        "name": "\"gcharang\"",
        "email": "gcharang@users.noreply.github.com"
      },
      {
        "name": "\"gcharang\"",
        "email": "21151592+gcharang@users.noreply.github.com"
      },
      {
        "name": "\"gaeacodes\"",
        "email": "gaeacodes@gmail.com"
      },
      {
        "name": "\"gcharang\"",
        "email": "mrgcharang@gmail.com"
      },
      {
        "name": "\"siddhartha-crypto\"",
        "email": "siddhartha-crypto@protonmail.com"
      }
    ],
    "lastContributor": {
      "name": "\"gcharang\"",
      "email": "gcharang@users.noreply.github.com"
    }
  },
  "/antara/api/channels": {
    "dateModified": "2023-09-11T05:33:19.000Z",
    "contributors": [
      {
        "name": "\"gcharang\"",
        "email": "21151592+gcharang@users.noreply.github.com"
      },
      {
        "name": "\"gcharang\"",
        "email": "gcharang@users.noreply.github.com"
      },
      {
        "name": "\"gaeacodes\"",
        "email": "gaeacodes@gmail.com"
      },
      {
        "name": "\"gcharang\"",
        "email": "mrgcharang@gmail.com"
      },
      {
        "name": "\"siddhartha-crypto\"",
        "email": "siddhartha-crypto@protonmail.com"
      }
    ],
    "lastContributor": {
      "name": "\"gcharang\"",
      "email": "21151592+gcharang@users.noreply.github.com"
    }
  },
  "/antara/api/custom": {
    "dateModified": "2023-09-01T12:11:07.000Z",
    "contributors": [
      {
        "name": "\"gcharang\"",
        "email": "gcharang@users.noreply.github.com"
      },
      {
        "name": "\"gcharang\"",
        "email": "21151592+gcharang@users.noreply.github.com"
      },
      {
        "name": "\"gaeacodes\"",
        "email": "gaeacodes@gmail.com"
      },
      {
        "name": "\"siddhartha\"",
        "email": "siddhartha-crypto@protonmail.com"
      },
      {
        "name": "\"siddhartha-crypto\"",
        "email": "siddhartha-crypto@protonmail.com"
      }
    ],
    "lastContributor": {
      "name": "\"gcharang\"",
      "email": "gcharang@users.noreply.github.com"
    }
  },
  "/antara/api/dice": {
    "dateModified": "2023-09-05T12:43:04.000Z",
    "contributors": [
      {
        "name": "\"gcharang\"",
        "email": "gcharang@users.noreply.github.com"
      },
      {
        "name": "\"gaeacodes\"",
        "email": "gaeacodes@gmail.com"
      },
      {
        "name": "\"gcharang\"",
        "email": "21151592+gcharang@users.noreply.github.com"
      },
      {
        "name": "\"gcharang\"",
        "email": "mrgcharang@gmail.com"
      },
      {
        "name": "\"siddhartha-crypto\"",
        "email": "siddhartha-crypto@protonmail.com"
      }
    ],
    "lastContributor": {
      "name": "\"gcharang\"",
      "email": "gcharang@users.noreply.github.com"
    }
  },
  "/antara/api/dilithium": {
    "dateModified": "2023-09-05T12:43:04.000Z",
    "contributors": [
      {
        "name": "\"gcharang\"",
        "email": "gcharang@users.noreply.github.com"
      },
      {
        "name": "\"gaeacodes\"",
        "email": "gaeacodes@gmail.com"
      },
      {
        "name": "\"gcharang\"",
        "email": "21151592+gcharang@users.noreply.github.com"
      },
      {
        "name": "\"Cris-F\"",
        "email": "36809176+Cris-F@users.noreply.github.com"
      },
      {
        "name": "\"gcharang\"",
        "email": "mrgcharang@gmail.com"
      },
      {
        "name": "\"siddhartha-crypto\"",
        "email": "siddhartha-crypto@protonmail.com"
      }
    ],
    "lastContributor": {
      "name": "\"gcharang\"",
      "email": "gcharang@users.noreply.github.com"
    }
  },
  "/antara/api/faucet": {
    "dateModified": "2023-09-05T12:43:04.000Z",
    "contributors": [
      {
        "name": "\"gcharang\"",
        "email": "gcharang@users.noreply.github.com"
      },
      {
        "name": "\"gaeacodes\"",
        "email": "gaeacodes@gmail.com"
      },
      {
        "name": "\"gcharang\"",
        "email": "21151592+gcharang@users.noreply.github.com"
      },
      {
        "name": "\"gcharang\"",
        "email": "mrgcharang@gmail.com"
      },
      {
        "name": "\"siddhartha-crypto\"",
        "email": "siddhartha-crypto@protonmail.com"
      }
    ],
    "lastContributor": {
      "name": "\"gcharang\"",
      "email": "gcharang@users.noreply.github.com"
    }
  },
  "/antara/api/gaming": {
    "dateModified": "2023-09-27T13:42:56.000Z",
    "contributors": [
      {
        "name": "\"smk762\"",
        "email": "smk762@iinet.net.au"
      },
      {
        "name": "\"gaeacodes\"",
        "email": "gaeacodes@gmail.com"
      },
      {
        "name": "\"gcharang\"",
        "email": "21151592+gcharang@users.noreply.github.com"
      },
      {
        "name": "\"gcharang\"",
        "email": "gcharang@users.noreply.github.com"
      },
      {
        "name": "\"siddhartha\"",
        "email": "siddhartha-crypto@protonmail.com"
      }
    ],
    "lastContributor": {
      "name": "\"smk762\"",
      "email": "smk762@iinet.net.au"
    }
  },
  "/antara/api/gateways": {
    "dateModified": "2023-09-27T17:48:31.000Z",
    "contributors": [
      {
        "name": "\"smk762\"",
        "email": "smk762@iinet.net.au"
      },
      {
        "name": "\"gcharang\"",
        "email": "gcharang@users.noreply.github.com"
      },
      {
        "name": "\"gaeacodes\"",
        "email": "gaeacodes@gmail.com"
      },
      {
        "name": "\"gcharang\"",
        "email": "21151592+gcharang@users.noreply.github.com"
      },
      {
        "name": "\"gcharang\"",
        "email": "mrgcharang@gmail.com"
      },
      {
        "name": "\"siddhartha-crypto\"",
        "email": "siddhartha-crypto@protonmail.com"
      }
    ],
    "lastContributor": {
      "name": "\"smk762\"",
      "email": "smk762@iinet.net.au"
    }
  },
  "/antara/api/heir": {
    "dateModified": "2023-10-04T06:26:45.000Z",
    "contributors": [
      {
        "name": "\"gcharang\"",
        "email": "gcharang@users.noreply.github.com"
      },
      {
        "name": "\"gcharang\"",
        "email": "21151592+gcharang@users.noreply.github.com"
      },
      {
        "name": "\"smk762\"",
        "email": "smk762@iinet.net.au"
      },
      {
        "name": "\"gaeacodes\"",
        "email": "gaeacodes@gmail.com"
      },
      {
        "name": "\"gcharang\"",
        "email": "mrgcharang@gmail.com"
      },
      {
        "name": "\"siddhartha-crypto\"",
        "email": "siddhartha-crypto@protonmail.com"
      }
    ],
    "lastContributor": {
      "name": "\"gcharang\"",
      "email": "gcharang@users.noreply.github.com"
    }
  },
  "/antara/api": {
    "dateModified": "2023-08-28T20:49:14.000Z",
    "contributors": [
      {
        "name": "\"gcharang\"",
        "email": "21151592+gcharang@users.noreply.github.com"
      },
      {
        "name": "\"siddhartha-crypto\"",
        "email": "siddhartha-crypto@protonmail.com"
      }
    ],
    "lastContributor": {
      "name": "\"gcharang\"",
      "email": "21151592+gcharang@users.noreply.github.com"
    }
  },
  "/antara/api/musig": {
    "dateModified": "2023-10-03T07:36:45.000Z",
    "contributors": [
      {
        "name": "\"gaeacodes\"",
        "email": "gaeacodes@gmail.com"
      },
      {
        "name": "\"smk762\"",
        "email": "smk762@iinet.net.au"
      },
      {
        "name": "\"gcharang\"",
        "email": "gcharang@users.noreply.github.com"
      },
      {
        "name": "\"gcharang\"",
        "email": "21151592+gcharang@users.noreply.github.com"
      },
      {
        "name": "\"gcharang\"",
        "email": "mrgcharang@gmail.com"
      },
      {
        "name": "\"siddhartha-crypto\"",
        "email": "siddhartha-crypto@protonmail.com"
      }
    ],
    "lastContributor": {
      "name": "\"gaeacodes\"",
      "email": "gaeacodes@gmail.com"
    }
  },
  "/antara/api/oracles": {
    "dateModified": "2023-09-27T13:42:56.000Z",
    "contributors": [
      {
        "name": "\"smk762\"",
        "email": "smk762@iinet.net.au"
      },
      {
        "name": "\"gcharang\"",
        "email": "gcharang@users.noreply.github.com"
      },
      {
        "name": "\"gaeacodes\"",
        "email": "gaeacodes@gmail.com"
      },
      {
        "name": "\"gcharang\"",
        "email": "21151592+gcharang@users.noreply.github.com"
      },
      {
        "name": "\"gcharang\"",
        "email": "mrgcharang@gmail.com"
      },
      {
        "name": "\"siddhartha-crypto\"",
        "email": "siddhartha-crypto@protonmail.com"
      }
    ],
    "lastContributor": {
      "name": "\"smk762\"",
      "email": "smk762@iinet.net.au"
    }
  },
  "/antara/api/payments": {
    "dateModified": "2023-10-04T06:35:30.000Z",
    "contributors": [
      {
        "name": "\"gcharang\"",
        "email": "21151592+gcharang@users.noreply.github.com"
      },
      {
        "name": "\"gcharang\"",
        "email": "gcharang@users.noreply.github.com"
      },
      {
        "name": "\"smk762\"",
        "email": "smk762@iinet.net.au"
      },
      {
<<<<<<< HEAD
        "name": "\"gaeacodes\"",
        "email": "gaeacodes@gmail.com"
=======
        "name": "\"gcharang\"",
        "email": "mrgcharang@gmail.com"
      },
      {
        "name": "\"siddhartha-crypto\"",
        "email": "siddhartha-crypto@protonmail.com"
>>>>>>> 1892ac49
      }
    ],
    "lastContributor": {
      "name": "\"gcharang\"",
      "email": "21151592+gcharang@users.noreply.github.com"
    }
  },
  "/antara/api/pegs": {
    "dateModified": "2023-09-27T17:48:31.000Z",
    "contributors": [
      {
        "name": "\"smk762\"",
        "email": "smk762@iinet.net.au"
      },
      {
        "name": "\"gcharang\"",
        "email": "gcharang@users.noreply.github.com"
      },
      {
        "name": "\"gcharang\"",
        "email": "21151592+gcharang@users.noreply.github.com"
      },
      {
        "name": "\"gaeacodes\"",
        "email": "gaeacodes@gmail.com"
      },
      {
        "name": "\"Siddhartha\"",
        "email": "siddhartha-crypto@protonmail.com"
      },
      {
        "name": "\"siddhartha\"",
        "email": "siddhartha-crypto@protonmail.com"
      },
      {
        "name": "\"gcharang\"",
        "email": "mrgcharang@gmail.com"
      },
      {
        "name": "\"Mihailo Milenkovic\"",
        "email": "mihailo.milenkovic84@gmail.com"
      }
    ],
    "lastContributor": {
      "name": "\"smk762\"",
      "email": "smk762@iinet.net.au"
    }
  },
  "/antara/api/prices": {
    "dateModified": "2023-09-27T17:48:31.000Z",
    "contributors": [
      {
        "name": "\"smk762\"",
        "email": "smk762@iinet.net.au"
      },
      {
        "name": "\"gcharang\"",
        "email": "gcharang@users.noreply.github.com"
      },
      {
        "name": "\"gcharang\"",
        "email": "21151592+gcharang@users.noreply.github.com"
      },
      {
        "name": "\"gaeacodes\"",
        "email": "gaeacodes@gmail.com"
      },
      {
        "name": "\"Cris-F\"",
        "email": "36809176+Cris-F@users.noreply.github.com"
      },
      {
        "name": "\"siddhartha\"",
        "email": "siddhartha-crypto@protonmail.com"
      },
      {
        "name": "\"gcharang\"",
        "email": "mrgcharang@gmail.com"
      }
    ],
    "lastContributor": {
      "name": "\"smk762\"",
      "email": "smk762@iinet.net.au"
    }
  },
  "/antara/api/rewards": {
    "dateModified": "2023-09-27T17:48:31.000Z",
    "contributors": [
      {
        "name": "\"smk762\"",
        "email": "smk762@iinet.net.au"
      },
      {
        "name": "\"gcharang\"",
        "email": "gcharang@users.noreply.github.com"
      },
      {
        "name": "\"gaeacodes\"",
        "email": "gaeacodes@gmail.com"
      },
      {
        "name": "\"gcharang\"",
        "email": "21151592+gcharang@users.noreply.github.com"
      },
      {
        "name": "\"gcharang\"",
        "email": "mrgcharang@gmail.com"
      },
      {
        "name": "\"siddhartha-crypto\"",
        "email": "siddhartha-crypto@protonmail.com"
      }
    ],
    "lastContributor": {
      "name": "\"smk762\"",
      "email": "smk762@iinet.net.au"
    }
  },
  "/antara/api/rogue": {
    "dateModified": "2023-10-03T07:36:45.000Z",
    "contributors": [
      {
        "name": "\"gaeacodes\"",
        "email": "gaeacodes@gmail.com"
      },
      {
        "name": "\"smk762\"",
        "email": "smk762@iinet.net.au"
      },
      {
        "name": "\"gcharang\"",
        "email": "gcharang@users.noreply.github.com"
      },
      {
        "name": "\"gcharang\"",
        "email": "21151592+gcharang@users.noreply.github.com"
      },
      {
        "name": "\"siddhartha-crypto\"",
        "email": "siddhartha-crypto@protonmail.com"
      }
    ],
    "lastContributor": {
      "name": "\"gaeacodes\"",
      "email": "gaeacodes@gmail.com"
    }
  },
  "/antara/api/sudoku": {
    "dateModified": "2023-09-27T17:48:31.000Z",
    "contributors": [
      {
        "name": "\"smk762\"",
        "email": "smk762@iinet.net.au"
      },
      {
        "name": "\"gcharang\"",
        "email": "gcharang@users.noreply.github.com"
      },
      {
        "name": "\"gaeacodes\"",
        "email": "gaeacodes@gmail.com"
      },
      {
        "name": "\"gcharang\"",
        "email": "21151592+gcharang@users.noreply.github.com"
      },
      {
        "name": "\"siddhartha-crypto\"",
        "email": "siddhartha-crypto@protonmail.com"
      }
    ],
    "lastContributor": {
      "name": "\"smk762\"",
      "email": "smk762@iinet.net.au"
    }
  },
  "/antara/api/tokens": {
    "dateModified": "2023-09-27T17:48:31.000Z",
    "contributors": [
      {
        "name": "\"smk762\"",
        "email": "smk762@iinet.net.au"
      },
      {
        "name": "\"gcharang\"",
        "email": "gcharang@users.noreply.github.com"
      },
      {
        "name": "\"gaeacodes\"",
        "email": "gaeacodes@gmail.com"
      },
      {
        "name": "\"gcharang\"",
        "email": "21151592+gcharang@users.noreply.github.com"
      },
      {
        "name": "\"gcharang\"",
        "email": "mrgcharang@gmail.com"
      },
      {
        "name": "\"siddhartha-crypto\"",
        "email": "siddhartha-crypto@protonmail.com"
      }
    ],
    "lastContributor": {
      "name": "\"smk762\"",
      "email": "smk762@iinet.net.au"
    }
  },
  "/antara": {
    "dateModified": "2023-12-15T11:00:16.000Z",
    "contributors": [
      {
        "name": "\"gaeacodes\"",
        "email": "gaeacodes@gmail.com"
      },
      {
        "name": "\"smk762\"",
        "email": "smk762@iinet.net.au"
      },
      {
        "name": "\"gcharang\"",
        "email": "gcharang@users.noreply.github.com"
      },
      {
        "name": "\"gcharang\"",
        "email": "21151592+gcharang@users.noreply.github.com"
      },
      {
        "name": "\"siddhartha-crypto\"",
        "email": "siddhartha-crypto@protonmail.com"
      },
      {
        "name": "\"gcharang\"",
        "email": "mrgcharang@gmail.com"
      }
    ],
    "lastContributor": {
      "name": "\"gaeacodes\"",
      "email": "gaeacodes@gmail.com"
    }
  },
  "/antara/setup/antara-customizations": {
    "dateModified": "2023-10-03T09:09:02.000Z",
    "contributors": [
      {
        "name": "\"smk762\"",
        "email": "smk762@iinet.net.au"
      },
      {
        "name": "\"gaeacodes\"",
        "email": "gaeacodes@gmail.com"
      },
      {
        "name": "\"gcharang\"",
        "email": "gcharang@users.noreply.github.com"
      },
      {
        "name": "\"gcharang\"",
        "email": "21151592+gcharang@users.noreply.github.com"
      },
      {
        "name": "\"gcharang\"",
        "email": "mrgcharang@gmail.com"
      },
      {
        "name": "\"siddhartha\"",
        "email": "siddhartha-crypto@protonmail.com"
      },
      {
        "name": "\"Cris-F\"",
        "email": "36809176+Cris-F@users.noreply.github.com"
      },
      {
        "name": "\"smk762\"",
        "email": "35845239+smk762@users.noreply.github.com"
      },
      {
        "name": "\"siddhartha-crypto\"",
        "email": "siddhartha-crypto@protonmail.com"
      },
      {
        "name": "\"Siddhartha Crypto\"",
        "email": "33014953+siddhartha-crypto@users.noreply.github.com"
      },
      {
        "name": "\"Alrighttt\"",
        "email": "mzlot555@gmail.com"
      }
    ],
    "lastContributor": {
      "name": "\"smk762\"",
      "email": "smk762@iinet.net.au"
    }
  },
  "/antara/setup": {
    "dateModified": "2023-09-01T12:11:07.000Z",
    "contributors": [
      {
        "name": "\"gcharang\"",
        "email": "gcharang@users.noreply.github.com"
      },
      {
        "name": "\"gcharang\"",
        "email": "21151592+gcharang@users.noreply.github.com"
      }
    ],
    "lastContributor": {
      "name": "\"gcharang\"",
      "email": "gcharang@users.noreply.github.com"
    }
  },
  "/antara/tutorials/activate-antara-smartchain": {
    "dateModified": "2023-12-13T08:48:10.000Z",
    "contributors": [
      {
        "name": "\"gcharang\"",
        "email": "21151592+gcharang@users.noreply.github.com"
      },
      {
        "name": "\"gaeacodes\"",
        "email": "gaeacodes@gmail.com"
      },
      {
        "name": "\"gcharang\"",
        "email": "mrgcharang@gmail.com"
      }
    ],
    "lastContributor": {
      "name": "\"gcharang\"",
      "email": "21151592+gcharang@users.noreply.github.com"
    }
  },
  "/antara/tutorials/advanced-series-0": {
    "dateModified": "2023-09-29T15:15:08.000Z",
    "contributors": [
      {
        "name": "\"gaeacodes\"",
        "email": "gaeacodes@gmail.com"
      },
      {
        "name": "\"smk762\"",
        "email": "smk762@iinet.net.au"
      },
      {
        "name": "\"gcharang\"",
        "email": "gcharang@users.noreply.github.com"
      },
      {
        "name": "\"gcharang\"",
        "email": "21151592+gcharang@users.noreply.github.com"
      },
      {
        "name": "\"Siddhartha\"",
        "email": "siddhartha-crypto@protonmail.com"
      },
      {
        "name": "\"siddhartha\"",
        "email": "siddhartha-crypto@protonmail.com"
      },
      {
        "name": "\"siddhartha-crypto\"",
        "email": "siddhartha-crypto@protonmail.com"
      },
      {
        "name": "\"dimxy\"",
        "email": "dimxy@komodoplatform.com"
      }
    ],
    "lastContributor": {
      "name": "\"gaeacodes\"",
      "email": "gaeacodes@gmail.com"
    }
  },
  "/antara/tutorials/advanced-series-1": {
    "dateModified": "2023-09-29T14:54:33.000Z",
    "contributors": [
      {
        "name": "\"gaeacodes\"",
        "email": "gaeacodes@gmail.com"
      },
      {
        "name": "\"smk762\"",
        "email": "smk762@iinet.net.au"
      },
      {
        "name": "\"gcharang\"",
        "email": "gcharang@users.noreply.github.com"
      },
      {
        "name": "\"gcharang\"",
        "email": "21151592+gcharang@users.noreply.github.com"
      },
      {
        "name": "\"gcharang\"",
        "email": "mrgcharang@gmail.com"
      },
      {
        "name": "\"siddhartha-crypto\"",
        "email": "siddhartha-crypto@protonmail.com"
      },
      {
        "name": "\"dimxy\"",
        "email": "dimxy@komodoplatform.com"
      }
    ],
    "lastContributor": {
      "name": "\"gaeacodes\"",
      "email": "gaeacodes@gmail.com"
    }
  },
  "/antara/tutorials/advanced-series-2": {
    "dateModified": "2023-10-03T07:36:45.000Z",
    "contributors": [
      {
        "name": "\"gaeacodes\"",
        "email": "gaeacodes@gmail.com"
      },
      {
        "name": "\"smk762\"",
        "email": "smk762@iinet.net.au"
      },
      {
        "name": "\"gcharang\"",
        "email": "gcharang@users.noreply.github.com"
      },
      {
        "name": "\"gcharang\"",
        "email": "21151592+gcharang@users.noreply.github.com"
      },
      {
        "name": "\"gcharang\"",
        "email": "mrgcharang@gmail.com"
      },
      {
        "name": "\"siddhartha-crypto\"",
        "email": "siddhartha-crypto@protonmail.com"
      },
      {
        "name": "\"dimxy\"",
        "email": "dimxy@komodoplatform.com"
      }
    ],
    "lastContributor": {
      "name": "\"gaeacodes\"",
      "email": "gaeacodes@gmail.com"
    }
  },
  "/antara/tutorials/advanced-series-3": {
    "dateModified": "2023-09-27T17:48:31.000Z",
    "contributors": [
      {
        "name": "\"smk762\"",
        "email": "smk762@iinet.net.au"
      },
      {
        "name": "\"gcharang\"",
        "email": "gcharang@users.noreply.github.com"
      },
      {
        "name": "\"gaeacodes\"",
        "email": "gaeacodes@gmail.com"
      },
      {
        "name": "\"gcharang\"",
        "email": "21151592+gcharang@users.noreply.github.com"
      },
      {
        "name": "\"Siddhartha\"",
        "email": "siddhartha-crypto@protonmail.com"
      },
      {
        "name": "\"siddhartha\"",
        "email": "siddhartha-crypto@protonmail.com"
      },
      {
        "name": "\"Alrighttt\"",
        "email": "36680730+Alrighttt@users.noreply.github.com"
      },
      {
        "name": "\"siddhartha-crypto\"",
        "email": "siddhartha-crypto@protonmail.com"
      }
    ],
    "lastContributor": {
      "name": "\"smk762\"",
      "email": "smk762@iinet.net.au"
    }
  },
  "/antara/tutorials/advanced-series-4": {
    "dateModified": "2023-10-04T06:26:45.000Z",
    "contributors": [
      {
        "name": "\"gcharang\"",
        "email": "gcharang@users.noreply.github.com"
      },
      {
        "name": "\"gcharang\"",
        "email": "21151592+gcharang@users.noreply.github.com"
      },
      {
        "name": "\"smk762\"",
        "email": "smk762@iinet.net.au"
      },
      {
        "name": "\"gaeacodes\"",
        "email": "gaeacodes@gmail.com"
      },
      {
        "name": "\"Siddhartha\"",
        "email": "siddhartha-crypto@protonmail.com"
      },
      {
        "name": "\"siddhartha-crypto\"",
        "email": "siddhartha-crypto@protonmail.com"
      },
      {
        "name": "\"dimxy\"",
        "email": "dimxy@komodoplatform.com"
      }
    ],
    "lastContributor": {
      "name": "\"gcharang\"",
      "email": "gcharang@users.noreply.github.com"
    }
  },
  "/antara/tutorials/advanced-series-5": {
    "dateModified": "2023-09-29T15:15:08.000Z",
    "contributors": [
      {
        "name": "\"gaeacodes\"",
        "email": "gaeacodes@gmail.com"
      },
      {
        "name": "\"smk762\"",
        "email": "smk762@iinet.net.au"
      },
      {
        "name": "\"gcharang\"",
        "email": "gcharang@users.noreply.github.com"
      },
      {
        "name": "\"gcharang\"",
        "email": "21151592+gcharang@users.noreply.github.com"
      },
      {
        "name": "\"Siddhartha\"",
        "email": "siddhartha-crypto@protonmail.com"
      },
      {
        "name": "\"siddhartha-crypto\"",
        "email": "siddhartha-crypto@protonmail.com"
      },
      {
        "name": "\"dimxy\"",
        "email": "dimxy@komodoplatform.com"
      }
    ],
    "lastContributor": {
      "name": "\"gaeacodes\"",
      "email": "gaeacodes@gmail.com"
    }
  },
  "/antara/tutorials/advanced-series-6": {
    "dateModified": "2023-09-28T14:58:40.000Z",
    "contributors": [
      {
        "name": "\"smk762\"",
        "email": "smk762@iinet.net.au"
      },
      {
        "name": "\"gcharang\"",
        "email": "gcharang@users.noreply.github.com"
      },
      {
        "name": "\"gaeacodes\"",
        "email": "gaeacodes@gmail.com"
      },
      {
        "name": "\"gcharang\"",
        "email": "21151592+gcharang@users.noreply.github.com"
      },
      {
        "name": "\"siddhartha-crypto\"",
        "email": "siddhartha-crypto@protonmail.com"
      },
      {
        "name": "\"dimxy\"",
        "email": "dimxy@komodoplatform.com"
      }
    ],
    "lastContributor": {
      "name": "\"smk762\"",
      "email": "smk762@iinet.net.au"
    }
  },
  "/antara/tutorials/beginner-series-part-0": {
    "dateModified": "2023-10-04T06:26:45.000Z",
    "contributors": [
      {
        "name": "\"gcharang\"",
        "email": "gcharang@users.noreply.github.com"
      },
      {
        "name": "\"gcharang\"",
        "email": "21151592+gcharang@users.noreply.github.com"
      },
      {
        "name": "\"smk762\"",
        "email": "smk762@iinet.net.au"
      },
      {
        "name": "\"gaeacodes\"",
        "email": "gaeacodes@gmail.com"
      },
      {
        "name": "\"Siddhartha\"",
        "email": "siddhartha-crypto@protonmail.com"
      },
      {
        "name": "\"MIRACLE\"",
        "email": "31395674+engr-miraculous@users.noreply.github.com"
      },
      {
        "name": "\"siddhartha-crypto\"",
        "email": "siddhartha-crypto@protonmail.com"
      }
    ],
    "lastContributor": {
      "name": "\"gcharang\"",
      "email": "gcharang@users.noreply.github.com"
    }
  },
  "/antara/tutorials/beginner-series-part-1": {
    "dateModified": "2023-10-04T06:26:45.000Z",
    "contributors": [
      {
        "name": "\"gcharang\"",
        "email": "gcharang@users.noreply.github.com"
      },
      {
        "name": "\"gcharang\"",
        "email": "21151592+gcharang@users.noreply.github.com"
      },
      {
        "name": "\"smk762\"",
        "email": "smk762@iinet.net.au"
      },
      {
        "name": "\"gaeacodes\"",
        "email": "gaeacodes@gmail.com"
      },
      {
        "name": "\"siddhartha\"",
        "email": "siddhartha-crypto@protonmail.com"
      },
      {
        "name": "\"siddhartha-crypto\"",
        "email": "siddhartha-crypto@protonmail.com"
      }
    ],
    "lastContributor": {
      "name": "\"gcharang\"",
      "email": "gcharang@users.noreply.github.com"
    }
  },
  "/antara/tutorials/beginner-series-part-2": {
    "dateModified": "2023-09-27T17:48:31.000Z",
    "contributors": [
      {
        "name": "\"smk762\"",
        "email": "smk762@iinet.net.au"
      },
      {
        "name": "\"gcharang\"",
        "email": "gcharang@users.noreply.github.com"
      },
      {
        "name": "\"gcharang\"",
        "email": "21151592+gcharang@users.noreply.github.com"
      },
      {
        "name": "\"gaeacodes\"",
        "email": "gaeacodes@gmail.com"
      },
      {
        "name": "\"Siddhartha\"",
        "email": "siddhartha-crypto@protonmail.com"
      },
      {
        "name": "\"siddhartha-crypto\"",
        "email": "siddhartha-crypto@protonmail.com"
      }
    ],
    "lastContributor": {
      "name": "\"smk762\"",
      "email": "smk762@iinet.net.au"
    }
  },
  "/antara/tutorials/beginner-series-part-3": {
    "dateModified": "2023-09-27T17:48:31.000Z",
    "contributors": [
      {
        "name": "\"smk762\"",
        "email": "smk762@iinet.net.au"
      },
      {
        "name": "\"gcharang\"",
        "email": "gcharang@users.noreply.github.com"
      },
      {
        "name": "\"gaeacodes\"",
        "email": "gaeacodes@gmail.com"
      },
      {
        "name": "\"gcharang\"",
        "email": "21151592+gcharang@users.noreply.github.com"
      },
      {
        "name": "\"Siddhartha\"",
        "email": "siddhartha-crypto@protonmail.com"
      },
      {
        "name": "\"siddhartha-crypto\"",
        "email": "siddhartha-crypto@protonmail.com"
      }
    ],
    "lastContributor": {
      "name": "\"smk762\"",
      "email": "smk762@iinet.net.au"
    }
  },
  "/antara/tutorials/beginner-series-part-4": {
    "dateModified": "2023-10-04T06:26:45.000Z",
    "contributors": [
      {
        "name": "\"gcharang\"",
        "email": "gcharang@users.noreply.github.com"
      },
      {
        "name": "\"gcharang\"",
        "email": "21151592+gcharang@users.noreply.github.com"
      },
      {
        "name": "\"smk762\"",
        "email": "smk762@iinet.net.au"
      },
      {
        "name": "\"gaeacodes\"",
        "email": "gaeacodes@gmail.com"
      },
      {
        "name": "\"siddhartha-crypto\"",
        "email": "siddhartha-crypto@protonmail.com"
      }
    ],
    "lastContributor": {
      "name": "\"gcharang\"",
      "email": "gcharang@users.noreply.github.com"
    }
  },
  "/antara/tutorials/dilithium-module-tutorial": {
    "dateModified": "2023-09-28T07:38:23.000Z",
    "contributors": [
      {
        "name": "\"gcharang\"",
        "email": "21151592+gcharang@users.noreply.github.com"
      },
      {
        "name": "\"smk762\"",
        "email": "smk762@iinet.net.au"
      },
      {
        "name": "\"gcharang\"",
        "email": "gcharang@users.noreply.github.com"
      },
      {
        "name": "\"gaeacodes\"",
        "email": "gaeacodes@gmail.com"
      },
      {
        "name": "\"Cris-F\"",
        "email": "36809176+Cris-F@users.noreply.github.com"
      },
      {
        "name": "\"gcharang\"",
        "email": "mrgcharang@gmail.com"
      },
      {
        "name": "\"siddhartha-crypto\"",
        "email": "siddhartha-crypto@protonmail.com"
      },
      {
        "name": "\"Alrighttt\"",
        "email": "mzlot555@gmail.com"
      }
    ],
    "lastContributor": {
      "name": "\"gcharang\"",
      "email": "21151592+gcharang@users.noreply.github.com"
    }
  },
  "/antara/tutorials/gateways-module-tutorial": {
    "dateModified": "2023-12-16T08:38:31.000Z",
    "contributors": [
      {
        "name": "\"gaeacodes\"",
        "email": "gaeacodes@gmail.com"
      },
      {
        "name": "\"smk762\"",
        "email": "smk762@iinet.net.au"
      },
      {
        "name": "\"gcharang\"",
        "email": "gcharang@users.noreply.github.com"
      },
      {
        "name": "\"gcharang\"",
        "email": "21151592+gcharang@users.noreply.github.com"
      },
      {
        "name": "\"gcharang\"",
        "email": "mrgcharang@gmail.com"
      },
      {
        "name": "\"dimxy\"",
        "email": "dimxy@komodoplatform.com"
      },
      {
        "name": "\"siddhartha-crypto\"",
        "email": "siddhartha-crypto@protonmail.com"
      },
      {
        "name": "\"smk762\"",
        "email": "35845239+smk762@users.noreply.github.com"
      }
    ],
    "lastContributor": {
      "name": "\"gaeacodes\"",
      "email": "gaeacodes@gmail.com"
    }
  },
  "/antara/tutorials": {
    "dateModified": "2023-09-01T12:11:07.000Z",
    "contributors": [
      {
        "name": "\"gcharang\"",
        "email": "gcharang@users.noreply.github.com"
      },
      {
        "name": "\"gcharang\"",
        "email": "21151592+gcharang@users.noreply.github.com"
      },
      {
        "name": "\"siddhartha-crypto\"",
        "email": "siddhartha-crypto@protonmail.com"
      }
    ],
    "lastContributor": {
      "name": "\"gcharang\"",
      "email": "gcharang@users.noreply.github.com"
    }
  },
  "/antara/tutorials/introduction-to-antara-tutorials": {
    "dateModified": "2023-06-14T19:22:24.000Z",
    "contributors": [
      {
        "name": "\"gcharang\"",
        "email": "21151592+gcharang@users.noreply.github.com"
      },
      {
        "name": "\"gaeacodes\"",
        "email": "gaeacodes@gmail.com"
      },
      {
        "name": "\"siddhartha-crypto\"",
        "email": "siddhartha-crypto@protonmail.com"
      }
    ],
    "lastContributor": {
      "name": "\"gcharang\"",
      "email": "21151592+gcharang@users.noreply.github.com"
    }
  },
  "/antara/tutorials/musig-module-tutorial": {
    "dateModified": "2023-09-27T17:48:31.000Z",
    "contributors": [
      {
        "name": "\"smk762\"",
        "email": "smk762@iinet.net.au"
      },
      {
        "name": "\"gcharang\"",
        "email": "gcharang@users.noreply.github.com"
      },
      {
        "name": "\"gaeacodes\"",
        "email": "gaeacodes@gmail.com"
      },
      {
        "name": "\"gcharang\"",
        "email": "21151592+gcharang@users.noreply.github.com"
      },
      {
        "name": "\"siddhartha-crypto\"",
        "email": "siddhartha-crypto@protonmail.com"
      }
    ],
    "lastContributor": {
      "name": "\"smk762\"",
      "email": "smk762@iinet.net.au"
    }
  },
  "/antara/tutorials/overview-of-antara-modules-part-i": {
    "dateModified": "2023-09-29T09:18:12.000Z",
    "contributors": [
      {
        "name": "\"gaeacodes\"",
        "email": "gaeacodes@gmail.com"
      },
      {
        "name": "\"smk762\"",
        "email": "smk762@iinet.net.au"
      },
      {
        "name": "\"gcharang\"",
        "email": "gcharang@users.noreply.github.com"
      },
      {
        "name": "\"gcharang\"",
        "email": "21151592+gcharang@users.noreply.github.com"
      },
      {
        "name": "\"siddhartha\"",
        "email": "siddhartha-crypto@protonmail.com"
      },
      {
        "name": "\"Siddhartha\"",
        "email": "siddhartha-crypto@protonmail.com"
      },
      {
        "name": "\"siddhartha-crypto\"",
        "email": "siddhartha-crypto@protonmail.com"
      }
    ],
    "lastContributor": {
      "name": "\"gaeacodes\"",
      "email": "gaeacodes@gmail.com"
    }
  },
  "/antara/tutorials/overview-of-antara-modules-part-ii": {
    "dateModified": "2023-09-29T15:15:08.000Z",
    "contributors": [
      {
        "name": "\"gaeacodes\"",
        "email": "gaeacodes@gmail.com"
      },
      {
        "name": "\"smk762\"",
        "email": "smk762@iinet.net.au"
      },
      {
        "name": "\"gcharang\"",
        "email": "gcharang@users.noreply.github.com"
      },
      {
        "name": "\"gcharang\"",
        "email": "21151592+gcharang@users.noreply.github.com"
      },
      {
        "name": "\"Siddhartha\"",
        "email": "siddhartha-crypto@protonmail.com"
      },
      {
        "name": "\"siddhartha-crypto\"",
        "email": "siddhartha-crypto@protonmail.com"
      }
    ],
    "lastContributor": {
      "name": "\"gaeacodes\"",
      "email": "gaeacodes@gmail.com"
    }
  },
  "/antara/tutorials/pegs-module-creator-tutorial": {
    "dateModified": "2023-09-27T17:48:31.000Z",
    "contributors": [
      {
        "name": "\"smk762\"",
        "email": "smk762@iinet.net.au"
      },
      {
        "name": "\"gcharang\"",
        "email": "gcharang@users.noreply.github.com"
      },
      {
        "name": "\"gcharang\"",
        "email": "21151592+gcharang@users.noreply.github.com"
      },
      {
        "name": "\"gaeacodes\"",
        "email": "gaeacodes@gmail.com"
      },
      {
        "name": "\"siddhartha\"",
        "email": "siddhartha-crypto@protonmail.com"
      },
      {
        "name": "\"gcharang\"",
        "email": "mrgcharang@gmail.com"
      }
    ],
    "lastContributor": {
      "name": "\"smk762\"",
      "email": "smk762@iinet.net.au"
    }
  },
  "/antara/tutorials/pegs-module-user-tutorial": {
    "dateModified": "2023-09-27T17:48:31.000Z",
    "contributors": [
      {
        "name": "\"smk762\"",
        "email": "smk762@iinet.net.au"
      },
      {
        "name": "\"gcharang\"",
        "email": "gcharang@users.noreply.github.com"
      },
      {
        "name": "\"gaeacodes\"",
        "email": "gaeacodes@gmail.com"
      },
      {
        "name": "\"gcharang\"",
        "email": "21151592+gcharang@users.noreply.github.com"
      },
      {
        "name": "\"gcharang\"",
        "email": "mrgcharang@gmail.com"
      },
      {
        "name": "\"siddhartha\"",
        "email": "siddhartha-crypto@protonmail.com"
      },
      {
        "name": "\"Siddhartha Crypto\"",
        "email": "33014953+siddhartha-crypto@users.noreply.github.com"
      }
    ],
    "lastContributor": {
      "name": "\"smk762\"",
      "email": "smk762@iinet.net.au"
    }
  },
  "/antara/tutorials/rogue-module-tutorial": {
    "dateModified": "2023-10-03T07:36:45.000Z",
    "contributors": [
      {
        "name": "\"gaeacodes\"",
        "email": "gaeacodes@gmail.com"
      },
      {
        "name": "\"smk762\"",
        "email": "smk762@iinet.net.au"
      },
      {
        "name": "\"gcharang\"",
        "email": "gcharang@users.noreply.github.com"
      },
      {
        "name": "\"gcharang\"",
        "email": "21151592+gcharang@users.noreply.github.com"
      },
      {
        "name": "\"siddhartha-crypto\"",
        "email": "siddhartha-crypto@protonmail.com"
      }
    ],
    "lastContributor": {
      "name": "\"gaeacodes\"",
      "email": "gaeacodes@gmail.com"
    }
  },
  "/antara/tutorials/test-use-write-integrate-antara": {
    "dateModified": "2023-12-13T08:48:10.000Z",
    "contributors": [
      {
        "name": "\"gcharang\"",
        "email": "21151592+gcharang@users.noreply.github.com"
      },
      {
        "name": "\"gaeacodes\"",
        "email": "gaeacodes@gmail.com"
      },
      {
        "name": "\"gcharang\"",
        "email": "mrgcharang@gmail.com"
      }
    ],
    "lastContributor": {
      "name": "\"gcharang\"",
      "email": "21151592+gcharang@users.noreply.github.com"
    }
  },
  "/antara/tutorials/understanding-antara-addresses": {
    "dateModified": "2023-09-27T17:48:31.000Z",
    "contributors": [
      {
        "name": "\"smk762\"",
        "email": "smk762@iinet.net.au"
      },
      {
        "name": "\"gcharang\"",
        "email": "gcharang@users.noreply.github.com"
      },
      {
        "name": "\"gaeacodes\"",
        "email": "gaeacodes@gmail.com"
      },
      {
        "name": "\"gcharang\"",
        "email": "21151592+gcharang@users.noreply.github.com"
      },
      {
        "name": "\"Siddhartha\"",
        "email": "siddhartha-crypto@protonmail.com"
      },
      {
        "name": "\"siddhartha-crypto\"",
        "email": "siddhartha-crypto@protonmail.com"
      }
    ],
    "lastContributor": {
      "name": "\"smk762\"",
      "email": "smk762@iinet.net.au"
    }
  },
  "/atomicdex/api/common_structures/activation": {
    "dateModified": "2023-10-05T07:16:36.000Z",
    "contributors": [
      {
        "name": "\"smk762\"",
        "email": "smk762@iinet.net.au"
      }
    ],
    "lastContributor": {
      "name": "\"smk762\"",
      "email": "smk762@iinet.net.au"
    }
  },
  "/atomicdex/api/common_structures": {
    "dateModified": "2023-10-05T07:39:46.000Z",
    "contributors": [
      {
        "name": "\"smk762\"",
        "email": "smk762@iinet.net.au"
      }
    ],
    "lastContributor": {
      "name": "\"smk762\"",
      "email": "smk762@iinet.net.au"
    }
  },
  "/atomicdex/api/common_structures/lightning": {
    "dateModified": "2023-11-10T06:44:47.000Z",
    "contributors": [
      {
        "name": "\"gcharang\"",
        "email": "21151592+gcharang@users.noreply.github.com"
      },
      {
        "name": "\"smk762\"",
        "email": "smk762@iinet.net.au"
      }
    ],
    "lastContributor": {
      "name": "\"gcharang\"",
      "email": "21151592+gcharang@users.noreply.github.com"
    }
  },
  "/atomicdex/api/common_structures/nfts": {
    "dateModified": "2023-10-04T08:31:28.000Z",
    "contributors": [
      {
        "name": "\"smk762\"",
        "email": "smk762@iinet.net.au"
      }
    ],
    "lastContributor": {
      "name": "\"smk762\"",
      "email": "smk762@iinet.net.au"
    }
  },
  "/atomicdex/api/common_structures/orders": {
    "dateModified": "2023-10-05T08:00:09.000Z",
    "contributors": [
      {
        "name": "\"smk762\"",
        "email": "smk762@iinet.net.au"
      }
    ],
    "lastContributor": {
      "name": "\"smk762\"",
      "email": "smk762@iinet.net.au"
    }
  },
  "/atomicdex/api/common_structures/swaps": {
    "dateModified": "2023-10-04T23:08:10.000Z",
    "contributors": [
      {
        "name": "\"smk762\"",
        "email": "smk762@iinet.net.au"
      }
    ],
    "lastContributor": {
      "name": "\"smk762\"",
      "email": "smk762@iinet.net.au"
    }
  },
  "/atomicdex/api/common_structures/swaps/maker_events": {
    "dateModified": "2023-10-04T23:08:10.000Z",
    "contributors": [
      {
        "name": "\"smk762\"",
        "email": "smk762@iinet.net.au"
      }
    ],
    "lastContributor": {
      "name": "\"smk762\"",
      "email": "smk762@iinet.net.au"
    }
  },
  "/atomicdex/api/common_structures/swaps/taker_events": {
    "dateModified": "2023-10-04T23:08:10.000Z",
    "contributors": [
      {
        "name": "\"smk762\"",
        "email": "smk762@iinet.net.au"
      }
    ],
    "lastContributor": {
      "name": "\"smk762\"",
      "email": "smk762@iinet.net.au"
    }
  },
  "/atomicdex/api": {
    "dateModified": "2023-10-10T15:07:46.000Z",
    "contributors": [
      {
        "name": "\"smk762\"",
        "email": "smk762@iinet.net.au"
      },
      {
        "name": "\"loskj200\"",
        "email": "loskj200@gmail.com"
      },
      {
        "name": "\"gcharang\"",
        "email": "gcharang@users.noreply.github.com"
      },
      {
        "name": "\"smk762\"",
        "email": "smk762@iinet.net.au"
      },
      {
        "name": "\"gcharang\"",
        "email": "21151592+gcharang@users.noreply.github.com"
      },
      {
        "name": "\"gaeacodes\"",
        "email": "gaeacodes@gmail.com"
      },
      {
        "name": "\"gcharang\"",
        "email": "mrgcharang@gmail.com"
      },
      {
        "name": "\"smk762\"",
        "email": "35845239+smk762@users.noreply.github.com"
      }
    ],
    "lastContributor": {
      "name": "\"gcharang\"",
      "email": "gcharang@users.noreply.github.com"
    }
  },
  "/atomicdex/api/legacy/active_swaps": {
    "dateModified": "2023-10-04T12:56:06.000Z",
    "contributors": [
      {
        "name": "\"smk762\"",
        "email": "smk762@iinet.net.au"
      },
      {
        "name": "\"gcharang\"",
        "email": "21151592+gcharang@users.noreply.github.com"
      },
      {
        "name": "\"gcharang\"",
        "email": "gcharang@users.noreply.github.com"
      },
      {
        "name": "\"gaeacodes\"",
        "email": "gaeacodes@gmail.com"
      },
      {
        "name": "\"gcharang\"",
        "email": "mrgcharang@gmail.com"
      }
    ],
    "lastContributor": {
      "name": "\"smk762\"",
      "email": "smk762@iinet.net.au"
    }
  },
  "/atomicdex/api/legacy/all_swaps_uuids_by_filter": {
    "dateModified": "2023-10-04T12:56:06.000Z",
    "contributors": [
      {
        "name": "\"smk762\"",
        "email": "smk762@iinet.net.au"
      },
      {
        "name": "\"gcharang\"",
        "email": "21151592+gcharang@users.noreply.github.com"
      },
      {
        "name": "\"gcharang\"",
        "email": "gcharang@users.noreply.github.com"
      },
      {
        "name": "\"gaeacodes\"",
        "email": "gaeacodes@gmail.com"
      },
      {
        "name": "\"gcharang\"",
        "email": "mrgcharang@gmail.com"
      }
    ],
    "lastContributor": {
      "name": "\"smk762\"",
      "email": "smk762@iinet.net.au"
    }
  },
  "/atomicdex/api/legacy/ban_pubkey": {
    "dateModified": "2023-09-09T13:48:49.000Z",
    "contributors": [
      {
        "name": "\"gcharang\"",
        "email": "21151592+gcharang@users.noreply.github.com"
      },
      {
        "name": "\"gcharang\"",
        "email": "gcharang@users.noreply.github.com"
      },
      {
        "name": "\"gaeacodes\"",
        "email": "gaeacodes@gmail.com"
      },
      {
        "name": "\"smk762\"",
        "email": "smk762@iinet.net.au"
      },
      {
        "name": "\"gcharang\"",
        "email": "mrgcharang@gmail.com"
      }
    ],
    "lastContributor": {
      "name": "\"gcharang\"",
      "email": "21151592+gcharang@users.noreply.github.com"
    }
  },
  "/atomicdex/api/legacy/batch_requests": {
    "dateModified": "2023-09-27T13:46:21.000Z",
    "contributors": [
      {
        "name": "\"smk762\"",
        "email": "smk762@iinet.net.au"
      },
      {
        "name": "\"gcharang\"",
        "email": "21151592+gcharang@users.noreply.github.com"
      },
      {
        "name": "\"gcharang\"",
        "email": "gcharang@users.noreply.github.com"
      },
      {
        "name": "\"gaeacodes\"",
        "email": "gaeacodes@gmail.com"
<<<<<<< HEAD
=======
      },
      {
        "name": "\"smk762\"",
        "email": "smk762@iinet.net.au"
      },
      {
        "name": "\"gcharang\"",
        "email": "mrgcharang@gmail.com"
>>>>>>> 1892ac49
      }
    ],
    "lastContributor": {
      "name": "\"smk762\"",
      "email": "smk762@iinet.net.au"
    }
  },
  "/atomicdex/api/legacy/best_orders": {
    "dateModified": "2023-10-05T01:14:39.000Z",
    "contributors": [
      {
        "name": "\"smk762\"",
        "email": "smk762@iinet.net.au"
      },
      {
        "name": "\"gcharang\"",
        "email": "21151592+gcharang@users.noreply.github.com"
      },
      {
        "name": "\"gcharang\"",
        "email": "gcharang@users.noreply.github.com"
      },
      {
        "name": "\"gaeacodes\"",
        "email": "gaeacodes@gmail.com"
      },
      {
        "name": "\"gcharang\"",
        "email": "mrgcharang@gmail.com"
      }
    ],
    "lastContributor": {
      "name": "\"smk762\"",
      "email": "smk762@iinet.net.au"
    }
  },
  "/atomicdex/api/legacy/buy": {
    "dateModified": "2023-10-04T15:08:02.000Z",
    "contributors": [
      {
        "name": "\"smk762\"",
        "email": "smk762@iinet.net.au"
      },
      {
        "name": "\"gcharang\"",
        "email": "21151592+gcharang@users.noreply.github.com"
      },
      {
        "name": "\"gcharang\"",
        "email": "gcharang@users.noreply.github.com"
      },
      {
        "name": "\"gaeacodes\"",
        "email": "gaeacodes@gmail.com"
      },
      {
        "name": "\"gcharang\"",
        "email": "mrgcharang@gmail.com"
      }
    ],
    "lastContributor": {
      "name": "\"smk762\"",
      "email": "smk762@iinet.net.au"
    }
  },
  "/atomicdex/api/legacy/cancel_all_orders": {
    "dateModified": "2023-10-04T15:08:02.000Z",
    "contributors": [
      {
        "name": "\"smk762\"",
        "email": "smk762@iinet.net.au"
      },
      {
        "name": "\"gcharang\"",
        "email": "21151592+gcharang@users.noreply.github.com"
      },
      {
        "name": "\"gcharang\"",
        "email": "gcharang@users.noreply.github.com"
      },
      {
        "name": "\"gaeacodes\"",
        "email": "gaeacodes@gmail.com"
      },
      {
        "name": "\"gcharang\"",
        "email": "mrgcharang@gmail.com"
      }
    ],
    "lastContributor": {
      "name": "\"smk762\"",
      "email": "smk762@iinet.net.au"
    }
  },
  "/atomicdex/api/legacy/cancel_order": {
    "dateModified": "2023-09-09T13:48:49.000Z",
    "contributors": [
      {
        "name": "\"gcharang\"",
        "email": "21151592+gcharang@users.noreply.github.com"
      },
      {
        "name": "\"gcharang\"",
        "email": "gcharang@users.noreply.github.com"
      },
      {
        "name": "\"gaeacodes\"",
        "email": "gaeacodes@gmail.com"
      },
      {
        "name": "\"smk762\"",
        "email": "smk762@iinet.net.au"
      },
      {
        "name": "\"gcharang\"",
        "email": "mrgcharang@gmail.com"
      }
    ],
    "lastContributor": {
      "name": "\"gcharang\"",
      "email": "21151592+gcharang@users.noreply.github.com"
    }
  },
  "/atomicdex/api/legacy/coin_activation": {
    "dateModified": "2023-09-29T09:18:12.000Z",
    "contributors": [
      {
        "name": "\"gaeacodes\"",
        "email": "gaeacodes@gmail.com"
      },
      {
        "name": "\"smk762\"",
        "email": "smk762@iinet.net.au"
      },
      {
        "name": "\"gcharang\"",
        "email": "21151592+gcharang@users.noreply.github.com"
      },
      {
        "name": "\"gcharang\"",
        "email": "gcharang@users.noreply.github.com"
      },
      {
        "name": "\"Samuel Onoja\"",
        "email": "samiodev@icloud.com"
      },
      {
        "name": "\"smk762\"",
        "email": "35845239+smk762@users.noreply.github.com"
      },
      {
        "name": "\"gcharang\"",
        "email": "mrgcharang@gmail.com"
      }
    ],
    "lastContributor": {
      "name": "\"gaeacodes\"",
      "email": "gaeacodes@gmail.com"
    }
  },
  "/atomicdex/api/legacy/coins_needed_for_kick_start": {
    "dateModified": "2023-09-09T13:48:49.000Z",
    "contributors": [
      {
        "name": "\"gcharang\"",
        "email": "21151592+gcharang@users.noreply.github.com"
      },
      {
        "name": "\"gcharang\"",
        "email": "gcharang@users.noreply.github.com"
      },
      {
        "name": "\"gaeacodes\"",
        "email": "gaeacodes@gmail.com"
      },
      {
        "name": "\"smk762\"",
        "email": "smk762@iinet.net.au"
      },
      {
        "name": "\"gcharang\"",
        "email": "mrgcharang@gmail.com"
      }
    ],
    "lastContributor": {
      "name": "\"gcharang\"",
      "email": "21151592+gcharang@users.noreply.github.com"
    }
  },
  "/atomicdex/api/legacy/convert_utxo_address": {
    "dateModified": "2023-09-09T13:48:49.000Z",
    "contributors": [
      {
        "name": "\"gcharang\"",
        "email": "21151592+gcharang@users.noreply.github.com"
      },
      {
        "name": "\"gcharang\"",
        "email": "gcharang@users.noreply.github.com"
      },
      {
        "name": "\"gaeacodes\"",
        "email": "gaeacodes@gmail.com"
      },
      {
        "name": "\"smk762\"",
        "email": "smk762@iinet.net.au"
      },
      {
        "name": "\"gcharang\"",
        "email": "mrgcharang@gmail.com"
      }
    ],
    "lastContributor": {
      "name": "\"gcharang\"",
      "email": "21151592+gcharang@users.noreply.github.com"
    }
  },
  "/atomicdex/api/legacy/convertaddress": {
    "dateModified": "2023-10-04T23:08:10.000Z",
    "contributors": [
      {
        "name": "\"smk762\"",
        "email": "smk762@iinet.net.au"
      },
      {
        "name": "\"gcharang\"",
        "email": "21151592+gcharang@users.noreply.github.com"
      },
      {
        "name": "\"gcharang\"",
        "email": "gcharang@users.noreply.github.com"
      },
      {
        "name": "\"gaeacodes\"",
        "email": "gaeacodes@gmail.com"
      },
      {
        "name": "\"gcharang\"",
        "email": "mrgcharang@gmail.com"
      }
    ],
    "lastContributor": {
      "name": "\"smk762\"",
      "email": "smk762@iinet.net.au"
    }
  },
  "/atomicdex/api/legacy/disable_coin": {
    "dateModified": "2023-10-04T15:33:39.000Z",
    "contributors": [
      {
        "name": "\"smk762\"",
        "email": "smk762@iinet.net.au"
      },
      {
        "name": "\"gcharang\"",
        "email": "21151592+gcharang@users.noreply.github.com"
      },
      {
        "name": "\"gcharang\"",
        "email": "gcharang@users.noreply.github.com"
      },
      {
        "name": "\"gaeacodes\"",
        "email": "gaeacodes@gmail.com"
      },
      {
        "name": "\"gcharang\"",
        "email": "mrgcharang@gmail.com"
      }
    ],
    "lastContributor": {
      "name": "\"smk762\"",
      "email": "smk762@iinet.net.au"
    }
  },
  "/atomicdex/api/legacy/get_enabled_coins": {
    "dateModified": "2023-09-09T13:48:49.000Z",
    "contributors": [
      {
        "name": "\"gcharang\"",
        "email": "21151592+gcharang@users.noreply.github.com"
      },
      {
        "name": "\"gcharang\"",
        "email": "gcharang@users.noreply.github.com"
      },
      {
        "name": "\"gaeacodes\"",
        "email": "gaeacodes@gmail.com"
      },
      {
        "name": "\"smk762\"",
        "email": "smk762@iinet.net.au"
      },
      {
        "name": "\"gcharang\"",
        "email": "mrgcharang@gmail.com"
      }
    ],
    "lastContributor": {
      "name": "\"gcharang\"",
      "email": "21151592+gcharang@users.noreply.github.com"
    }
  },
  "/atomicdex/api/legacy/get_gossip_mesh": {
    "dateModified": "2023-09-09T13:48:49.000Z",
    "contributors": [
      {
        "name": "\"gcharang\"",
        "email": "21151592+gcharang@users.noreply.github.com"
      },
      {
        "name": "\"gcharang\"",
        "email": "gcharang@users.noreply.github.com"
      },
      {
        "name": "\"gaeacodes\"",
        "email": "gaeacodes@gmail.com"
      },
      {
        "name": "\"smk762\"",
        "email": "smk762@iinet.net.au"
      }
    ],
    "lastContributor": {
      "name": "\"gcharang\"",
      "email": "21151592+gcharang@users.noreply.github.com"
    }
  },
  "/atomicdex/api/legacy/get_gossip_peer_topics": {
    "dateModified": "2023-09-09T13:48:49.000Z",
    "contributors": [
      {
        "name": "\"gcharang\"",
        "email": "21151592+gcharang@users.noreply.github.com"
      },
      {
        "name": "\"gcharang\"",
        "email": "gcharang@users.noreply.github.com"
      },
      {
        "name": "\"gaeacodes\"",
        "email": "gaeacodes@gmail.com"
      },
      {
        "name": "\"smk762\"",
        "email": "smk762@iinet.net.au"
      }
    ],
    "lastContributor": {
      "name": "\"gcharang\"",
      "email": "21151592+gcharang@users.noreply.github.com"
    }
  },
  "/atomicdex/api/legacy/get_gossip_topic_peers": {
    "dateModified": "2023-09-28T07:24:20.000Z",
    "contributors": [
      {
        "name": "\"gcharang\"",
        "email": "21151592+gcharang@users.noreply.github.com"
      },
      {
        "name": "\"smk762\"",
        "email": "smk762@iinet.net.au"
      },
      {
        "name": "\"gcharang\"",
        "email": "gcharang@users.noreply.github.com"
      },
      {
        "name": "\"gaeacodes\"",
        "email": "gaeacodes@gmail.com"
      }
    ],
    "lastContributor": {
      "name": "\"gcharang\"",
      "email": "21151592+gcharang@users.noreply.github.com"
    }
  },
  "/atomicdex/api/legacy/get_my_peer_id": {
    "dateModified": "2023-09-09T13:48:49.000Z",
    "contributors": [
      {
        "name": "\"gcharang\"",
        "email": "21151592+gcharang@users.noreply.github.com"
      },
      {
        "name": "\"gcharang\"",
        "email": "gcharang@users.noreply.github.com"
      },
      {
        "name": "\"gaeacodes\"",
        "email": "gaeacodes@gmail.com"
      },
      {
        "name": "\"smk762\"",
        "email": "smk762@iinet.net.au"
      },
      {
        "name": "\"gcharang\"",
        "email": "mrgcharang@gmail.com"
      }
    ],
    "lastContributor": {
      "name": "\"gcharang\"",
      "email": "21151592+gcharang@users.noreply.github.com"
    }
  },
  "/atomicdex/api/legacy/get_peers_info": {
    "dateModified": "2023-09-09T13:48:49.000Z",
    "contributors": [
      {
        "name": "\"gcharang\"",
        "email": "21151592+gcharang@users.noreply.github.com"
      },
      {
        "name": "\"gcharang\"",
        "email": "gcharang@users.noreply.github.com"
      },
      {
        "name": "\"gaeacodes\"",
        "email": "gaeacodes@gmail.com"
      },
      {
        "name": "\"smk762\"",
        "email": "smk762@iinet.net.au"
      }
    ],
    "lastContributor": {
      "name": "\"gcharang\"",
      "email": "21151592+gcharang@users.noreply.github.com"
    }
  },
  "/atomicdex/api/legacy/get_relay_mesh": {
    "dateModified": "2023-09-09T13:48:49.000Z",
    "contributors": [
      {
        "name": "\"gcharang\"",
        "email": "21151592+gcharang@users.noreply.github.com"
      },
      {
        "name": "\"gcharang\"",
        "email": "gcharang@users.noreply.github.com"
      },
      {
        "name": "\"gaeacodes\"",
        "email": "gaeacodes@gmail.com"
      },
      {
        "name": "\"smk762\"",
        "email": "smk762@iinet.net.au"
      }
    ],
    "lastContributor": {
      "name": "\"gcharang\"",
      "email": "21151592+gcharang@users.noreply.github.com"
    }
  },
  "/atomicdex/api/legacy/get_trade_fee": {
    "dateModified": "2023-10-04T15:33:39.000Z",
    "contributors": [
      {
        "name": "\"smk762\"",
        "email": "smk762@iinet.net.au"
      },
      {
        "name": "\"gcharang\"",
        "email": "21151592+gcharang@users.noreply.github.com"
      },
      {
        "name": "\"gcharang\"",
        "email": "gcharang@users.noreply.github.com"
      },
      {
        "name": "\"gaeacodes\"",
        "email": "gaeacodes@gmail.com"
      },
      {
        "name": "\"gcharang\"",
        "email": "mrgcharang@gmail.com"
      }
    ],
    "lastContributor": {
      "name": "\"smk762\"",
      "email": "smk762@iinet.net.au"
    }
  },
  "/atomicdex/api/legacy/help": {
    "dateModified": "2023-10-04T15:33:39.000Z",
    "contributors": [
      {
        "name": "\"smk762\"",
        "email": "smk762@iinet.net.au"
      },
      {
        "name": "\"gaeacodes\"",
        "email": "gaeacodes@gmail.com"
      },
      {
        "name": "\"gcharang\"",
        "email": "21151592+gcharang@users.noreply.github.com"
      },
      {
        "name": "\"gcharang\"",
        "email": "mrgcharang@gmail.com"
      }
    ],
    "lastContributor": {
      "name": "\"smk762\"",
      "email": "smk762@iinet.net.au"
    }
  },
  "/atomicdex/api/legacy/import_swaps": {
    "dateModified": "2023-10-04T15:33:39.000Z",
    "contributors": [
      {
        "name": "\"smk762\"",
        "email": "smk762@iinet.net.au"
      },
      {
        "name": "\"gcharang\"",
        "email": "21151592+gcharang@users.noreply.github.com"
      },
      {
        "name": "\"gcharang\"",
        "email": "gcharang@users.noreply.github.com"
      },
      {
        "name": "\"gaeacodes\"",
        "email": "gaeacodes@gmail.com"
      },
      {
        "name": "\"gcharang\"",
        "email": "mrgcharang@gmail.com"
      }
    ],
    "lastContributor": {
      "name": "\"smk762\"",
      "email": "smk762@iinet.net.au"
    }
  },
  "/atomicdex/api/legacy": {
    "dateModified": "2023-09-01T12:11:07.000Z",
    "contributors": [
      {
        "name": "\"gcharang\"",
        "email": "gcharang@users.noreply.github.com"
      },
      {
        "name": "\"gcharang\"",
        "email": "21151592+gcharang@users.noreply.github.com"
      },
      {
        "name": "\"gcharang\"",
        "email": "mrgcharang@gmail.com"
      }
    ],
    "lastContributor": {
      "name": "\"gcharang\"",
      "email": "gcharang@users.noreply.github.com"
    }
  },
  "/atomicdex/api/legacy/kmd_rewards_info": {
    "dateModified": "2023-10-04T15:33:39.000Z",
    "contributors": [
      {
        "name": "\"smk762\"",
        "email": "smk762@iinet.net.au"
      },
      {
        "name": "\"gcharang\"",
        "email": "21151592+gcharang@users.noreply.github.com"
      },
      {
        "name": "\"gcharang\"",
        "email": "gcharang@users.noreply.github.com"
      },
      {
        "name": "\"gaeacodes\"",
        "email": "gaeacodes@gmail.com"
      },
      {
        "name": "\"gcharang\"",
        "email": "mrgcharang@gmail.com"
      }
    ],
    "lastContributor": {
      "name": "\"smk762\"",
      "email": "smk762@iinet.net.au"
    }
  },
  "/atomicdex/api/legacy/list_banned_pubkeys": {
    "dateModified": "2023-09-09T13:48:49.000Z",
    "contributors": [
      {
        "name": "\"gcharang\"",
        "email": "21151592+gcharang@users.noreply.github.com"
      },
      {
        "name": "\"gcharang\"",
        "email": "gcharang@users.noreply.github.com"
      },
      {
        "name": "\"gaeacodes\"",
        "email": "gaeacodes@gmail.com"
      },
      {
        "name": "\"smk762\"",
        "email": "smk762@iinet.net.au"
      },
      {
        "name": "\"gcharang\"",
        "email": "mrgcharang@gmail.com"
      }
    ],
    "lastContributor": {
      "name": "\"gcharang\"",
      "email": "21151592+gcharang@users.noreply.github.com"
    }
  },
  "/atomicdex/api/legacy/max_taker_vol": {
    "dateModified": "2023-10-04T15:33:39.000Z",
    "contributors": [
      {
        "name": "\"smk762\"",
        "email": "smk762@iinet.net.au"
      },
      {
        "name": "\"gcharang\"",
        "email": "21151592+gcharang@users.noreply.github.com"
      },
      {
        "name": "\"gcharang\"",
        "email": "gcharang@users.noreply.github.com"
      },
      {
        "name": "\"gaeacodes\"",
        "email": "gaeacodes@gmail.com"
      },
      {
        "name": "\"gcharang\"",
        "email": "mrgcharang@gmail.com"
      }
    ],
    "lastContributor": {
      "name": "\"smk762\"",
      "email": "smk762@iinet.net.au"
    }
  },
  "/atomicdex/api/legacy/metrics": {
    "dateModified": "2023-09-09T13:48:49.000Z",
    "contributors": [
      {
        "name": "\"gcharang\"",
        "email": "21151592+gcharang@users.noreply.github.com"
      },
      {
        "name": "\"gcharang\"",
        "email": "gcharang@users.noreply.github.com"
      },
      {
        "name": "\"gaeacodes\"",
        "email": "gaeacodes@gmail.com"
      }
    ],
    "lastContributor": {
      "name": "\"gcharang\"",
      "email": "21151592+gcharang@users.noreply.github.com"
    }
  },
  "/atomicdex/api/legacy/min_trading_vol": {
    "dateModified": "2023-10-04T23:08:10.000Z",
    "contributors": [
      {
        "name": "\"smk762\"",
        "email": "smk762@iinet.net.au"
      },
      {
        "name": "\"gcharang\"",
        "email": "21151592+gcharang@users.noreply.github.com"
      },
      {
        "name": "\"gcharang\"",
        "email": "gcharang@users.noreply.github.com"
      },
      {
        "name": "\"gaeacodes\"",
        "email": "gaeacodes@gmail.com"
      },
      {
        "name": "\"gcharang\"",
        "email": "mrgcharang@gmail.com"
      }
    ],
    "lastContributor": {
      "name": "\"smk762\"",
      "email": "smk762@iinet.net.au"
    }
  },
  "/atomicdex/api/legacy/my_balance": {
    "dateModified": "2023-09-09T13:48:49.000Z",
    "contributors": [
      {
        "name": "\"gcharang\"",
        "email": "21151592+gcharang@users.noreply.github.com"
      },
      {
        "name": "\"gcharang\"",
        "email": "gcharang@users.noreply.github.com"
      },
      {
        "name": "\"gaeacodes\"",
        "email": "gaeacodes@gmail.com"
      },
      {
        "name": "\"smk762\"",
        "email": "smk762@iinet.net.au"
      },
      {
        "name": "\"gcharang\"",
        "email": "mrgcharang@gmail.com"
      }
    ],
    "lastContributor": {
      "name": "\"gcharang\"",
      "email": "21151592+gcharang@users.noreply.github.com"
    }
  },
  "/atomicdex/api/legacy/my_orders": {
    "dateModified": "2023-09-09T13:48:49.000Z",
    "contributors": [
      {
        "name": "\"gcharang\"",
        "email": "21151592+gcharang@users.noreply.github.com"
      },
      {
        "name": "\"gcharang\"",
        "email": "gcharang@users.noreply.github.com"
      },
      {
        "name": "\"gaeacodes\"",
        "email": "gaeacodes@gmail.com"
      },
      {
        "name": "\"smk762\"",
        "email": "smk762@iinet.net.au"
      },
      {
        "name": "\"gcharang\"",
        "email": "mrgcharang@gmail.com"
      }
    ],
    "lastContributor": {
      "name": "\"gcharang\"",
      "email": "21151592+gcharang@users.noreply.github.com"
    }
  },
  "/atomicdex/api/legacy/my_recent_swaps": {
    "dateModified": "2023-10-04T23:08:10.000Z",
    "contributors": [
      {
        "name": "\"smk762\"",
        "email": "smk762@iinet.net.au"
      },
      {
        "name": "\"gcharang\"",
        "email": "21151592+gcharang@users.noreply.github.com"
      },
      {
        "name": "\"gcharang\"",
        "email": "gcharang@users.noreply.github.com"
      },
      {
        "name": "\"gaeacodes\"",
        "email": "gaeacodes@gmail.com"
      },
      {
        "name": "\"gcharang\"",
        "email": "mrgcharang@gmail.com"
      }
    ],
    "lastContributor": {
      "name": "\"smk762\"",
      "email": "smk762@iinet.net.au"
    }
  },
  "/atomicdex/api/legacy/my_swap_status": {
    "dateModified": "2023-10-04T23:08:10.000Z",
    "contributors": [
      {
        "name": "\"smk762\"",
        "email": "smk762@iinet.net.au"
      },
      {
        "name": "\"gcharang\"",
        "email": "21151592+gcharang@users.noreply.github.com"
      },
      {
        "name": "\"gcharang\"",
        "email": "gcharang@users.noreply.github.com"
      },
      {
        "name": "\"gaeacodes\"",
        "email": "gaeacodes@gmail.com"
      },
      {
        "name": "\"smk762\"",
        "email": "35845239+smk762@users.noreply.github.com"
      },
      {
        "name": "\"gcharang\"",
        "email": "mrgcharang@gmail.com"
      }
    ],
    "lastContributor": {
      "name": "\"smk762\"",
      "email": "smk762@iinet.net.au"
    }
  },
  "/atomicdex/api/legacy/my_tx_history": {
    "dateModified": "2023-10-05T07:39:46.000Z",
    "contributors": [
      {
        "name": "\"smk762\"",
        "email": "smk762@iinet.net.au"
      },
      {
        "name": "\"gcharang\"",
        "email": "21151592+gcharang@users.noreply.github.com"
      },
      {
        "name": "\"gcharang\"",
        "email": "gcharang@users.noreply.github.com"
      },
      {
        "name": "\"gaeacodes\"",
        "email": "gaeacodes@gmail.com"
      },
      {
        "name": "\"gcharang\"",
        "email": "mrgcharang@gmail.com"
      }
    ],
    "lastContributor": {
      "name": "\"smk762\"",
      "email": "smk762@iinet.net.au"
    }
  },
  "/atomicdex/api/legacy/order_status": {
    "dateModified": "2023-10-05T01:14:39.000Z",
    "contributors": [
      {
        "name": "\"smk762\"",
        "email": "smk762@iinet.net.au"
      },
      {
        "name": "\"gcharang\"",
        "email": "21151592+gcharang@users.noreply.github.com"
      },
      {
        "name": "\"gcharang\"",
        "email": "gcharang@users.noreply.github.com"
      },
      {
        "name": "\"gaeacodes\"",
        "email": "gaeacodes@gmail.com"
      },
      {
        "name": "\"smk762\"",
        "email": "35845239+smk762@users.noreply.github.com"
      },
      {
        "name": "\"gcharang\"",
        "email": "mrgcharang@gmail.com"
      }
    ],
    "lastContributor": {
      "name": "\"smk762\"",
      "email": "smk762@iinet.net.au"
    }
  },
  "/atomicdex/api/legacy/orderbook": {
    "dateModified": "2023-10-05T01:14:39.000Z",
    "contributors": [
      {
        "name": "\"smk762\"",
        "email": "smk762@iinet.net.au"
      },
      {
        "name": "\"gcharang\"",
        "email": "21151592+gcharang@users.noreply.github.com"
      },
      {
        "name": "\"gcharang\"",
        "email": "gcharang@users.noreply.github.com"
      },
      {
        "name": "\"gaeacodes\"",
        "email": "gaeacodes@gmail.com"
      },
      {
        "name": "\"gcharang\"",
        "email": "mrgcharang@gmail.com"
      }
    ],
    "lastContributor": {
      "name": "\"smk762\"",
      "email": "smk762@iinet.net.au"
    }
  },
  "/atomicdex/api/legacy/orderbook_depth": {
    "dateModified": "2023-09-09T13:48:49.000Z",
    "contributors": [
      {
        "name": "\"gcharang\"",
        "email": "21151592+gcharang@users.noreply.github.com"
      },
      {
        "name": "\"gcharang\"",
        "email": "gcharang@users.noreply.github.com"
      },
      {
        "name": "\"gaeacodes\"",
        "email": "gaeacodes@gmail.com"
      },
      {
        "name": "\"smk762\"",
        "email": "smk762@iinet.net.au"
      },
      {
        "name": "\"gcharang\"",
        "email": "mrgcharang@gmail.com"
      }
    ],
    "lastContributor": {
      "name": "\"gcharang\"",
      "email": "21151592+gcharang@users.noreply.github.com"
    }
  },
  "/atomicdex/api/legacy/orders_history_by_filter": {
    "dateModified": "2023-10-05T01:14:39.000Z",
    "contributors": [
      {
        "name": "\"smk762\"",
        "email": "smk762@iinet.net.au"
      },
      {
        "name": "\"gcharang\"",
        "email": "21151592+gcharang@users.noreply.github.com"
      },
      {
        "name": "\"gcharang\"",
        "email": "gcharang@users.noreply.github.com"
      },
      {
        "name": "\"gaeacodes\"",
        "email": "gaeacodes@gmail.com"
      },
      {
        "name": "\"smk762\"",
        "email": "35845239+smk762@users.noreply.github.com"
      },
      {
        "name": "\"gcharang\"",
        "email": "mrgcharang@gmail.com"
      }
    ],
    "lastContributor": {
      "name": "\"smk762\"",
      "email": "smk762@iinet.net.au"
    }
  },
  "/atomicdex/api/legacy/rational_number_note": {
    "dateModified": "2023-09-01T12:11:07.000Z",
    "contributors": [
      {
        "name": "\"gcharang\"",
        "email": "gcharang@users.noreply.github.com"
      },
      {
        "name": "\"gaeacodes\"",
        "email": "gaeacodes@gmail.com"
      },
      {
        "name": "\"gcharang\"",
        "email": "21151592+gcharang@users.noreply.github.com"
      },
      {
        "name": "\"gcharang\"",
        "email": "mrgcharang@gmail.com"
      }
    ],
    "lastContributor": {
      "name": "\"gcharang\"",
      "email": "gcharang@users.noreply.github.com"
    }
  },
  "/atomicdex/api/legacy/recover_funds_of_swap": {
    "dateModified": "2023-10-05T01:14:39.000Z",
    "contributors": [
      {
        "name": "\"smk762\"",
        "email": "smk762@iinet.net.au"
      },
      {
        "name": "\"gcharang\"",
        "email": "21151592+gcharang@users.noreply.github.com"
      },
      {
        "name": "\"gcharang\"",
        "email": "gcharang@users.noreply.github.com"
      },
      {
        "name": "\"gaeacodes\"",
        "email": "gaeacodes@gmail.com"
      },
      {
        "name": "\"gcharang\"",
        "email": "mrgcharang@gmail.com"
      }
    ],
    "lastContributor": {
      "name": "\"smk762\"",
      "email": "smk762@iinet.net.au"
    }
  },
  "/atomicdex/api/legacy/sell": {
    "dateModified": "2023-10-04T15:08:02.000Z",
    "contributors": [
      {
        "name": "\"smk762\"",
        "email": "smk762@iinet.net.au"
      },
      {
        "name": "\"gcharang\"",
        "email": "21151592+gcharang@users.noreply.github.com"
      },
      {
        "name": "\"gcharang\"",
        "email": "gcharang@users.noreply.github.com"
      },
      {
        "name": "\"gaeacodes\"",
        "email": "gaeacodes@gmail.com"
      },
      {
        "name": "\"gcharang\"",
        "email": "mrgcharang@gmail.com"
      }
    ],
    "lastContributor": {
      "name": "\"smk762\"",
      "email": "smk762@iinet.net.au"
    }
  },
  "/atomicdex/api/legacy/send_raw_transaction": {
    "dateModified": "2023-09-09T13:48:49.000Z",
    "contributors": [
      {
        "name": "\"gcharang\"",
        "email": "21151592+gcharang@users.noreply.github.com"
      },
      {
        "name": "\"gcharang\"",
        "email": "gcharang@users.noreply.github.com"
      },
      {
        "name": "\"gaeacodes\"",
        "email": "gaeacodes@gmail.com"
      },
      {
        "name": "\"smk762\"",
        "email": "smk762@iinet.net.au"
      },
      {
        "name": "\"gcharang\"",
        "email": "mrgcharang@gmail.com"
      }
    ],
    "lastContributor": {
      "name": "\"gcharang\"",
      "email": "21151592+gcharang@users.noreply.github.com"
    }
  },
  "/atomicdex/api/legacy/set_required_confirmations": {
    "dateModified": "2023-10-05T00:59:59.000Z",
    "contributors": [
      {
        "name": "\"smk762\"",
        "email": "smk762@iinet.net.au"
      },
      {
        "name": "\"gcharang\"",
        "email": "21151592+gcharang@users.noreply.github.com"
      },
      {
        "name": "\"gcharang\"",
        "email": "gcharang@users.noreply.github.com"
      },
      {
        "name": "\"gaeacodes\"",
        "email": "gaeacodes@gmail.com"
      },
      {
        "name": "\"gcharang\"",
        "email": "mrgcharang@gmail.com"
      }
    ],
    "lastContributor": {
      "name": "\"smk762\"",
      "email": "smk762@iinet.net.au"
    }
  },
  "/atomicdex/api/legacy/set_requires_notarization": {
    "dateModified": "2023-10-05T00:59:59.000Z",
    "contributors": [
      {
        "name": "\"smk762\"",
        "email": "smk762@iinet.net.au"
      },
      {
        "name": "\"gcharang\"",
        "email": "21151592+gcharang@users.noreply.github.com"
      },
      {
        "name": "\"gcharang\"",
        "email": "gcharang@users.noreply.github.com"
      },
      {
        "name": "\"gaeacodes\"",
        "email": "gaeacodes@gmail.com"
      },
      {
        "name": "\"gcharang\"",
        "email": "mrgcharang@gmail.com"
      }
    ],
    "lastContributor": {
      "name": "\"smk762\"",
      "email": "smk762@iinet.net.au"
    }
  },
  "/atomicdex/api/legacy/setprice": {
    "dateModified": "2023-10-05T00:59:59.000Z",
    "contributors": [
      {
        "name": "\"smk762\"",
        "email": "smk762@iinet.net.au"
      },
      {
        "name": "\"gcharang\"",
        "email": "21151592+gcharang@users.noreply.github.com"
      },
      {
        "name": "\"gcharang\"",
        "email": "gcharang@users.noreply.github.com"
      },
      {
        "name": "\"gaeacodes\"",
        "email": "gaeacodes@gmail.com"
      },
      {
        "name": "\"gcharang\"",
        "email": "mrgcharang@gmail.com"
      }
    ],
    "lastContributor": {
      "name": "\"smk762\"",
      "email": "smk762@iinet.net.au"
    }
  },
  "/atomicdex/api/legacy/show_priv_key": {
    "dateModified": "2023-09-09T13:48:49.000Z",
    "contributors": [
      {
        "name": "\"gcharang\"",
        "email": "21151592+gcharang@users.noreply.github.com"
      },
      {
        "name": "\"gcharang\"",
        "email": "gcharang@users.noreply.github.com"
      },
      {
        "name": "\"gaeacodes\"",
        "email": "gaeacodes@gmail.com"
      },
      {
        "name": "\"smk762\"",
        "email": "smk762@iinet.net.au"
      },
      {
        "name": "\"gcharang\"",
        "email": "mrgcharang@gmail.com"
      }
    ],
    "lastContributor": {
      "name": "\"gcharang\"",
      "email": "21151592+gcharang@users.noreply.github.com"
    }
  },
  "/atomicdex/api/legacy/stop": {
    "dateModified": "2023-05-24T13:18:47.000Z",
    "contributors": [
      {
        "name": "\"gaeacodes\"",
        "email": "gaeacodes@gmail.com"
      },
      {
        "name": "\"gcharang\"",
        "email": "21151592+gcharang@users.noreply.github.com"
      },
      {
        "name": "\"gcharang\"",
        "email": "mrgcharang@gmail.com"
      }
    ],
    "lastContributor": {
      "name": "\"gaeacodes\"",
      "email": "gaeacodes@gmail.com"
    }
  },
  "/atomicdex/api/legacy/trade_preimage": {
    "dateModified": "2023-10-05T01:14:39.000Z",
    "contributors": [
      {
        "name": "\"smk762\"",
        "email": "smk762@iinet.net.au"
      },
      {
        "name": "\"gcharang\"",
        "email": "21151592+gcharang@users.noreply.github.com"
      },
      {
        "name": "\"gcharang\"",
        "email": "gcharang@users.noreply.github.com"
      },
      {
        "name": "\"gaeacodes\"",
        "email": "gaeacodes@gmail.com"
      },
      {
        "name": "\"gcharang\"",
        "email": "mrgcharang@gmail.com"
      }
    ],
    "lastContributor": {
      "name": "\"smk762\"",
      "email": "smk762@iinet.net.au"
    }
  },
  "/atomicdex/api/legacy/unban_pubkeys": {
    "dateModified": "2023-10-05T01:14:39.000Z",
    "contributors": [
      {
        "name": "\"smk762\"",
        "email": "smk762@iinet.net.au"
      },
      {
        "name": "\"gcharang\"",
        "email": "21151592+gcharang@users.noreply.github.com"
      },
      {
        "name": "\"gcharang\"",
        "email": "gcharang@users.noreply.github.com"
      },
      {
        "name": "\"gaeacodes\"",
        "email": "gaeacodes@gmail.com"
      },
      {
        "name": "\"smk762\"",
        "email": "35845239+smk762@users.noreply.github.com"
      }
    ],
    "lastContributor": {
      "name": "\"smk762\"",
      "email": "smk762@iinet.net.au"
    }
  },
  "/atomicdex/api/legacy/update_maker_order": {
    "dateModified": "2023-10-05T00:59:59.000Z",
    "contributors": [
      {
        "name": "\"smk762\"",
        "email": "smk762@iinet.net.au"
      },
      {
        "name": "\"gcharang\"",
        "email": "21151592+gcharang@users.noreply.github.com"
      },
      {
        "name": "\"gcharang\"",
        "email": "gcharang@users.noreply.github.com"
      },
      {
        "name": "\"gaeacodes\"",
        "email": "gaeacodes@gmail.com"
      },
      {
        "name": "\"gcharang\"",
        "email": "mrgcharang@gmail.com"
      }
    ],
    "lastContributor": {
      "name": "\"smk762\"",
      "email": "smk762@iinet.net.au"
    }
  },
  "/atomicdex/api/legacy/validateaddress": {
    "dateModified": "2023-10-05T01:14:39.000Z",
    "contributors": [
      {
        "name": "\"smk762\"",
        "email": "smk762@iinet.net.au"
      },
      {
        "name": "\"gcharang\"",
        "email": "21151592+gcharang@users.noreply.github.com"
      },
      {
        "name": "\"gcharang\"",
        "email": "gcharang@users.noreply.github.com"
      },
      {
        "name": "\"gaeacodes\"",
        "email": "gaeacodes@gmail.com"
      },
      {
        "name": "\"gcharang\"",
        "email": "mrgcharang@gmail.com"
      }
    ],
    "lastContributor": {
      "name": "\"smk762\"",
      "email": "smk762@iinet.net.au"
    }
  },
  "/atomicdex/api/legacy/version": {
    "dateModified": "2023-09-09T13:48:49.000Z",
    "contributors": [
      {
        "name": "\"gcharang\"",
        "email": "21151592+gcharang@users.noreply.github.com"
      },
      {
        "name": "\"gcharang\"",
        "email": "gcharang@users.noreply.github.com"
      },
      {
        "name": "\"gaeacodes\"",
        "email": "gaeacodes@gmail.com"
      },
      {
        "name": "\"smk762\"",
        "email": "smk762@iinet.net.au"
      },
      {
        "name": "\"gcharang\"",
        "email": "mrgcharang@gmail.com"
      }
    ],
    "lastContributor": {
      "name": "\"gcharang\"",
      "email": "21151592+gcharang@users.noreply.github.com"
    }
  },
  "/atomicdex/api/legacy/withdraw": {
    "dateModified": "2023-10-05T01:14:39.000Z",
    "contributors": [
      {
        "name": "\"smk762\"",
        "email": "smk762@iinet.net.au"
      },
      {
        "name": "\"gcharang\"",
        "email": "21151592+gcharang@users.noreply.github.com"
      },
      {
        "name": "\"gcharang\"",
        "email": "gcharang@users.noreply.github.com"
      },
      {
        "name": "\"gaeacodes\"",
        "email": "gaeacodes@gmail.com"
      },
      {
        "name": "\"Canialon\"",
        "email": "canialon666@gmail.com"
      },
      {
        "name": "\"gcharang\"",
        "email": "mrgcharang@gmail.com"
      }
    ],
    "lastContributor": {
      "name": "\"smk762\"",
      "email": "smk762@iinet.net.au"
    }
  },
  "/atomicdex/api/v20/add_delegation": {
    "dateModified": "2023-09-29T09:42:14.000Z",
    "contributors": [
      {
        "name": "\"gaeacodes\"",
        "email": "gaeacodes@gmail.com"
      },
      {
        "name": "\"smk762\"",
        "email": "smk762@iinet.net.au"
      },
      {
        "name": "\"gcharang\"",
        "email": "21151592+gcharang@users.noreply.github.com"
      },
      {
        "name": "\"gcharang\"",
        "email": "gcharang@users.noreply.github.com"
      },
      {
        "name": "\"gcharang\"",
        "email": "mrgcharang@gmail.com"
      }
    ],
    "lastContributor": {
      "name": "\"gaeacodes\"",
      "email": "gaeacodes@gmail.com"
    }
  },
  "/atomicdex/api/v20/add_node_to_version_stat": {
    "dateModified": "2023-09-09T13:48:49.000Z",
    "contributors": [
      {
        "name": "\"gcharang\"",
        "email": "21151592+gcharang@users.noreply.github.com"
      },
      {
        "name": "\"gcharang\"",
        "email": "gcharang@users.noreply.github.com"
      },
      {
        "name": "\"gaeacodes\"",
        "email": "gaeacodes@gmail.com"
      },
      {
        "name": "\"smk762\"",
        "email": "smk762@iinet.net.au"
      },
      {
        "name": "\"gcharang\"",
        "email": "mrgcharang@gmail.com"
      }
    ],
    "lastContributor": {
      "name": "\"gcharang\"",
      "email": "21151592+gcharang@users.noreply.github.com"
    }
  },
  "/atomicdex/api/v20/best_orders": {
    "dateModified": "2023-10-05T07:16:36.000Z",
    "contributors": [
      {
        "name": "\"smk762\"",
        "email": "smk762@iinet.net.au"
      },
      {
        "name": "\"gcharang\"",
        "email": "21151592+gcharang@users.noreply.github.com"
      },
      {
        "name": "\"gcharang\"",
        "email": "gcharang@users.noreply.github.com"
      },
      {
        "name": "\"gaeacodes\"",
        "email": "gaeacodes@gmail.com"
      }
    ],
    "lastContributor": {
      "name": "\"smk762\"",
      "email": "smk762@iinet.net.au"
    }
  },
  "/atomicdex/api/v20/enable_bch_with_tokens": {
    "dateModified": "2023-10-05T07:16:36.000Z",
    "contributors": [
      {
        "name": "\"smk762\"",
        "email": "smk762@iinet.net.au"
      },
      {
        "name": "\"gcharang\"",
        "email": "21151592+gcharang@users.noreply.github.com"
      },
      {
        "name": "\"gcharang\"",
        "email": "gcharang@users.noreply.github.com"
      },
      {
        "name": "\"gaeacodes\"",
        "email": "gaeacodes@gmail.com"
      },
      {
        "name": "\"gcharang\"",
        "email": "mrgcharang@gmail.com"
      }
    ],
    "lastContributor": {
      "name": "\"smk762\"",
      "email": "smk762@iinet.net.au"
    }
  },
  "/atomicdex/api/v20/enable_erc20": {
    "dateModified": "2023-09-09T13:48:49.000Z",
    "contributors": [
      {
        "name": "\"gcharang\"",
        "email": "21151592+gcharang@users.noreply.github.com"
      },
      {
        "name": "\"gcharang\"",
        "email": "gcharang@users.noreply.github.com"
      },
      {
        "name": "\"gaeacodes\"",
        "email": "gaeacodes@gmail.com"
      },
      {
        "name": "\"smk762\"",
        "email": "smk762@iinet.net.au"
      },
      {
        "name": "\"gcharang\"",
        "email": "mrgcharang@gmail.com"
      }
    ],
    "lastContributor": {
      "name": "\"gcharang\"",
      "email": "21151592+gcharang@users.noreply.github.com"
    }
  },
  "/atomicdex/api/v20/enable_eth_with_tokens": {
    "dateModified": "2023-10-05T07:16:36.000Z",
    "contributors": [
      {
        "name": "\"smk762\"",
        "email": "smk762@iinet.net.au"
      },
      {
        "name": "\"gaeacodes\"",
        "email": "gaeacodes@gmail.com"
      },
      {
        "name": "\"gcharang\"",
        "email": "21151592+gcharang@users.noreply.github.com"
      },
      {
        "name": "\"gcharang\"",
        "email": "gcharang@users.noreply.github.com"
      },
      {
        "name": "\"gcharang\"",
        "email": "mrgcharang@gmail.com"
      }
    ],
    "lastContributor": {
      "name": "\"smk762\"",
      "email": "smk762@iinet.net.au"
    }
  },
  "/atomicdex/api/v20/enable_slp": {
    "dateModified": "2023-09-27T20:43:30.000Z",
    "contributors": [
      {
        "name": "\"smk762\"",
        "email": "smk762@iinet.net.au"
      },
      {
        "name": "\"gcharang\"",
        "email": "21151592+gcharang@users.noreply.github.com"
      },
      {
        "name": "\"gcharang\"",
        "email": "gcharang@users.noreply.github.com"
      },
      {
        "name": "\"gaeacodes\"",
        "email": "gaeacodes@gmail.com"
      },
      {
        "name": "\"Canialon\"",
        "email": "canialon666@gmail.com"
      },
      {
        "name": "\"gcharang\"",
        "email": "mrgcharang@gmail.com"
      }
    ],
    "lastContributor": {
      "name": "\"smk762\"",
      "email": "smk762@iinet.net.au"
    }
  },
  "/atomicdex/api/v20/enable_tendermint_token": {
    "dateModified": "2023-09-27T20:43:30.000Z",
    "contributors": [
      {
        "name": "\"smk762\"",
        "email": "smk762@iinet.net.au"
      },
      {
        "name": "\"gcharang\"",
        "email": "21151592+gcharang@users.noreply.github.com"
      },
      {
        "name": "\"gcharang\"",
        "email": "gcharang@users.noreply.github.com"
      },
      {
        "name": "\"gaeacodes\"",
        "email": "gaeacodes@gmail.com"
      }
    ],
    "lastContributor": {
      "name": "\"smk762\"",
      "email": "smk762@iinet.net.au"
    }
  },
  "/atomicdex/api/v20/enable_tendermint_with_assets": {
    "dateModified": "2023-10-05T07:16:36.000Z",
    "contributors": [
      {
        "name": "\"smk762\"",
        "email": "smk762@iinet.net.au"
      },
      {
        "name": "\"gcharang\"",
        "email": "21151592+gcharang@users.noreply.github.com"
      },
      {
        "name": "\"gcharang\"",
        "email": "gcharang@users.noreply.github.com"
      },
      {
        "name": "\"gaeacodes\"",
        "email": "gaeacodes@gmail.com"
      }
    ],
    "lastContributor": {
      "name": "\"smk762\"",
      "email": "smk762@iinet.net.au"
    }
  },
  "/atomicdex/api/v20/get_public_key": {
    "dateModified": "2023-09-09T13:48:49.000Z",
    "contributors": [
      {
        "name": "\"gcharang\"",
        "email": "21151592+gcharang@users.noreply.github.com"
      },
      {
        "name": "\"gcharang\"",
        "email": "gcharang@users.noreply.github.com"
      },
      {
        "name": "\"gaeacodes\"",
        "email": "gaeacodes@gmail.com"
      },
      {
        "name": "\"smk762\"",
        "email": "smk762@iinet.net.au"
      },
      {
        "name": "\"gcharang\"",
        "email": "mrgcharang@gmail.com"
      }
    ],
    "lastContributor": {
      "name": "\"gcharang\"",
      "email": "21151592+gcharang@users.noreply.github.com"
    }
  },
  "/atomicdex/api/v20/get_public_key_hash": {
    "dateModified": "2023-09-09T13:48:49.000Z",
    "contributors": [
      {
        "name": "\"gcharang\"",
        "email": "21151592+gcharang@users.noreply.github.com"
      },
      {
        "name": "\"gcharang\"",
        "email": "gcharang@users.noreply.github.com"
      },
      {
        "name": "\"gaeacodes\"",
        "email": "gaeacodes@gmail.com"
      },
      {
        "name": "\"smk762\"",
        "email": "smk762@iinet.net.au"
      }
    ],
    "lastContributor": {
      "name": "\"gcharang\"",
      "email": "21151592+gcharang@users.noreply.github.com"
    }
  },
  "/atomicdex/api/v20/get_raw_transaction": {
    "dateModified": "2023-10-05T07:16:36.000Z",
    "contributors": [
      {
        "name": "\"smk762\"",
        "email": "smk762@iinet.net.au"
      },
      {
        "name": "\"gcharang\"",
        "email": "21151592+gcharang@users.noreply.github.com"
      },
      {
        "name": "\"gcharang\"",
        "email": "gcharang@users.noreply.github.com"
      },
      {
        "name": "\"gaeacodes\"",
        "email": "gaeacodes@gmail.com"
      }
    ],
    "lastContributor": {
      "name": "\"smk762\"",
      "email": "smk762@iinet.net.au"
    }
  },
  "/atomicdex/api/v20/get_staking_infos": {
    "dateModified": "2023-09-29T09:42:14.000Z",
    "contributors": [
      {
        "name": "\"gaeacodes\"",
        "email": "gaeacodes@gmail.com"
      },
      {
        "name": "\"smk762\"",
        "email": "smk762@iinet.net.au"
      },
      {
        "name": "\"gcharang\"",
        "email": "21151592+gcharang@users.noreply.github.com"
      },
      {
        "name": "\"gcharang\"",
        "email": "gcharang@users.noreply.github.com"
      },
      {
        "name": "\"gcharang\"",
        "email": "mrgcharang@gmail.com"
      }
    ],
    "lastContributor": {
      "name": "\"gaeacodes\"",
      "email": "gaeacodes@gmail.com"
    }
  },
  "/atomicdex/api/v20": {
    "dateModified": "2023-10-04T00:11:18.000Z",
    "contributors": [
      {
        "name": "\"smk762\"",
        "email": "smk762@iinet.net.au"
      },
      {
        "name": "\"gaeacodes\"",
        "email": "gaeacodes@gmail.com"
      },
      {
        "name": "\"smk762\"",
        "email": "35845239+smk762@users.noreply.github.com"
      },
      {
        "name": "\"gcharang\"",
        "email": "21151592+gcharang@users.noreply.github.com"
      },
      {
        "name": "\"gcharang\"",
        "email": "gcharang@users.noreply.github.com"
      },
      {
        "name": "\"gcharang\"",
        "email": "mrgcharang@gmail.com"
      }
    ],
    "lastContributor": {
      "name": "\"smk762\"",
      "email": "smk762@iinet.net.au"
    }
  },
  "/atomicdex/api/v20/message_signing": {
    "dateModified": "2023-10-03T07:36:45.000Z",
    "contributors": [
      {
        "name": "\"gaeacodes\"",
        "email": "gaeacodes@gmail.com"
      },
      {
        "name": "\"smk762\"",
        "email": "smk762@iinet.net.au"
      },
      {
        "name": "\"gcharang\"",
        "email": "21151592+gcharang@users.noreply.github.com"
      },
      {
        "name": "\"gcharang\"",
        "email": "gcharang@users.noreply.github.com"
      }
    ],
    "lastContributor": {
      "name": "\"gaeacodes\"",
      "email": "gaeacodes@gmail.com"
    }
  },
  "/atomicdex/api/v20/my_tx_history": {
    "dateModified": "2023-10-10T15:07:21.000Z",
    "contributors": [
      {
        "name": "\"smk762\"",
        "email": "smk762@iinet.net.au"
      },
      {
        "name": "\"gcharang\"",
        "email": "21151592+gcharang@users.noreply.github.com"
      },
      {
        "name": "\"gcharang\"",
        "email": "gcharang@users.noreply.github.com"
      },
      {
        "name": "\"gaeacodes\"",
        "email": "gaeacodes@gmail.com"
      },
      {
        "name": "\"Canialon\"",
        "email": "canialon666@gmail.com"
      }
    ],
    "lastContributor": {
      "name": "\"smk762\"",
      "email": "smk762@iinet.net.au"
    }
  },
  "/atomicdex/api/v20/orderbook": {
    "dateModified": "2023-10-05T08:00:09.000Z",
    "contributors": [
      {
        "name": "\"smk762\"",
        "email": "smk762@iinet.net.au"
      }
    ],
    "lastContributor": {
      "name": "\"smk762\"",
      "email": "smk762@iinet.net.au"
    }
  },
  "/atomicdex/api/v20/recreate_swap_data": {
    "dateModified": "2023-09-29T14:54:33.000Z",
    "contributors": [
      {
        "name": "\"gaeacodes\"",
        "email": "gaeacodes@gmail.com"
      },
      {
        "name": "\"gcharang\"",
        "email": "21151592+gcharang@users.noreply.github.com"
      },
      {
        "name": "\"gcharang\"",
        "email": "gcharang@users.noreply.github.com"
      },
      {
        "name": "\"smk762\"",
        "email": "smk762@iinet.net.au"
      }
    ],
    "lastContributor": {
      "name": "\"gaeacodes\"",
      "email": "gaeacodes@gmail.com"
    }
  },
  "/atomicdex/api/v20/remove_delegation": {
    "dateModified": "2023-09-29T09:42:14.000Z",
    "contributors": [
      {
        "name": "\"gaeacodes\"",
        "email": "gaeacodes@gmail.com"
      },
      {
        "name": "\"smk762\"",
        "email": "smk762@iinet.net.au"
      },
      {
        "name": "\"gcharang\"",
        "email": "21151592+gcharang@users.noreply.github.com"
      },
      {
        "name": "\"gcharang\"",
        "email": "gcharang@users.noreply.github.com"
      },
      {
        "name": "\"gcharang\"",
        "email": "mrgcharang@gmail.com"
      }
    ],
    "lastContributor": {
      "name": "\"gaeacodes\"",
      "email": "gaeacodes@gmail.com"
    }
  },
  "/atomicdex/api/v20/remove_node_from_version_stat": {
    "dateModified": "2023-09-09T13:48:49.000Z",
    "contributors": [
      {
        "name": "\"gcharang\"",
        "email": "21151592+gcharang@users.noreply.github.com"
      },
      {
        "name": "\"gcharang\"",
        "email": "gcharang@users.noreply.github.com"
      },
      {
        "name": "\"gaeacodes\"",
        "email": "gaeacodes@gmail.com"
      },
      {
        "name": "\"smk762\"",
        "email": "smk762@iinet.net.au"
      },
      {
        "name": "\"gcharang\"",
        "email": "mrgcharang@gmail.com"
      }
    ],
    "lastContributor": {
      "name": "\"gcharang\"",
      "email": "21151592+gcharang@users.noreply.github.com"
    }
  },
  "/atomicdex/api/v20/start_simple_market_maker_bot": {
    "dateModified": "2023-09-29T09:42:14.000Z",
    "contributors": [
      {
        "name": "\"gaeacodes\"",
        "email": "gaeacodes@gmail.com"
      },
      {
        "name": "\"gcharang\"",
        "email": "21151592+gcharang@users.noreply.github.com"
      },
      {
        "name": "\"gcharang\"",
        "email": "gcharang@users.noreply.github.com"
      },
      {
        "name": "\"smk762\"",
        "email": "smk762@iinet.net.au"
      },
      {
        "name": "\"gcharang\"",
        "email": "mrgcharang@gmail.com"
      }
    ],
    "lastContributor": {
      "name": "\"gaeacodes\"",
      "email": "gaeacodes@gmail.com"
    }
  },
  "/atomicdex/api/v20/start_version_stat_collection": {
    "dateModified": "2023-09-09T13:48:49.000Z",
    "contributors": [
      {
        "name": "\"gcharang\"",
        "email": "21151592+gcharang@users.noreply.github.com"
      },
      {
        "name": "\"gcharang\"",
        "email": "gcharang@users.noreply.github.com"
      },
      {
        "name": "\"gaeacodes\"",
        "email": "gaeacodes@gmail.com"
      },
      {
        "name": "\"smk762\"",
        "email": "smk762@iinet.net.au"
      },
      {
        "name": "\"gcharang\"",
        "email": "mrgcharang@gmail.com"
      }
    ],
    "lastContributor": {
      "name": "\"gcharang\"",
      "email": "21151592+gcharang@users.noreply.github.com"
    }
  },
  "/atomicdex/api/v20/stop_simple_market_maker_bot": {
    "dateModified": "2023-09-09T13:48:49.000Z",
    "contributors": [
      {
        "name": "\"gcharang\"",
        "email": "21151592+gcharang@users.noreply.github.com"
      },
      {
        "name": "\"gcharang\"",
        "email": "gcharang@users.noreply.github.com"
      },
      {
        "name": "\"gaeacodes\"",
        "email": "gaeacodes@gmail.com"
      },
      {
        "name": "\"smk762\"",
        "email": "smk762@iinet.net.au"
      },
      {
        "name": "\"gcharang\"",
        "email": "mrgcharang@gmail.com"
      }
    ],
    "lastContributor": {
      "name": "\"gcharang\"",
      "email": "21151592+gcharang@users.noreply.github.com"
    }
  },
  "/atomicdex/api/v20/stop_version_stat_collection": {
    "dateModified": "2023-09-09T13:48:49.000Z",
    "contributors": [
      {
        "name": "\"gcharang\"",
        "email": "21151592+gcharang@users.noreply.github.com"
      },
      {
        "name": "\"gcharang\"",
        "email": "gcharang@users.noreply.github.com"
      },
      {
        "name": "\"gaeacodes\"",
        "email": "gaeacodes@gmail.com"
      },
      {
        "name": "\"smk762\"",
        "email": "smk762@iinet.net.au"
      },
      {
        "name": "\"gcharang\"",
        "email": "mrgcharang@gmail.com"
      }
    ],
    "lastContributor": {
      "name": "\"gcharang\"",
      "email": "21151592+gcharang@users.noreply.github.com"
    }
  },
  "/atomicdex/api/v20/telegram_alerts": {
    "dateModified": "2023-09-05T12:43:04.000Z",
    "contributors": [
      {
        "name": "\"gcharang\"",
        "email": "gcharang@users.noreply.github.com"
      },
      {
        "name": "\"gaeacodes\"",
        "email": "gaeacodes@gmail.com"
      },
      {
        "name": "\"smk762\"",
        "email": "smk762@iinet.net.au"
      },
      {
        "name": "\"gcharang\"",
        "email": "21151592+gcharang@users.noreply.github.com"
      },
      {
        "name": "\"gcharang\"",
        "email": "mrgcharang@gmail.com"
      }
    ],
    "lastContributor": {
      "name": "\"gcharang\"",
      "email": "gcharang@users.noreply.github.com"
    }
  },
  "/atomicdex/api/v20/trade_preimage": {
    "dateModified": "2023-10-05T08:10:18.000Z",
    "contributors": [
      {
        "name": "\"smk762\"",
        "email": "smk762@iinet.net.au"
      },
      {
        "name": "\"gcharang\"",
        "email": "21151592+gcharang@users.noreply.github.com"
      },
      {
        "name": "\"gcharang\"",
        "email": "gcharang@users.noreply.github.com"
      },
      {
        "name": "\"gaeacodes\"",
        "email": "gaeacodes@gmail.com"
      },
      {
        "name": "\"gcharang\"",
        "email": "mrgcharang@gmail.com"
      }
    ],
    "lastContributor": {
      "name": "\"smk762\"",
      "email": "smk762@iinet.net.au"
    }
  },
  "/atomicdex/api/v20/update_version_stat_collection": {
    "dateModified": "2023-09-09T13:48:49.000Z",
    "contributors": [
      {
        "name": "\"gcharang\"",
        "email": "21151592+gcharang@users.noreply.github.com"
      },
      {
        "name": "\"gcharang\"",
        "email": "gcharang@users.noreply.github.com"
      },
      {
        "name": "\"gaeacodes\"",
        "email": "gaeacodes@gmail.com"
      },
      {
        "name": "\"smk762\"",
        "email": "smk762@iinet.net.au"
      },
      {
        "name": "\"gcharang\"",
        "email": "mrgcharang@gmail.com"
      }
    ],
    "lastContributor": {
      "name": "\"gcharang\"",
      "email": "21151592+gcharang@users.noreply.github.com"
    }
  },
  "/atomicdex/api/v20/withdraw": {
    "dateModified": "2023-09-28T14:58:40.000Z",
    "contributors": [
      {
        "name": "\"smk762\"",
        "email": "smk762@iinet.net.au"
      },
      {
        "name": "\"gcharang\"",
        "email": "21151592+gcharang@users.noreply.github.com"
      },
      {
        "name": "\"gcharang\"",
        "email": "gcharang@users.noreply.github.com"
      },
      {
        "name": "\"gaeacodes\"",
        "email": "gaeacodes@gmail.com"
      },
      {
        "name": "\"Canialon\"",
        "email": "canialon666@gmail.com"
      },
      {
        "name": "\"gcharang\"",
        "email": "mrgcharang@gmail.com"
      }
    ],
    "lastContributor": {
      "name": "\"smk762\"",
      "email": "smk762@iinet.net.au"
    }
  },
  "/atomicdex/api/v20-dev/get_current_mtp": {
    "dateModified": "2023-09-09T13:48:49.000Z",
    "contributors": [
      {
        "name": "\"gcharang\"",
        "email": "21151592+gcharang@users.noreply.github.com"
      },
      {
        "name": "\"gcharang\"",
        "email": "gcharang@users.noreply.github.com"
      },
      {
        "name": "\"gaeacodes\"",
        "email": "gaeacodes@gmail.com"
      },
      {
        "name": "\"smk762\"",
        "email": "smk762@iinet.net.au"
      }
    ],
    "lastContributor": {
      "name": "\"gcharang\"",
      "email": "21151592+gcharang@users.noreply.github.com"
    }
  },
  "/atomicdex/api/v20-dev/get_locked_amount": {
    "dateModified": "2023-09-09T13:48:49.000Z",
    "contributors": [
      {
        "name": "\"gcharang\"",
        "email": "21151592+gcharang@users.noreply.github.com"
      },
      {
        "name": "\"gcharang\"",
        "email": "gcharang@users.noreply.github.com"
      },
      {
        "name": "\"gaeacodes\"",
        "email": "gaeacodes@gmail.com"
      },
      {
        "name": "\"smk762\"",
        "email": "smk762@iinet.net.au"
      }
    ],
    "lastContributor": {
      "name": "\"gcharang\"",
      "email": "21151592+gcharang@users.noreply.github.com"
    }
  },
  "/atomicdex/api/v20-dev/hd_address_management": {
    "dateModified": "2023-10-10T15:07:46.000Z",
    "contributors": [
      {
        "name": "\"smk762\"",
        "email": "smk762@iinet.net.au"
      },
      {
        "name": "\"loskj200\"",
        "email": "loskj200@gmail.com"
      },
      {
        "name": "\"gcharang\"",
        "email": "21151592+gcharang@users.noreply.github.com"
      },
      {
        "name": "\"gcharang\"",
        "email": "gcharang@users.noreply.github.com"
      },
      {
        "name": "\"gaeacodes\"",
        "email": "gaeacodes@gmail.com"
      }
    ],
    "lastContributor": {
      "name": "\"smk762\"",
      "email": "smk762@iinet.net.au"
    }
  },
  "/atomicdex/api/v20-dev/hd_wallets_overview": {
    "dateModified": "2023-09-28T14:58:40.000Z",
    "contributors": [
      {
        "name": "\"smk762\"",
        "email": "smk762@iinet.net.au"
      },
      {
        "name": "\"gcharang\"",
        "email": "gcharang@users.noreply.github.com"
      },
      {
        "name": "\"gcharang\"",
        "email": "21151592+gcharang@users.noreply.github.com"
      },
      {
        "name": "\"gaeacodes\"",
        "email": "gaeacodes@gmail.com"
      }
    ],
    "lastContributor": {
      "name": "\"smk762\"",
      "email": "smk762@iinet.net.au"
    }
  },
  "/atomicdex/api/v20-dev": {
    "dateModified": "2023-10-03T07:36:45.000Z",
    "contributors": [
      {
        "name": "\"gaeacodes\"",
        "email": "gaeacodes@gmail.com"
      },
      {
        "name": "\"smk762\"",
        "email": "smk762@iinet.net.au"
      },
      {
        "name": "\"gcharang\"",
        "email": "21151592+gcharang@users.noreply.github.com"
      },
      {
        "name": "\"gcharang\"",
        "email": "gcharang@users.noreply.github.com"
      },
      {
        "name": "\"gcharang\"",
        "email": "mrgcharang@gmail.com"
      }
    ],
    "lastContributor": {
      "name": "\"gaeacodes\"",
      "email": "gaeacodes@gmail.com"
    }
  },
  "/atomicdex/api/v20-dev/lightning/activation": {
    "dateModified": "2023-10-10T15:07:21.000Z",
    "contributors": [
      {
        "name": "\"smk762\"",
        "email": "smk762@iinet.net.au"
      },
      {
        "name": "\"gcharang\"",
        "email": "21151592+gcharang@users.noreply.github.com"
      },
      {
        "name": "\"gcharang\"",
        "email": "gcharang@users.noreply.github.com"
      },
      {
        "name": "\"gaeacodes\"",
        "email": "gaeacodes@gmail.com"
      }
    ],
    "lastContributor": {
      "name": "\"smk762\"",
      "email": "smk762@iinet.net.au"
    }
  },
  "/atomicdex/api/v20-dev/lightning/channels": {
    "dateModified": "2023-10-04T08:31:28.000Z",
    "contributors": [
      {
        "name": "\"smk762\"",
        "email": "smk762@iinet.net.au"
      },
      {
        "name": "\"gcharang\"",
        "email": "21151592+gcharang@users.noreply.github.com"
      },
      {
        "name": "\"gcharang\"",
        "email": "gcharang@users.noreply.github.com"
      },
      {
        "name": "\"gaeacodes\"",
        "email": "gaeacodes@gmail.com"
      }
    ],
    "lastContributor": {
      "name": "\"smk762\"",
      "email": "smk762@iinet.net.au"
    }
  },
  "/atomicdex/api/v20-dev/lightning": {
    "dateModified": "2023-10-04T15:08:02.000Z",
    "contributors": [
      {
        "name": "\"smk762\"",
        "email": "smk762@iinet.net.au"
      },
      {
        "name": "\"gcharang\"",
        "email": "21151592+gcharang@users.noreply.github.com"
      },
      {
        "name": "\"gcharang\"",
        "email": "gcharang@users.noreply.github.com"
      },
      {
        "name": "\"gaeacodes\"",
        "email": "gaeacodes@gmail.com"
      }
    ],
    "lastContributor": {
      "name": "\"smk762\"",
      "email": "smk762@iinet.net.au"
    }
  },
  "/atomicdex/api/v20-dev/lightning/nodes": {
    "dateModified": "2023-09-28T20:56:11.000Z",
    "contributors": [
      {
        "name": "\"smk762\"",
        "email": "smk762@iinet.net.au"
      },
      {
        "name": "\"gcharang\"",
        "email": "21151592+gcharang@users.noreply.github.com"
      },
      {
        "name": "\"gcharang\"",
        "email": "gcharang@users.noreply.github.com"
      },
      {
        "name": "\"gaeacodes\"",
        "email": "gaeacodes@gmail.com"
      }
    ],
    "lastContributor": {
      "name": "\"smk762\"",
      "email": "smk762@iinet.net.au"
    }
  },
  "/atomicdex/api/v20-dev/lightning/payments": {
    "dateModified": "2023-11-10T06:44:47.000Z",
    "contributors": [
      {
        "name": "\"gcharang\"",
        "email": "21151592+gcharang@users.noreply.github.com"
      },
      {
        "name": "\"smk762\"",
        "email": "smk762@iinet.net.au"
      },
      {
        "name": "\"gcharang\"",
        "email": "gcharang@users.noreply.github.com"
      },
      {
        "name": "\"gaeacodes\"",
        "email": "gaeacodes@gmail.com"
      }
    ],
    "lastContributor": {
      "name": "\"gcharang\"",
      "email": "21151592+gcharang@users.noreply.github.com"
    }
  },
  "/atomicdex/api/v20-dev/max_maker_vol": {
    "dateModified": "2023-10-05T08:42:26.000Z",
    "contributors": [
      {
        "name": "\"smk762\"",
        "email": "smk762@users.noreply.github.com"
      },
      {
        "name": "\"smk762\"",
        "email": "smk762@iinet.net.au"
      },
      {
        "name": "\"gcharang\"",
        "email": "21151592+gcharang@users.noreply.github.com"
      },
      {
        "name": "\"gcharang\"",
        "email": "gcharang@users.noreply.github.com"
      },
      {
        "name": "\"gaeacodes\"",
        "email": "gaeacodes@gmail.com"
      },
      {
        "name": "\"Canialon\"",
        "email": "canialon666@gmail.com"
      }
    ],
    "lastContributor": {
      "name": "\"smk762\"",
      "email": "smk762@users.noreply.github.com"
    }
  },
  "/atomicdex/api/v20-dev/task_account_balance": {
    "dateModified": "2023-09-27T20:43:30.000Z",
    "contributors": [
      {
        "name": "\"smk762\"",
        "email": "smk762@iinet.net.au"
      }
    ],
    "lastContributor": {
      "name": "\"smk762\"",
      "email": "smk762@iinet.net.au"
    }
  },
  "/atomicdex/api/v20-dev/task_create_new_account": {
    "dateModified": "2023-09-28T21:21:48.000Z",
    "contributors": [
      {
        "name": "\"smk762\"",
        "email": "smk762@iinet.net.au"
      }
    ],
    "lastContributor": {
      "name": "\"smk762\"",
      "email": "smk762@iinet.net.au"
    }
  },
  "/atomicdex/api/v20-dev/task_enable_qtum": {
    "dateModified": "2023-10-04T06:26:45.000Z",
    "contributors": [
      {
        "name": "\"gcharang\"",
        "email": "gcharang@users.noreply.github.com"
      },
      {
        "name": "\"gcharang\"",
        "email": "21151592+gcharang@users.noreply.github.com"
      },
      {
        "name": "\"smk762\"",
        "email": "smk762@iinet.net.au"
      },
      {
        "name": "\"gaeacodes\"",
        "email": "gaeacodes@gmail.com"
      }
    ],
    "lastContributor": {
      "name": "\"gcharang\"",
      "email": "gcharang@users.noreply.github.com"
    }
  },
  "/atomicdex/api/v20-dev/task_enable_utxo": {
    "dateModified": "2023-10-27T06:19:54.000Z",
    "contributors": [
      {
        "name": "\"smk762\"",
        "email": "smk762@iinet.net.au"
      },
      {
        "name": "\"gcharang\"",
        "email": "21151592+gcharang@users.noreply.github.com"
      },
      {
<<<<<<< HEAD
        "name": "\"gcharang\"",
        "email": "gcharang@users.noreply.github.com"
=======
        "name": "\"smk762\"",
        "email": "smk762@iinet.net.au"
      },
      {
        "name": "\"gaeacodes\"",
        "email": "gaeacodes@gmail.com"
>>>>>>> 1892ac49
      }
    ],
    "lastContributor": {
      "name": "\"smk762\"",
      "email": "smk762@iinet.net.au"
    }
  },
  "/atomicdex/api/v20-dev/task_enable_z_coin": {
    "dateModified": "2023-10-05T07:39:46.000Z",
    "contributors": [
      {
        "name": "\"smk762\"",
        "email": "smk762@iinet.net.au"
      },
      {
        "name": "\"gaeacodes\"",
        "email": "gaeacodes@gmail.com"
      },
      {
        "name": "\"Canialon\"",
        "email": "canialon666@gmail.com"
      }
    ],
    "lastContributor": {
      "name": "\"smk762\"",
      "email": "smk762@iinet.net.au"
    }
  },
  "/atomicdex/api/v20-dev/task_init_trezor": {
    "dateModified": "2023-10-04T06:35:30.000Z",
    "contributors": [
      {
        "name": "\"gcharang\"",
        "email": "21151592+gcharang@users.noreply.github.com"
      },
      {
        "name": "\"gcharang\"",
        "email": "gcharang@users.noreply.github.com"
      },
      {
        "name": "\"smk762\"",
        "email": "smk762@iinet.net.au"
      },
      {
        "name": "\"gaeacodes\"",
        "email": "gaeacodes@gmail.com"
      }
    ],
    "lastContributor": {
      "name": "\"gcharang\"",
      "email": "21151592+gcharang@users.noreply.github.com"
    }
  },
  "/atomicdex/api/v20-dev/task_withdraw": {
    "dateModified": "2023-09-28T14:58:40.000Z",
    "contributors": [
      {
        "name": "\"smk762\"",
        "email": "smk762@iinet.net.au"
      },
      {
        "name": "\"gaeacodes\"",
        "email": "gaeacodes@gmail.com"
      },
      {
        "name": "\"Canialon\"",
        "email": "canialon666@gmail.com"
      }
    ],
    "lastContributor": {
      "name": "\"smk762\"",
      "email": "smk762@iinet.net.au"
    }
  },
  "/atomicdex/changelog": {
    "dateModified": "2023-09-01T12:11:07.000Z",
    "contributors": [
      {
        "name": "\"gcharang\"",
        "email": "gcharang@users.noreply.github.com"
      },
      {
        "name": "\"gaeacodes\"",
        "email": "gaeacodes@gmail.com"
      },
      {
        "name": "\"gcharang\"",
        "email": "21151592+gcharang@users.noreply.github.com"
      },
      {
        "name": "\"smk762\"",
        "email": "smk762@iinet.net.au"
      },
      {
        "name": "\"siddhartha\"",
        "email": "siddhartha-crypto@protonmail.com"
      }
    ],
    "lastContributor": {
      "name": "\"gcharang\"",
      "email": "gcharang@users.noreply.github.com"
    }
  },
  "/atomicdex": {
    "dateModified": "2023-12-15T09:21:10.000Z",
    "contributors": [
      {
        "name": "\"gaeacodes\"",
        "email": "gaeacodes@gmail.com"
      },
      {
        "name": "\"gcharang\"",
        "email": "21151592+gcharang@users.noreply.github.com"
      },
      {
        "name": "\"gcharang\"",
        "email": "mrgcharang@gmail.com"
      },
      {
        "name": "\"siddhartha-crypto\"",
        "email": "siddhartha-crypto@protonmail.com"
      }
    ],
    "lastContributor": {
      "name": "\"gaeacodes\"",
      "email": "gaeacodes@gmail.com"
    }
  },
  "/atomicdex/mobile/add-and-activate-coins-on-atomicdex-mobile": {
    "dateModified": "2023-10-04T06:26:45.000Z",
    "contributors": [
      {
        "name": "\"gcharang\"",
        "email": "gcharang@users.noreply.github.com"
      },
      {
        "name": "\"gcharang\"",
        "email": "21151592+gcharang@users.noreply.github.com"
      },
      {
        "name": "\"gaeacodes\"",
        "email": "gaeacodes@gmail.com"
      },
      {
        "name": "\"siddhartha-crypto\"",
        "email": "siddhartha-crypto@protonmail.com"
      }
    ],
    "lastContributor": {
      "name": "\"gcharang\"",
      "email": "gcharang@users.noreply.github.com"
    }
  },
  "/atomicdex/mobile/delete-seed-from-atomicdex-mobile": {
    "dateModified": "2023-10-04T06:26:45.000Z",
    "contributors": [
      {
        "name": "\"gcharang\"",
        "email": "gcharang@users.noreply.github.com"
      },
      {
        "name": "\"gcharang\"",
        "email": "21151592+gcharang@users.noreply.github.com"
      },
      {
        "name": "\"gaeacodes\"",
        "email": "gaeacodes@gmail.com"
      },
      {
        "name": "\"siddhartha-crypto\"",
        "email": "siddhartha-crypto@protonmail.com"
      }
    ],
    "lastContributor": {
      "name": "\"gcharang\"",
      "email": "gcharang@users.noreply.github.com"
    }
  },
  "/atomicdex/mobile": {
    "dateModified": "2023-10-04T06:26:45.000Z",
    "contributors": [
      {
        "name": "\"gcharang\"",
        "email": "gcharang@users.noreply.github.com"
      },
      {
        "name": "\"gcharang\"",
        "email": "21151592+gcharang@users.noreply.github.com"
      },
      {
        "name": "\"gaeacodes\"",
        "email": "gaeacodes@gmail.com"
      },
      {
        "name": "\"siddhartha-crypto\"",
        "email": "siddhartha-crypto@protonmail.com"
      }
    ],
    "lastContributor": {
      "name": "\"gcharang\"",
      "email": "gcharang@users.noreply.github.com"
    }
  },
  "/atomicdex/mobile/perform-cross-chain-atomic-swaps-using-atomicdex-mobile": {
    "dateModified": "2023-10-04T06:26:45.000Z",
    "contributors": [
      {
        "name": "\"gcharang\"",
        "email": "gcharang@users.noreply.github.com"
      },
      {
        "name": "\"gcharang\"",
        "email": "21151592+gcharang@users.noreply.github.com"
      },
      {
        "name": "\"gaeacodes\"",
        "email": "gaeacodes@gmail.com"
      },
      {
        "name": "\"smk762\"",
        "email": "smk762@iinet.net.au"
      },
      {
        "name": "\"siddhartha-crypto\"",
        "email": "siddhartha-crypto@protonmail.com"
      }
    ],
    "lastContributor": {
      "name": "\"gcharang\"",
      "email": "gcharang@users.noreply.github.com"
    }
  },
  "/atomicdex/mobile/recover-seed-on-atomicdex-mobile": {
    "dateModified": "2023-10-04T06:26:45.000Z",
    "contributors": [
      {
        "name": "\"gcharang\"",
        "email": "gcharang@users.noreply.github.com"
      },
      {
        "name": "\"gcharang\"",
        "email": "21151592+gcharang@users.noreply.github.com"
      },
      {
        "name": "\"gaeacodes\"",
        "email": "gaeacodes@gmail.com"
      },
      {
        "name": "\"siddhartha-crypto\"",
        "email": "siddhartha-crypto@protonmail.com"
      }
    ],
    "lastContributor": {
      "name": "\"gcharang\"",
      "email": "gcharang@users.noreply.github.com"
    }
  },
  "/atomicdex/mobile/restore-wallet-using-atomicdex-mobile": {
    "dateModified": "2023-10-04T06:26:45.000Z",
    "contributors": [
      {
        "name": "\"gcharang\"",
        "email": "gcharang@users.noreply.github.com"
      },
      {
        "name": "\"gcharang\"",
        "email": "21151592+gcharang@users.noreply.github.com"
      },
      {
        "name": "\"gaeacodes\"",
        "email": "gaeacodes@gmail.com"
      },
      {
        "name": "\"siddhartha-crypto\"",
        "email": "siddhartha-crypto@protonmail.com"
      }
    ],
    "lastContributor": {
      "name": "\"gcharang\"",
      "email": "gcharang@users.noreply.github.com"
    }
  },
  "/atomicdex/mobile/view-ongoing-orders-and-swap-history-on-atomicdex-mobile": {
    "dateModified": "2023-10-04T06:26:45.000Z",
    "contributors": [
      {
        "name": "\"gcharang\"",
        "email": "gcharang@users.noreply.github.com"
      },
      {
        "name": "\"gcharang\"",
        "email": "21151592+gcharang@users.noreply.github.com"
      },
      {
        "name": "\"gaeacodes\"",
        "email": "gaeacodes@gmail.com"
      },
      {
        "name": "\"siddhartha-crypto\"",
        "email": "siddhartha-crypto@protonmail.com"
      }
    ],
    "lastContributor": {
      "name": "\"gcharang\"",
      "email": "gcharang@users.noreply.github.com"
    }
  },
  "/atomicdex/mobile/view-your-receiving-address-to-send-funds-for-trading": {
    "dateModified": "2023-10-04T06:26:45.000Z",
    "contributors": [
      {
        "name": "\"gcharang\"",
        "email": "gcharang@users.noreply.github.com"
      },
      {
        "name": "\"gcharang\"",
        "email": "21151592+gcharang@users.noreply.github.com"
      },
      {
        "name": "\"gaeacodes\"",
        "email": "gaeacodes@gmail.com"
      },
      {
        "name": "\"siddhartha-crypto\"",
        "email": "siddhartha-crypto@protonmail.com"
      }
    ],
    "lastContributor": {
      "name": "\"gcharang\"",
      "email": "gcharang@users.noreply.github.com"
    }
  },
  "/atomicdex/mobile/withdraw-or-send-funds-using-atomicdex-mobile": {
    "dateModified": "2023-10-04T06:26:45.000Z",
    "contributors": [
      {
        "name": "\"gcharang\"",
        "email": "gcharang@users.noreply.github.com"
      },
      {
        "name": "\"gcharang\"",
        "email": "21151592+gcharang@users.noreply.github.com"
      },
      {
        "name": "\"gaeacodes\"",
        "email": "gaeacodes@gmail.com"
      },
      {
        "name": "\"siddhartha-crypto\"",
        "email": "siddhartha-crypto@protonmail.com"
      }
    ],
    "lastContributor": {
      "name": "\"gcharang\"",
      "email": "gcharang@users.noreply.github.com"
    }
  },
  "/atomicdex/setup/configure-mm2-json": {
    "dateModified": "2023-10-04T00:11:18.000Z",
    "contributors": [
      {
        "name": "\"smk762\"",
        "email": "smk762@iinet.net.au"
      },
      {
        "name": "\"gaeacodes\"",
        "email": "gaeacodes@gmail.com"
      },
      {
        "name": "\"gcharang\"",
        "email": "gcharang@users.noreply.github.com"
      },
      {
        "name": "\"gcharang\"",
        "email": "21151592+gcharang@users.noreply.github.com"
      },
      {
        "name": "\"smk762\"",
        "email": "35845239+smk762@users.noreply.github.com"
      }
    ],
    "lastContributor": {
      "name": "\"smk762\"",
      "email": "smk762@iinet.net.au"
    }
  },
  "/atomicdex/setup": {
    "dateModified": "2023-10-04T06:26:45.000Z",
    "contributors": [
      {
        "name": "\"gcharang\"",
        "email": "gcharang@users.noreply.github.com"
      },
      {
        "name": "\"gcharang\"",
        "email": "21151592+gcharang@users.noreply.github.com"
      },
      {
        "name": "\"gaeacodes\"",
        "email": "gaeacodes@gmail.com"
      },
      {
        "name": "\"gcharang\"",
        "email": "mrgcharang@gmail.com"
      },
      {
        "name": "\"smk762\"",
        "email": "smk762@iinet.net.au"
      },
      {
        "name": "\"Artem Pikulin\"",
        "email": "ortgma@gmail.com"
      },
      {
        "name": "\"siddhartha\"",
        "email": "siddhartha-crypto@protonmail.com"
      },
      {
        "name": "\"Siddhartha\"",
        "email": "siddhartha-crypto@protonmail.com"
      },
      {
        "name": "\"siddhartha-crypto\"",
        "email": "siddhartha-crypto@protonmail.com"
      }
    ],
    "lastContributor": {
      "name": "\"gcharang\"",
      "email": "gcharang@users.noreply.github.com"
    }
  },
  "/atomicdex/tutorials/additional-information-about-atomicdex": {
    "dateModified": "2023-09-01T12:11:07.000Z",
    "contributors": [
      {
        "name": "\"gcharang\"",
        "email": "gcharang@users.noreply.github.com"
      },
      {
        "name": "\"gaeacodes\"",
        "email": "gaeacodes@gmail.com"
      },
      {
        "name": "\"gcharang\"",
        "email": "21151592+gcharang@users.noreply.github.com"
      },
      {
        "name": "\"smk762\"",
        "email": "smk762@iinet.net.au"
      },
      {
        "name": "\"gcharang\"",
        "email": "mrgcharang@gmail.com"
      },
      {
        "name": "\"siddhartha-crypto\"",
        "email": "siddhartha-crypto@protonmail.com"
      }
    ],
    "lastContributor": {
      "name": "\"gcharang\"",
      "email": "gcharang@users.noreply.github.com"
    }
  },
  "/atomicdex/tutorials/atomicdex-api-docker-telegram": {
    "dateModified": "2023-12-17T18:05:32.000Z",
    "contributors": [
      {
        "name": "\"gcharang\"",
        "email": "21151592+gcharang@users.noreply.github.com"
      },
      {
        "name": "\"gaeacodes\"",
        "email": "gaeacodes@gmail.com"
      },
      {
        "name": "\"gcharang\"",
        "email": "mrgcharang@gmail.com"
      }
    ],
    "lastContributor": {
      "name": "\"gcharang\"",
      "email": "21151592+gcharang@users.noreply.github.com"
    }
  },
  "/atomicdex/tutorials/atomicdex-metrics": {
    "dateModified": "2023-10-04T06:26:45.000Z",
    "contributors": [
      {
        "name": "\"gcharang\"",
        "email": "gcharang@users.noreply.github.com"
      },
      {
        "name": "\"gcharang\"",
        "email": "21151592+gcharang@users.noreply.github.com"
      },
      {
        "name": "\"smk762\"",
        "email": "smk762@iinet.net.au"
      },
      {
        "name": "\"gaeacodes\"",
        "email": "gaeacodes@gmail.com"
      },
      {
        "name": "\"gcharang\"",
        "email": "mrgcharang@gmail.com"
      },
      {
        "name": "\"smk762\"",
        "email": "35845239+smk762@users.noreply.github.com"
      },
      {
        "name": "\"Siddhartha\"",
        "email": "siddhartha-crypto@protonmail.com"
      },
      {
        "name": "\"Sergey O. Boyko\"",
        "email": "sergey.boyko0791@gmail.com"
      }
    ],
    "lastContributor": {
      "name": "\"gcharang\"",
      "email": "gcharang@users.noreply.github.com"
    }
  },
  "/atomicdex/tutorials/atomicdex-walkthrough": {
    "dateModified": "2023-10-03T07:36:45.000Z",
    "contributors": [
      {
        "name": "\"gaeacodes\"",
        "email": "gaeacodes@gmail.com"
      },
      {
        "name": "\"smk762\"",
        "email": "smk762@iinet.net.au"
      },
      {
        "name": "\"gcharang\"",
        "email": "21151592+gcharang@users.noreply.github.com"
      },
      {
        "name": "\"gcharang\"",
        "email": "gcharang@users.noreply.github.com"
      },
      {
        "name": "\"smk762\"",
        "email": "35845239+smk762@users.noreply.github.com"
      },
      {
        "name": "\"gaeacodes\"",
        "email": "77043250+gaeacodes@users.noreply.github.com"
      },
      {
        "name": "\"gcharang\"",
        "email": "mrgcharang@gmail.com"
      },
      {
        "name": "\"Sergey O. Boyko\"",
        "email": "sergey.boyko0791@gmail.com"
      },
      {
        "name": "\"Siddhartha Crypto\"",
        "email": "33014953+siddhartha-crypto@users.noreply.github.com"
      },
      {
        "name": "\"Captain Mylo\"",
        "email": "imylomylo@gmail.com"
      },
      {
        "name": "\"siddhartha\"",
        "email": "siddhartha-crypto@protonmail.com"
      },
      {
        "name": "\"Siddhartha\"",
        "email": "siddhartha-crypto@protonmail.com"
      },
      {
        "name": "\"Artem Pikulin\"",
        "email": "ortgma@gmail.com"
      },
      {
        "name": "\"siddhartha-crypto\"",
        "email": "siddhartha-crypto@protonmail.com"
      }
    ],
    "lastContributor": {
      "name": "\"gaeacodes\"",
      "email": "gaeacodes@gmail.com"
    }
  },
  "/atomicdex/tutorials/coins-file-update": {
    "dateModified": "2023-09-01T12:11:07.000Z",
    "contributors": [
      {
        "name": "\"gcharang\"",
        "email": "gcharang@users.noreply.github.com"
      },
      {
        "name": "\"gaeacodes\"",
        "email": "gaeacodes@gmail.com"
      },
      {
        "name": "\"gcharang\"",
        "email": "21151592+gcharang@users.noreply.github.com"
      },
      {
        "name": "\"Sergey O. Boyko\"",
        "email": "sergey.boyko0791@gmail.com"
      },
      {
        "name": "\"gcharang\"",
        "email": "mrgcharang@gmail.com"
      }
    ],
    "lastContributor": {
      "name": "\"gcharang\"",
      "email": "gcharang@users.noreply.github.com"
    }
  },
  "/atomicdex/tutorials/how-to-become-a-liquidity-provider": {
    "dateModified": "2023-10-03T07:36:45.000Z",
    "contributors": [
      {
        "name": "\"gaeacodes\"",
        "email": "gaeacodes@gmail.com"
      },
      {
        "name": "\"smk762\"",
        "email": "smk762@iinet.net.au"
      },
      {
        "name": "\"gcharang\"",
        "email": "21151592+gcharang@users.noreply.github.com"
      },
      {
        "name": "\"gcharang\"",
        "email": "gcharang@users.noreply.github.com"
      },
      {
        "name": "\"gcharang\"",
        "email": "mrgcharang@gmail.com"
      },
      {
        "name": "\"uak\"",
        "email": "411046+damascene@users.noreply.github.com"
      },
      {
        "name": "\"Sergey O. Boyko\"",
        "email": "sergey.boyko0791@gmail.com"
      },
      {
        "name": "\"Artem Pikulin\"",
        "email": "ortgma@gmail.com"
      },
      {
        "name": "\"Siddhartha\"",
        "email": "siddhartha-crypto@protonmail.com"
      },
      {
        "name": "\"siddhartha-crypto\"",
        "email": "siddhartha-crypto@protonmail.com"
      }
    ],
    "lastContributor": {
      "name": "\"gaeacodes\"",
      "email": "gaeacodes@gmail.com"
    }
  },
  "/atomicdex/tutorials/how-to-compile-mm2-from-source": {
    "dateModified": "2023-10-03T07:36:45.000Z",
    "contributors": [
      {
        "name": "\"gaeacodes\"",
        "email": "gaeacodes@gmail.com"
      },
      {
        "name": "\"gcharang\"",
        "email": "gcharang@users.noreply.github.com"
      },
      {
        "name": "\"gcharang\"",
        "email": "21151592+gcharang@users.noreply.github.com"
      },
      {
        "name": "\"SirSevenG\"",
        "email": "44422309+SirSevenG@users.noreply.github.com"
      },
      {
        "name": "\"gcharang\"",
        "email": "mrgcharang@gmail.com"
      },
      {
        "name": "\"smk762\"",
        "email": "smk762@iinet.net.au"
      },
      {
        "name": "\"uak\"",
        "email": "411046+damascene@users.noreply.github.com"
      }
    ],
    "lastContributor": {
      "name": "\"gaeacodes\"",
      "email": "gaeacodes@gmail.com"
    }
  },
  "/atomicdex/tutorials": {
    "dateModified": "2023-10-03T07:36:45.000Z",
    "contributors": [
      {
        "name": "\"gaeacodes\"",
        "email": "gaeacodes@gmail.com"
      },
      {
        "name": "\"gcharang\"",
        "email": "21151592+gcharang@users.noreply.github.com"
      },
      {
        "name": "\"smk762\"",
        "email": "smk762@iinet.net.au"
      },
      {
        "name": "\"gcharang\"",
        "email": "mrgcharang@gmail.com"
      },
      {
        "name": "\"siddhartha-crypto\"",
        "email": "siddhartha-crypto@protonmail.com"
      },
      {
        "name": "\"Artem Pikulin\"",
        "email": "ortgma@gmail.com"
      }
    ],
    "lastContributor": {
      "name": "\"gaeacodes\"",
      "email": "gaeacodes@gmail.com"
    }
  },
  "/atomicdex/tutorials/listing-a-coin-on-atomicdex": {
    "dateModified": "2023-10-10T15:07:21.000Z",
    "contributors": [
      {
        "name": "\"smk762\"",
        "email": "smk762@iinet.net.au"
      },
      {
        "name": "\"gcharang\"",
        "email": "21151592+gcharang@users.noreply.github.com"
      },
      {
        "name": "\"gcharang\"",
        "email": "gcharang@users.noreply.github.com"
      },
      {
        "name": "\"gaeacodes\"",
        "email": "gaeacodes@gmail.com"
      }
    ],
    "lastContributor": {
      "name": "\"smk762\"",
      "email": "smk762@iinet.net.au"
    }
  },
  "/atomicdex/tutorials/query-the-mm2-database": {
    "dateModified": "2023-09-27T20:43:30.000Z",
    "contributors": [
      {
        "name": "\"smk762\"",
        "email": "smk762@iinet.net.au"
      },
      {
        "name": "\"gcharang\"",
        "email": "gcharang@users.noreply.github.com"
      },
      {
        "name": "\"gaeacodes\"",
        "email": "gaeacodes@gmail.com"
      },
      {
        "name": "\"gcharang\"",
        "email": "21151592+gcharang@users.noreply.github.com"
      },
      {
        "name": "\"smk762\"",
        "email": "35845239+smk762@users.noreply.github.com"
      }
    ],
    "lastContributor": {
      "name": "\"smk762\"",
      "email": "smk762@iinet.net.au"
    }
  },
  "/atomicdex/tutorials/setup-atomicdex-aws": {
    "dateModified": "2023-10-03T07:36:45.000Z",
    "contributors": [
      {
        "name": "\"gaeacodes\"",
        "email": "gaeacodes@gmail.com"
      },
      {
        "name": "\"gcharang\"",
        "email": "21151592+gcharang@users.noreply.github.com"
      },
      {
        "name": "\"gcharang\"",
        "email": "gcharang@users.noreply.github.com"
      },
      {
        "name": "\"smk762\"",
        "email": "smk762@iinet.net.au"
      },
      {
        "name": "\"gcharang\"",
        "email": "mrgcharang@gmail.com"
      },
      {
        "name": "\"Siddhartha\"",
        "email": "siddhartha-crypto@protonmail.com"
      }
    ],
    "lastContributor": {
      "name": "\"gaeacodes\"",
      "email": "gaeacodes@gmail.com"
    }
  },
  "/historical/cc-jl/chapter00": {
    "dateModified": "2023-05-24T13:18:47.000Z",
    "contributors": [
      {
        "name": "\"gaeacodes\"",
        "email": "gaeacodes@gmail.com"
      },
      {
        "name": "\"gcharang\"",
        "email": "21151592+gcharang@users.noreply.github.com"
      },
      {
        "name": "\"gcharang\"",
        "email": "mrgcharang@gmail.com"
      }
    ],
    "lastContributor": {
      "name": "\"gaeacodes\"",
      "email": "gaeacodes@gmail.com"
    }
  },
  "/historical/cc-jl/chapter01": {
    "dateModified": "2023-09-29T14:54:33.000Z",
    "contributors": [
      {
        "name": "\"gaeacodes\"",
        "email": "gaeacodes@gmail.com"
      },
      {
        "name": "\"gcharang\"",
        "email": "gcharang@users.noreply.github.com"
      },
      {
        "name": "\"gcharang\"",
        "email": "21151592+gcharang@users.noreply.github.com"
      },
      {
        "name": "\"gcharang\"",
        "email": "mrgcharang@gmail.com"
      }
    ],
    "lastContributor": {
      "name": "\"gaeacodes\"",
      "email": "gaeacodes@gmail.com"
    }
  },
  "/historical/cc-jl/chapter02": {
    "dateModified": "2023-10-03T07:36:45.000Z",
    "contributors": [
      {
        "name": "\"gaeacodes\"",
        "email": "gaeacodes@gmail.com"
      },
      {
        "name": "\"gcharang\"",
        "email": "gcharang@users.noreply.github.com"
      },
      {
        "name": "\"gcharang\"",
        "email": "21151592+gcharang@users.noreply.github.com"
      },
      {
        "name": "\"gcharang\"",
        "email": "mrgcharang@gmail.com"
      }
    ],
    "lastContributor": {
      "name": "\"gaeacodes\"",
      "email": "gaeacodes@gmail.com"
    }
  },
  "/historical/cc-jl/chapter03": {
    "dateModified": "2023-05-24T13:18:47.000Z",
    "contributors": [
      {
        "name": "\"gaeacodes\"",
        "email": "gaeacodes@gmail.com"
      },
      {
        "name": "\"gcharang\"",
        "email": "21151592+gcharang@users.noreply.github.com"
      },
      {
        "name": "\"gcharang\"",
        "email": "mrgcharang@gmail.com"
      }
    ],
    "lastContributor": {
      "name": "\"gaeacodes\"",
      "email": "gaeacodes@gmail.com"
    }
  },
  "/historical/cc-jl/chapter04": {
    "dateModified": "2023-10-03T07:36:45.000Z",
    "contributors": [
      {
        "name": "\"gaeacodes\"",
        "email": "gaeacodes@gmail.com"
      },
      {
        "name": "\"gcharang\"",
        "email": "gcharang@users.noreply.github.com"
      },
      {
        "name": "\"gcharang\"",
        "email": "21151592+gcharang@users.noreply.github.com"
      },
      {
        "name": "\"SHossain\"",
        "email": "saddam007@gmail.com"
      },
      {
        "name": "\"gcharang\"",
        "email": "mrgcharang@gmail.com"
      }
    ],
    "lastContributor": {
      "name": "\"gaeacodes\"",
      "email": "gaeacodes@gmail.com"
    }
  },
  "/historical/cc-jl/chapter05": {
    "dateModified": "2023-05-31T18:19:46.000Z",
    "contributors": [
      {
        "name": "\"gaeacodes\"",
        "email": "gaeacodes@gmail.com"
      },
      {
        "name": "\"gcharang\"",
        "email": "21151592+gcharang@users.noreply.github.com"
      },
      {
        "name": "\"gcharang\"",
        "email": "mrgcharang@gmail.com"
      }
    ],
    "lastContributor": {
      "name": "\"gaeacodes\"",
      "email": "gaeacodes@gmail.com"
    }
  },
  "/historical/cc-jl/chapter06": {
    "dateModified": "2023-10-03T07:36:45.000Z",
    "contributors": [
      {
        "name": "\"gaeacodes\"",
        "email": "gaeacodes@gmail.com"
      },
      {
        "name": "\"gcharang\"",
        "email": "gcharang@users.noreply.github.com"
      },
      {
        "name": "\"gcharang\"",
        "email": "21151592+gcharang@users.noreply.github.com"
      },
      {
        "name": "\"gcharang\"",
        "email": "mrgcharang@gmail.com"
      }
    ],
    "lastContributor": {
      "name": "\"gaeacodes\"",
      "email": "gaeacodes@gmail.com"
    }
  },
  "/historical/cc-jl/chapter07": {
    "dateModified": "2023-10-03T07:36:45.000Z",
    "contributors": [
      {
        "name": "\"gaeacodes\"",
        "email": "gaeacodes@gmail.com"
      },
      {
        "name": "\"gcharang\"",
        "email": "21151592+gcharang@users.noreply.github.com"
      },
      {
        "name": "\"gcharang\"",
        "email": "mrgcharang@gmail.com"
      }
    ],
    "lastContributor": {
      "name": "\"gaeacodes\"",
      "email": "gaeacodes@gmail.com"
    }
  },
  "/historical/cc-jl/chapter08": {
    "dateModified": "2023-05-31T18:19:46.000Z",
    "contributors": [
      {
        "name": "\"gaeacodes\"",
        "email": "gaeacodes@gmail.com"
      },
      {
        "name": "\"gcharang\"",
        "email": "21151592+gcharang@users.noreply.github.com"
      },
      {
        "name": "\"gcharang\"",
        "email": "mrgcharang@gmail.com"
      }
    ],
    "lastContributor": {
      "name": "\"gaeacodes\"",
      "email": "gaeacodes@gmail.com"
    }
  },
  "/historical/cc-jl/chapter09": {
    "dateModified": "2023-09-01T12:11:07.000Z",
    "contributors": [
      {
        "name": "\"gcharang\"",
        "email": "gcharang@users.noreply.github.com"
      },
      {
        "name": "\"gaeacodes\"",
        "email": "gaeacodes@gmail.com"
      },
      {
        "name": "\"gcharang\"",
        "email": "21151592+gcharang@users.noreply.github.com"
      },
      {
        "name": "\"gcharang\"",
        "email": "mrgcharang@gmail.com"
      }
    ],
    "lastContributor": {
      "name": "\"gcharang\"",
      "email": "gcharang@users.noreply.github.com"
    }
  },
  "/historical/cc-jl/chapter10": {
    "dateModified": "2023-09-01T12:11:07.000Z",
    "contributors": [
      {
        "name": "\"gcharang\"",
        "email": "gcharang@users.noreply.github.com"
      },
      {
        "name": "\"gaeacodes\"",
        "email": "gaeacodes@gmail.com"
      },
      {
        "name": "\"gcharang\"",
        "email": "21151592+gcharang@users.noreply.github.com"
      },
      {
        "name": "\"gcharang\"",
        "email": "mrgcharang@gmail.com"
      }
    ],
    "lastContributor": {
      "name": "\"gcharang\"",
      "email": "gcharang@users.noreply.github.com"
    }
  },
  "/historical/cc-jl/chapter11": {
    "dateModified": "2023-05-24T13:18:47.000Z",
    "contributors": [
      {
        "name": "\"gaeacodes\"",
        "email": "gaeacodes@gmail.com"
      },
      {
        "name": "\"gcharang\"",
        "email": "21151592+gcharang@users.noreply.github.com"
      },
      {
        "name": "\"gcharang\"",
        "email": "mrgcharang@gmail.com"
      }
    ],
    "lastContributor": {
      "name": "\"gaeacodes\"",
      "email": "gaeacodes@gmail.com"
    }
  },
  "/historical/cc-jl/chapter12": {
    "dateModified": "2023-05-24T13:18:47.000Z",
    "contributors": [
      {
        "name": "\"gaeacodes\"",
        "email": "gaeacodes@gmail.com"
      },
      {
        "name": "\"gcharang\"",
        "email": "21151592+gcharang@users.noreply.github.com"
      },
      {
        "name": "\"gcharang\"",
        "email": "mrgcharang@gmail.com"
      }
    ],
    "lastContributor": {
      "name": "\"gaeacodes\"",
      "email": "gaeacodes@gmail.com"
    }
  },
  "/historical/cc-jl/chapter13": {
    "dateModified": "2023-06-01T17:59:27.000Z",
    "contributors": [
      {
        "name": "\"gaeacodes\"",
        "email": "gaeacodes@gmail.com"
      },
      {
        "name": "\"gcharang\"",
        "email": "21151592+gcharang@users.noreply.github.com"
      },
      {
        "name": "\"gcharang\"",
        "email": "mrgcharang@gmail.com"
      }
    ],
    "lastContributor": {
      "name": "\"gaeacodes\"",
      "email": "gaeacodes@gmail.com"
    }
  },
  "/historical/cc-jl/chapter14": {
    "dateModified": "2023-06-01T17:59:27.000Z",
    "contributors": [
      {
        "name": "\"gaeacodes\"",
        "email": "gaeacodes@gmail.com"
      },
      {
        "name": "\"gcharang\"",
        "email": "21151592+gcharang@users.noreply.github.com"
      },
      {
        "name": "\"gcharang\"",
        "email": "mrgcharang@gmail.com"
      }
    ],
    "lastContributor": {
      "name": "\"gaeacodes\"",
      "email": "gaeacodes@gmail.com"
    }
  },
  "/historical/cc-jl/chapter15": {
    "dateModified": "2023-06-01T17:59:27.000Z",
    "contributors": [
      {
        "name": "\"gaeacodes\"",
        "email": "gaeacodes@gmail.com"
      },
      {
        "name": "\"gcharang\"",
        "email": "21151592+gcharang@users.noreply.github.com"
      },
      {
        "name": "\"gcharang\"",
        "email": "mrgcharang@gmail.com"
      }
    ],
    "lastContributor": {
      "name": "\"gaeacodes\"",
      "email": "gaeacodes@gmail.com"
    }
  },
  "/historical/cc-jl/faq": {
    "dateModified": "2023-10-03T07:36:45.000Z",
    "contributors": [
      {
        "name": "\"gaeacodes\"",
        "email": "gaeacodes@gmail.com"
      },
      {
        "name": "\"gcharang\"",
        "email": "gcharang@users.noreply.github.com"
      },
      {
        "name": "\"gcharang\"",
        "email": "21151592+gcharang@users.noreply.github.com"
      },
      {
        "name": "\"gcharang\"",
        "email": "mrgcharang@gmail.com"
      }
    ],
    "lastContributor": {
      "name": "\"gaeacodes\"",
      "email": "gaeacodes@gmail.com"
    }
  },
  "/historical/cc-jl": {
    "dateModified": "2023-10-03T07:36:45.000Z",
    "contributors": [
      {
        "name": "\"gaeacodes\"",
        "email": "gaeacodes@gmail.com"
      },
      {
        "name": "\"gcharang\"",
        "email": "21151592+gcharang@users.noreply.github.com"
      },
      {
        "name": "\"gcharang\"",
        "email": "mrgcharang@gmail.com"
      }
    ],
    "lastContributor": {
      "name": "\"gaeacodes\"",
      "email": "gaeacodes@gmail.com"
    }
  },
  "/historical": {
    "dateModified": "2023-09-01T12:11:07.000Z",
    "contributors": [
      {
        "name": "\"gcharang\"",
        "email": "gcharang@users.noreply.github.com"
      },
      {
        "name": "\"gcharang\"",
        "email": "21151592+gcharang@users.noreply.github.com"
      }
    ],
    "lastContributor": {
      "name": "\"gcharang\"",
      "email": "gcharang@users.noreply.github.com"
    }
  },
  "/historical/whitepaper/chapter1": {
    "dateModified": "2023-09-01T12:11:07.000Z",
    "contributors": [
      {
        "name": "\"gcharang\"",
        "email": "gcharang@users.noreply.github.com"
      },
      {
        "name": "\"gaeacodes\"",
        "email": "gaeacodes@gmail.com"
      },
      {
        "name": "\"gcharang\"",
        "email": "21151592+gcharang@users.noreply.github.com"
      },
      {
        "name": "\"gcharang\"",
        "email": "mrgcharang@gmail.com"
      }
    ],
    "lastContributor": {
      "name": "\"gcharang\"",
      "email": "gcharang@users.noreply.github.com"
    }
  },
  "/historical/whitepaper/chapter2": {
    "dateModified": "2023-10-03T07:36:45.000Z",
    "contributors": [
      {
        "name": "\"gaeacodes\"",
        "email": "gaeacodes@gmail.com"
      },
      {
        "name": "\"gcharang\"",
        "email": "gcharang@users.noreply.github.com"
      },
      {
        "name": "\"gcharang\"",
        "email": "21151592+gcharang@users.noreply.github.com"
      },
      {
        "name": "\"gcharang\"",
        "email": "mrgcharang@gmail.com"
      }
    ],
    "lastContributor": {
      "name": "\"gaeacodes\"",
      "email": "gaeacodes@gmail.com"
    }
  },
  "/historical/whitepaper/chapter3": {
    "dateModified": "2023-12-13T08:48:10.000Z",
    "contributors": [
      {
        "name": "\"gcharang\"",
        "email": "21151592+gcharang@users.noreply.github.com"
      },
      {
        "name": "\"gaeacodes\"",
        "email": "gaeacodes@gmail.com"
      },
      {
        "name": "\"smk762\"",
        "email": "smk762@iinet.net.au"
      },
      {
        "name": "\"gcharang\"",
        "email": "gcharang@users.noreply.github.com"
      },
      {
        "name": "\"gcharang\"",
        "email": "mrgcharang@gmail.com"
      }
    ],
    "lastContributor": {
      "name": "\"gcharang\"",
      "email": "21151592+gcharang@users.noreply.github.com"
    }
  },
  "/historical/whitepaper/chapter4": {
    "dateModified": "2023-09-27T20:43:30.000Z",
    "contributors": [
      {
        "name": "\"smk762\"",
        "email": "smk762@iinet.net.au"
      },
      {
        "name": "\"gcharang\"",
        "email": "21151592+gcharang@users.noreply.github.com"
      },
      {
        "name": "\"gaeacodes\"",
        "email": "gaeacodes@gmail.com"
      },
      {
        "name": "\"gcharang\"",
        "email": "mrgcharang@gmail.com"
      }
    ],
    "lastContributor": {
      "name": "\"smk762\"",
      "email": "smk762@iinet.net.au"
    }
  },
  "/historical/whitepaper/chapter5": {
    "dateModified": "2023-09-27T20:43:30.000Z",
    "contributors": [
      {
        "name": "\"smk762\"",
        "email": "smk762@iinet.net.au"
      },
      {
        "name": "\"gcharang\"",
        "email": "gcharang@users.noreply.github.com"
      },
      {
        "name": "\"gaeacodes\"",
        "email": "gaeacodes@gmail.com"
      },
      {
        "name": "\"gcharang\"",
        "email": "21151592+gcharang@users.noreply.github.com"
      },
      {
        "name": "\"gcharang\"",
        "email": "mrgcharang@gmail.com"
      }
    ],
    "lastContributor": {
      "name": "\"smk762\"",
      "email": "smk762@iinet.net.au"
    }
  },
  "/historical/whitepaper/chapter6": {
    "dateModified": "2023-09-27T20:43:30.000Z",
    "contributors": [
      {
        "name": "\"smk762\"",
        "email": "smk762@iinet.net.au"
      },
      {
        "name": "\"gcharang\"",
        "email": "gcharang@users.noreply.github.com"
      },
      {
        "name": "\"gaeacodes\"",
        "email": "gaeacodes@gmail.com"
      },
      {
        "name": "\"gcharang\"",
        "email": "21151592+gcharang@users.noreply.github.com"
      },
      {
        "name": "\"Siddhartha Crypto\"",
        "email": "33014953+siddhartha-crypto@users.noreply.github.com"
      },
      {
        "name": "\"gcharang\"",
        "email": "mrgcharang@gmail.com"
      }
    ],
    "lastContributor": {
      "name": "\"smk762\"",
      "email": "smk762@iinet.net.au"
    }
  },
  "/historical/whitepaper/chapter7": {
    "dateModified": "2023-09-27T20:43:30.000Z",
    "contributors": [
      {
        "name": "\"smk762\"",
        "email": "smk762@iinet.net.au"
      },
      {
        "name": "\"gcharang\"",
        "email": "gcharang@users.noreply.github.com"
      },
      {
        "name": "\"gaeacodes\"",
        "email": "gaeacodes@gmail.com"
      },
      {
        "name": "\"gcharang\"",
        "email": "21151592+gcharang@users.noreply.github.com"
      },
      {
        "name": "\"Cris-F\"",
        "email": "36809176+Cris-F@users.noreply.github.com"
      },
      {
        "name": "\"gcharang\"",
        "email": "mrgcharang@gmail.com"
      }
    ],
    "lastContributor": {
      "name": "\"smk762\"",
      "email": "smk762@iinet.net.au"
    }
  },
  "/historical/whitepaper/chapter8": {
    "dateModified": "2023-09-05T12:43:04.000Z",
    "contributors": [
      {
        "name": "\"gcharang\"",
        "email": "gcharang@users.noreply.github.com"
      },
      {
        "name": "\"gaeacodes\"",
        "email": "gaeacodes@gmail.com"
      },
      {
        "name": "\"gcharang\"",
        "email": "21151592+gcharang@users.noreply.github.com"
      },
      {
        "name": "\"gcharang\"",
        "email": "mrgcharang@gmail.com"
      }
    ],
    "lastContributor": {
      "name": "\"gcharang\"",
      "email": "gcharang@users.noreply.github.com"
    }
  },
  "/historical/whitepaper": {
    "dateModified": "2023-06-14T19:22:24.000Z",
    "contributors": [
      {
        "name": "\"gcharang\"",
        "email": "21151592+gcharang@users.noreply.github.com"
      },
      {
        "name": "\"gcharang\"",
        "email": "mrgcharang@gmail.com"
      }
    ],
    "lastContributor": {
      "name": "\"gcharang\"",
      "email": "21151592+gcharang@users.noreply.github.com"
    }
  },
  "/historical/whitepaper/references": {
    "dateModified": "2023-10-03T07:36:45.000Z",
    "contributors": [
      {
        "name": "\"gaeacodes\"",
        "email": "gaeacodes@gmail.com"
      },
      {
        "name": "\"gcharang\"",
        "email": "gcharang@users.noreply.github.com"
      },
      {
        "name": "\"gcharang\"",
        "email": "21151592+gcharang@users.noreply.github.com"
      },
      {
        "name": "\"gcharang\"",
        "email": "mrgcharang@gmail.com"
      }
    ],
    "lastContributor": {
      "name": "\"gaeacodes\"",
      "email": "gaeacodes@gmail.com"
    }
  },
  "/": {
    "dateModified": "2023-09-27T20:43:30.000Z",
    "contributors": [
      {
        "name": "\"smk762\"",
        "email": "smk762@iinet.net.au"
      },
      {
        "name": "\"gcharang\"",
        "email": "gcharang@users.noreply.github.com"
      },
      {
        "name": "\"gaeacodes\"",
        "email": "gaeacodes@gmail.com"
      },
      {
        "name": "\"gcharang\"",
        "email": "21151592+gcharang@users.noreply.github.com"
      }
    ],
    "lastContributor": {
      "name": "\"smk762\"",
      "email": "smk762@iinet.net.au"
    }
  },
  "/komodo/block-1m-changes": {
    "dateModified": "2023-12-17T18:46:24.000Z",
    "contributors": [
      {
        "name": "\"gcharang\"",
        "email": "21151592+gcharang@users.noreply.github.com"
      },
      {
        "name": "\"gcharang\"",
        "email": "mrgcharang@gmail.com"
      }
    ],
    "lastContributor": {
      "name": "\"gcharang\"",
      "email": "21151592+gcharang@users.noreply.github.com"
    }
  },
  "/komodo/coin-emission": {
    "dateModified": "2023-12-16T08:38:31.000Z",
    "contributors": [
      {
        "name": "\"gaeacodes\"",
        "email": "gaeacodes@gmail.com"
      },
      {
        "name": "\"gcharang\"",
        "email": "21151592+gcharang@users.noreply.github.com"
      },
      {
        "name": "\"gcharang\"",
        "email": "mrgcharang@gmail.com"
      }
    ],
    "lastContributor": {
      "name": "\"gaeacodes\"",
      "email": "gaeacodes@gmail.com"
    }
  },
  "/komodo/convert-pubkey-address": {
    "dateModified": "2023-12-16T08:38:31.000Z",
    "contributors": [
      {
        "name": "\"gaeacodes\"",
        "email": "gaeacodes@gmail.com"
      },
      {
        "name": "\"gcharang\"",
        "email": "mrgcharang@gmail.com"
      }
    ],
    "lastContributor": {
      "name": "\"gaeacodes\"",
      "email": "gaeacodes@gmail.com"
    }
  },
  "/komodo/dpow-conf": {
    "dateModified": "2023-12-17T18:46:24.000Z",
    "contributors": [
      {
        "name": "\"gcharang\"",
        "email": "21151592+gcharang@users.noreply.github.com"
      },
      {
        "name": "\"gcharang\"",
        "email": "mrgcharang@gmail.com"
      }
    ],
    "lastContributor": {
      "name": "\"gcharang\"",
      "email": "21151592+gcharang@users.noreply.github.com"
    }
  },
  "/komodo/encrypt-wallet": {
    "dateModified": "2023-12-16T08:38:31.000Z",
    "contributors": [
      {
        "name": "\"gaeacodes\"",
        "email": "gaeacodes@gmail.com"
      },
      {
        "name": "\"gcharang\"",
        "email": "mrgcharang@gmail.com"
      }
    ],
    "lastContributor": {
      "name": "\"gaeacodes\"",
      "email": "gaeacodes@gmail.com"
    }
  },
  "/komodo": {
    "dateModified": "2023-12-17T18:46:24.000Z",
    "contributors": [
      {
        "name": "\"gcharang\"",
        "email": "21151592+gcharang@users.noreply.github.com"
      },
      {
        "name": "\"gaeacodes\"",
        "email": "gaeacodes@gmail.com"
      },
      {
        "name": "\"gcharang\"",
        "email": "mrgcharang@gmail.com"
      }
    ],
    "lastContributor": {
      "name": "\"gcharang\"",
      "email": "21151592+gcharang@users.noreply.github.com"
    }
  },
  "/komodo/multisig-transactions-on-komodo-or-assetchains": {
    "dateModified": "2023-12-16T08:38:31.000Z",
    "contributors": [
      {
        "name": "\"gaeacodes\"",
        "email": "gaeacodes@gmail.com"
      },
      {
        "name": "\"gcharang\"",
        "email": "mrgcharang@gmail.com"
      }
    ],
    "lastContributor": {
      "name": "\"gaeacodes\"",
      "email": "gaeacodes@gmail.com"
    }
  },
  "/komodo/note-exchanges": {
    "dateModified": "2023-12-16T08:38:31.000Z",
    "contributors": [
      {
        "name": "\"gaeacodes\"",
        "email": "gaeacodes@gmail.com"
      },
      {
        "name": "\"gcharang\"",
        "email": "mrgcharang@gmail.com"
      }
    ],
    "lastContributor": {
      "name": "\"gaeacodes\"",
      "email": "gaeacodes@gmail.com"
    }
  },
  "/komodo/npm-module-komodo-rewards": {
    "dateModified": "2023-12-16T14:24:08.000Z",
    "contributors": [
      {
        "name": "\"gaeacodes\"",
        "email": "gaeacodes@gmail.com"
      },
      {
        "name": "\"gcharang\"",
        "email": "21151592+gcharang@users.noreply.github.com"
      },
      {
        "name": "\"gcharang\"",
        "email": "mrgcharang@gmail.com"
      }
    ],
    "lastContributor": {
      "name": "\"gaeacodes\"",
      "email": "gaeacodes@gmail.com"
    }
  },
  "/komodo/python-rpc-komodod": {
    "dateModified": "2023-12-17T18:46:24.000Z",
    "contributors": [
      {
        "name": "\"gcharang\"",
        "email": "21151592+gcharang@users.noreply.github.com"
      },
      {
        "name": "\"gaeacodes\"",
        "email": "gaeacodes@gmail.com"
      },
      {
        "name": "\"gcharang\"",
        "email": "mrgcharang@gmail.com"
      }
    ],
    "lastContributor": {
      "name": "\"gcharang\"",
      "email": "21151592+gcharang@users.noreply.github.com"
    }
  },
  "/komodo/security-setup-full-node": {
    "dateModified": "2023-12-17T18:46:24.000Z",
    "contributors": [
      {
        "name": "\"gcharang\"",
        "email": "21151592+gcharang@users.noreply.github.com"
      },
      {
        "name": "\"gaeacodes\"",
        "email": "gaeacodes@gmail.com"
      },
      {
        "name": "\"gcharang\"",
        "email": "mrgcharang@gmail.com"
      }
    ],
    "lastContributor": {
      "name": "\"gcharang\"",
      "email": "21151592+gcharang@users.noreply.github.com"
    }
  },
  "/komodo/setup-electrumx-server": {
    "dateModified": "2023-12-17T18:46:24.000Z",
    "contributors": [
      {
        "name": "\"gcharang\"",
        "email": "21151592+gcharang@users.noreply.github.com"
      },
      {
        "name": "\"gcharang\"",
        "email": "mrgcharang@gmail.com"
      },
      {
        "name": "\"smk762\"",
        "email": "smk762@iinet.net.au"
      },
      {
        "name": "\"smk762\"",
        "email": "35845239+smk762@users.noreply.github.com"
      },
      {
        "name": "\"gaeacodes\"",
        "email": "77043250+gaeacodes@users.noreply.github.com"
      },
      {
        "name": "\"gaeacodes\"",
        "email": "gaeacodes@gmail.com"
      }
    ],
    "lastContributor": {
      "name": "\"gcharang\"",
      "email": "21151592+gcharang@users.noreply.github.com"
    }
  },
  "/komodo/use-bitcore-lib-komodo": {
    "dateModified": "2023-12-17T18:46:24.000Z",
    "contributors": [
      {
        "name": "\"gcharang\"",
        "email": "21151592+gcharang@users.noreply.github.com"
      },
      {
        "name": "\"gaeacodes\"",
        "email": "gaeacodes@gmail.com"
      },
      {
        "name": "\"gcharang\"",
        "email": "mrgcharang@gmail.com"
      }
    ],
    "lastContributor": {
      "name": "\"gcharang\"",
      "email": "21151592+gcharang@users.noreply.github.com"
    }
  },
  "/komodo/using-key-value": {
    "dateModified": "2023-12-17T18:46:24.000Z",
    "contributors": [
      {
        "name": "\"gcharang\"",
        "email": "21151592+gcharang@users.noreply.github.com"
      },
      {
        "name": "\"gcharang\"",
        "email": "mrgcharang@gmail.com"
      }
    ],
    "lastContributor": {
      "name": "\"gcharang\"",
      "email": "21151592+gcharang@users.noreply.github.com"
    }
  },
  "/notary/generate-privkeys-for-third-party-coins-from-passphrase": {
    "dateModified": "2023-12-17T18:46:24.000Z",
    "contributors": [
      {
        "name": "\"gcharang\"",
        "email": "21151592+gcharang@users.noreply.github.com"
      },
      {
        "name": "\"smk762\"",
        "email": "smk762@iinet.net.au"
      },
      {
        "name": "\"gcharang\"",
        "email": "mrgcharang@gmail.com"
      }
    ],
    "lastContributor": {
      "name": "\"gcharang\"",
      "email": "21151592+gcharang@users.noreply.github.com"
    }
  },
  "/notary": {
    "dateModified": "2023-12-17T18:46:24.000Z",
    "contributors": [
      {
        "name": "\"gcharang\"",
        "email": "21151592+gcharang@users.noreply.github.com"
      },
      {
        "name": "\"gaeacodes\"",
        "email": "gaeacodes@gmail.com"
      },
      {
        "name": "\"smk762\"",
        "email": "35845239+smk762@users.noreply.github.com"
      },
      {
        "name": "\"Alrighttt\"",
        "email": "36680730+Alrighttt@users.noreply.github.com"
      },
      {
        "name": "\"smk762\"",
        "email": "smk762@iinet.net.au"
      },
      {
        "name": "\"gcharang\"",
        "email": "mrgcharang@gmail.com"
      },
      {
        "name": "\"webworker01\"",
        "email": "webworker01@users.noreply.github.com"
      },
      {
        "name": "\"SHossain\"",
        "email": "saddam007@gmail.com"
      },
      {
        "name": "\"bartwr\"",
        "email": "mail@bartroorda.nl"
      },
      {
        "name": "\"CHMEX\"",
        "email": "33424502+CHMEX@users.noreply.github.com"
      },
      {
        "name": "\"Anton \\\"TonyL\\\" Lysakov\"",
        "email": "tlysakov@gmail.com"
      },
      {
        "name": "\"Jocelyn Strob Simard\"",
        "email": "12475879+StrobFX@users.noreply.github.com"
      },
      {
        "name": "\"Mihail Fedorov\"",
        "email": "mihail@fedorov.net"
      },
      {
        "name": "\"daemonfox\"",
        "email": "bdavistech@gmail.com"
      },
      {
        "name": "\"NutellaLicka\"",
        "email": "spencer.p.harry@gmail.com"
      },
      {
        "name": "\"Web Worker\"",
        "email": "webworker01@users.noreply.github.com"
      }
    ],
    "lastContributor": {
      "name": "\"gcharang\"",
      "email": "21151592+gcharang@users.noreply.github.com"
    }
  },
  "/notary/split-utxo-for-notarization": {
    "dateModified": "2023-12-16T14:24:08.000Z",
    "contributors": [
      {
        "name": "\"gaeacodes\"",
        "email": "gaeacodes@gmail.com"
      },
      {
        "name": "\"smk762\"",
        "email": "smk762@iinet.net.au"
      },
      {
        "name": "\"gcharang\"",
        "email": "mrgcharang@gmail.com"
      }
    ],
    "lastContributor": {
      "name": "\"gaeacodes\"",
      "email": "gaeacodes@gmail.com"
    }
  },
  "/notary/update-komodo-manually": {
    "dateModified": "2023-12-17T18:46:24.000Z",
    "contributors": [
      {
        "name": "\"gcharang\"",
        "email": "21151592+gcharang@users.noreply.github.com"
      },
      {
        "name": "\"gcharang\"",
        "email": "mrgcharang@gmail.com"
      }
    ],
    "lastContributor": {
      "name": "\"gcharang\"",
      "email": "21151592+gcharang@users.noreply.github.com"
    }
  },
  "/notary/useful-commands-for-komodo-notary-node": {
    "dateModified": "2023-12-17T18:46:24.000Z",
    "contributors": [
      {
        "name": "\"gcharang\"",
        "email": "21151592+gcharang@users.noreply.github.com"
      },
      {
        "name": "\"smk762\"",
        "email": "smk762@iinet.net.au"
      },
      {
        "name": "\"gcharang\"",
        "email": "mrgcharang@gmail.com"
      }
    ],
    "lastContributor": {
      "name": "\"gcharang\"",
      "email": "21151592+gcharang@users.noreply.github.com"
    }
  },
  "/qa/adb-logcat": {
    "dateModified": "2023-12-19T13:02:52.000Z",
    "contributors": [
      {
        "name": "\"gaeacodes\"",
        "email": "gaeacodes@gmail.com"
      },
      {
        "name": "\"gcharang\"",
        "email": "mrgcharang@gmail.com"
      }
    ],
    "lastContributor": {
      "name": "\"gaeacodes\"",
      "email": "gaeacodes@gmail.com"
    }
  },
  "/qa/atomicdex-destop-build": {
    "dateModified": "2023-12-18T17:07:32.000Z",
    "contributors": [
      {
        "name": "\"gaeacodes\"",
        "email": "gaeacodes@gmail.com"
      },
      {
        "name": "\"gcharang\"",
        "email": "mrgcharang@gmail.com"
      }
    ],
    "lastContributor": {
      "name": "\"gaeacodes\"",
      "email": "gaeacodes@gmail.com"
    }
  },
  "/qa/atomicdex-quickstart": {
    "dateModified": "2023-12-18T17:07:32.000Z",
    "contributors": [
      {
        "name": "\"gaeacodes\"",
        "email": "gaeacodes@gmail.com"
      },
      {
        "name": "\"gcharang\"",
        "email": "mrgcharang@gmail.com"
      }
    ],
    "lastContributor": {
      "name": "\"gaeacodes\"",
      "email": "gaeacodes@gmail.com"
    }
  },
  "/qa/blockscout-deployment-guide": {
    "dateModified": "2023-12-19T13:02:52.000Z",
    "contributors": [
      {
        "name": "\"gaeacodes\"",
        "email": "gaeacodes@gmail.com"
      },
      {
        "name": "\"gcharang\"",
        "email": "mrgcharang@gmail.com"
      },
      {
        "name": "\"SirSevenG\"",
        "email": "44422309+SirSevenG@users.noreply.github.com"
      }
    ],
    "lastContributor": {
      "name": "\"gaeacodes\"",
      "email": "gaeacodes@gmail.com"
    }
  },
  "/qa/extract-swap-data-atomicdex-log": {
    "dateModified": "2023-12-18T17:07:32.000Z",
    "contributors": [
      {
        "name": "\"gaeacodes\"",
        "email": "gaeacodes@gmail.com"
      },
      {
        "name": "\"gcharang\"",
        "email": "mrgcharang@gmail.com"
      }
    ],
    "lastContributor": {
      "name": "\"gaeacodes\"",
      "email": "gaeacodes@gmail.com"
    }
  },
  "/qa": {
    "dateModified": "2023-12-18T17:07:32.000Z",
    "contributors": [
      {
        "name": "\"gaeacodes\"",
        "email": "gaeacodes@gmail.com"
      },
      {
        "name": "\"gcharang\"",
        "email": "21151592+gcharang@users.noreply.github.com"
      },
      {
        "name": "\"gcharang\"",
        "email": "mrgcharang@gmail.com"
      }
    ],
    "lastContributor": {
      "name": "\"gaeacodes\"",
      "email": "gaeacodes@gmail.com"
    }
  },
  "/qa/recover-atomicdex-mobile-swap-desktop": {
    "dateModified": "2023-12-18T17:07:32.000Z",
    "contributors": [
      {
        "name": "\"gaeacodes\"",
        "email": "gaeacodes@gmail.com"
      },
      {
        "name": "\"gcharang\"",
        "email": "mrgcharang@gmail.com"
      }
    ],
    "lastContributor": {
      "name": "\"gaeacodes\"",
      "email": "gaeacodes@gmail.com"
    }
  },
  "/qa/test-komodo-source-jl777-branch": {
    "dateModified": "2023-12-18T17:07:32.000Z",
    "contributors": [
      {
        "name": "\"gaeacodes\"",
        "email": "gaeacodes@gmail.com"
      },
      {
        "name": "\"gcharang\"",
        "email": "mrgcharang@gmail.com"
      }
    ],
    "lastContributor": {
      "name": "\"gaeacodes\"",
      "email": "gaeacodes@gmail.com"
    }
  },
  "/resources": {
    "dateModified": "2023-12-18T17:07:32.000Z",
    "contributors": [
      {
        "name": "\"gaeacodes\"",
        "email": "gaeacodes@gmail.com"
      },
      {
        "name": "\"gcharang\"",
        "email": "21151592+gcharang@users.noreply.github.com"
      },
      {
        "name": "\"gcharang\"",
        "email": "mrgcharang@gmail.com"
      },
      {
        "name": "\"SHossain\"",
        "email": "saddam007@gmail.com"
      },
      {
        "name": "\"Duke Leto\"",
        "email": "duke@leto.net"
      }
    ],
    "lastContributor": {
      "name": "\"gaeacodes\"",
      "email": "gaeacodes@gmail.com"
    }
  },
  "/resources/third-party": {
    "dateModified": "2023-12-19T15:18:47.000Z",
    "contributors": [
      {
        "name": "\"gaeacodes\"",
        "email": "gaeacodes@gmail.com"
      },
      {
        "name": "\"gcharang\"",
        "email": "21151592+gcharang@users.noreply.github.com"
      },
      {
        "name": "\"theblackmallard\"",
        "email": "42389961+theblackmallard@users.noreply.github.com"
      },
      {
        "name": "\"gcharang\"",
        "email": "mrgcharang@gmail.com"
      },
      {
        "name": "\"smk762\"",
        "email": "35845239+smk762@users.noreply.github.com"
      }
    ],
    "lastContributor": {
      "name": "\"gaeacodes\"",
      "email": "gaeacodes@gmail.com"
    }
  },
  "/smart-chains/api/address": {
    "dateModified": "2023-09-27T20:43:30.000Z",
    "contributors": [
      {
        "name": "\"smk762\"",
        "email": "smk762@iinet.net.au"
      },
      {
        "name": "\"gcharang\"",
        "email": "gcharang@users.noreply.github.com"
      },
      {
        "name": "\"gaeacodes\"",
        "email": "gaeacodes@gmail.com"
      },
      {
        "name": "\"gcharang\"",
        "email": "21151592+gcharang@users.noreply.github.com"
      },
      {
        "name": "\"gcharang\"",
        "email": "mrgcharang@gmail.com"
      },
      {
        "name": "\"siddhartha-crypto\"",
        "email": "siddhartha-crypto@protonmail.com"
      }
    ],
    "lastContributor": {
      "name": "\"smk762\"",
      "email": "smk762@iinet.net.au"
    }
  },
  "/smart-chains/api/blockchain": {
    "dateModified": "2023-09-05T12:43:04.000Z",
    "contributors": [
      {
        "name": "\"gcharang\"",
        "email": "gcharang@users.noreply.github.com"
      },
      {
        "name": "\"gcharang\"",
        "email": "21151592+gcharang@users.noreply.github.com"
      },
      {
        "name": "\"gaeacodes\"",
        "email": "gaeacodes@gmail.com"
      },
      {
        "name": "\"gcharang\"",
        "email": "mrgcharang@gmail.com"
      },
      {
        "name": "\"siddhartha-crypto\"",
        "email": "siddhartha-crypto@protonmail.com"
      }
    ],
    "lastContributor": {
      "name": "\"gcharang\"",
      "email": "gcharang@users.noreply.github.com"
    }
  },
  "/smart-chains/api/cclib": {
    "dateModified": "2023-09-27T20:43:30.000Z",
    "contributors": [
      {
        "name": "\"smk762\"",
        "email": "smk762@iinet.net.au"
      },
      {
        "name": "\"gcharang\"",
        "email": "gcharang@users.noreply.github.com"
      },
      {
        "name": "\"gaeacodes\"",
        "email": "gaeacodes@gmail.com"
      },
      {
        "name": "\"gcharang\"",
        "email": "21151592+gcharang@users.noreply.github.com"
      },
      {
        "name": "\"gcharang\"",
        "email": "mrgcharang@gmail.com"
      },
      {
        "name": "\"siddhartha-crypto\"",
        "email": "siddhartha-crypto@protonmail.com"
      }
    ],
    "lastContributor": {
      "name": "\"smk762\"",
      "email": "smk762@iinet.net.au"
    }
  },
  "/smart-chains/api/control": {
    "dateModified": "2023-09-05T12:43:04.000Z",
    "contributors": [
      {
        "name": "\"gcharang\"",
        "email": "gcharang@users.noreply.github.com"
      },
      {
        "name": "\"gaeacodes\"",
        "email": "gaeacodes@gmail.com"
      },
      {
        "name": "\"gcharang\"",
        "email": "21151592+gcharang@users.noreply.github.com"
      },
      {
        "name": "\"gcharang\"",
        "email": "mrgcharang@gmail.com"
      },
      {
        "name": "\"siddhartha-crypto\"",
        "email": "siddhartha-crypto@protonmail.com"
      }
    ],
    "lastContributor": {
      "name": "\"gcharang\"",
      "email": "gcharang@users.noreply.github.com"
    }
  },
  "/smart-chains/api/crosschain": {
    "dateModified": "2023-12-13T08:48:10.000Z",
    "contributors": [
      {
        "name": "\"gcharang\"",
        "email": "21151592+gcharang@users.noreply.github.com"
      },
      {
        "name": "\"gaeacodes\"",
        "email": "gaeacodes@gmail.com"
      },
      {
        "name": "\"smk762\"",
        "email": "smk762@iinet.net.au"
      },
      {
        "name": "\"gcharang\"",
        "email": "gcharang@users.noreply.github.com"
      },
      {
        "name": "\"gcharang\"",
        "email": "mrgcharang@gmail.com"
      },
      {
        "name": "\"siddhartha-crypto\"",
        "email": "siddhartha-crypto@protonmail.com"
      }
    ],
    "lastContributor": {
      "name": "\"gcharang\"",
      "email": "21151592+gcharang@users.noreply.github.com"
    }
  },
  "/smart-chains/api/disclosure": {
    "dateModified": "2023-10-04T06:26:45.000Z",
    "contributors": [
      {
        "name": "\"gcharang\"",
        "email": "gcharang@users.noreply.github.com"
      },
      {
        "name": "\"gcharang\"",
        "email": "21151592+gcharang@users.noreply.github.com"
      },
      {
        "name": "\"gaeacodes\"",
        "email": "gaeacodes@gmail.com"
      },
      {
        "name": "\"gcharang\"",
        "email": "mrgcharang@gmail.com"
      },
      {
        "name": "\"siddhartha-crypto\"",
        "email": "siddhartha-crypto@protonmail.com"
      }
    ],
    "lastContributor": {
      "name": "\"gcharang\"",
      "email": "gcharang@users.noreply.github.com"
    }
  },
  "/smart-chains/api/generate": {
    "dateModified": "2023-09-27T20:43:30.000Z",
    "contributors": [
      {
        "name": "\"smk762\"",
        "email": "smk762@iinet.net.au"
      },
      {
        "name": "\"gcharang\"",
        "email": "gcharang@users.noreply.github.com"
      },
      {
        "name": "\"gaeacodes\"",
        "email": "gaeacodes@gmail.com"
      },
      {
        "name": "\"gcharang\"",
        "email": "21151592+gcharang@users.noreply.github.com"
      },
      {
        "name": "\"Siddhartha\"",
        "email": "siddhartha-crypto@protonmail.com"
      },
      {
        "name": "\"gcharang\"",
        "email": "mrgcharang@gmail.com"
      },
      {
        "name": "\"siddhartha-crypto\"",
        "email": "siddhartha-crypto@protonmail.com"
      }
    ],
    "lastContributor": {
      "name": "\"smk762\"",
      "email": "smk762@iinet.net.au"
    }
  },
  "/smart-chains/api": {
    "dateModified": "2023-09-01T12:11:07.000Z",
    "contributors": [
      {
        "name": "\"gcharang\"",
        "email": "gcharang@users.noreply.github.com"
      },
      {
        "name": "\"gcharang\"",
        "email": "21151592+gcharang@users.noreply.github.com"
      },
      {
        "name": "\"siddhartha-crypto\"",
        "email": "siddhartha-crypto@protonmail.com"
      }
    ],
    "lastContributor": {
      "name": "\"gcharang\"",
      "email": "gcharang@users.noreply.github.com"
    }
  },
  "/smart-chains/api/jumblr": {
    "dateModified": "2023-09-27T20:43:30.000Z",
    "contributors": [
      {
        "name": "\"smk762\"",
        "email": "smk762@iinet.net.au"
      },
      {
        "name": "\"gcharang\"",
        "email": "gcharang@users.noreply.github.com"
      },
      {
        "name": "\"gaeacodes\"",
        "email": "gaeacodes@gmail.com"
      },
      {
        "name": "\"gcharang\"",
        "email": "21151592+gcharang@users.noreply.github.com"
      },
      {
        "name": "\"gcharang\"",
        "email": "mrgcharang@gmail.com"
      },
      {
        "name": "\"siddhartha-crypto\"",
        "email": "siddhartha-crypto@protonmail.com"
      }
    ],
    "lastContributor": {
      "name": "\"smk762\"",
      "email": "smk762@iinet.net.au"
    }
  },
  "/smart-chains/api/mining": {
    "dateModified": "2023-09-27T20:43:30.000Z",
    "contributors": [
      {
        "name": "\"smk762\"",
        "email": "smk762@iinet.net.au"
      },
      {
        "name": "\"gcharang\"",
        "email": "gcharang@users.noreply.github.com"
      },
      {
        "name": "\"gaeacodes\"",
        "email": "gaeacodes@gmail.com"
      },
      {
        "name": "\"gcharang\"",
        "email": "21151592+gcharang@users.noreply.github.com"
      },
      {
        "name": "\"gcharang\"",
        "email": "mrgcharang@gmail.com"
      },
      {
        "name": "\"siddhartha-crypto\"",
        "email": "siddhartha-crypto@protonmail.com"
      }
    ],
    "lastContributor": {
      "name": "\"smk762\"",
      "email": "smk762@iinet.net.au"
    }
  },
  "/smart-chains/api/network": {
    "dateModified": "2023-10-03T07:36:45.000Z",
    "contributors": [
      {
        "name": "\"gaeacodes\"",
        "email": "gaeacodes@gmail.com"
      },
      {
        "name": "\"smk762\"",
        "email": "smk762@iinet.net.au"
      },
      {
        "name": "\"gcharang\"",
        "email": "gcharang@users.noreply.github.com"
      },
      {
        "name": "\"gcharang\"",
        "email": "21151592+gcharang@users.noreply.github.com"
      },
      {
        "name": "\"gcharang\"",
        "email": "mrgcharang@gmail.com"
      },
      {
        "name": "\"siddhartha-crypto\"",
        "email": "siddhartha-crypto@protonmail.com"
      }
    ],
    "lastContributor": {
      "name": "\"gaeacodes\"",
      "email": "gaeacodes@gmail.com"
    }
  },
  "/smart-chains/api/nspv": {
    "dateModified": "2023-12-13T08:48:10.000Z",
    "contributors": [
      {
        "name": "\"gcharang\"",
        "email": "21151592+gcharang@users.noreply.github.com"
      },
      {
        "name": "\"gaeacodes\"",
        "email": "gaeacodes@gmail.com"
      },
      {
        "name": "\"gcharang\"",
        "email": "mrgcharang@gmail.com"
      }
    ],
    "lastContributor": {
      "name": "\"gcharang\"",
      "email": "21151592+gcharang@users.noreply.github.com"
    }
  },
  "/smart-chains/api/rawtransactions": {
    "dateModified": "2023-09-27T20:43:30.000Z",
    "contributors": [
      {
        "name": "\"smk762\"",
        "email": "smk762@iinet.net.au"
      },
      {
        "name": "\"gcharang\"",
        "email": "gcharang@users.noreply.github.com"
      },
      {
        "name": "\"gaeacodes\"",
        "email": "gaeacodes@gmail.com"
      },
      {
        "name": "\"gcharang\"",
        "email": "21151592+gcharang@users.noreply.github.com"
      },
      {
        "name": "\"gcharang\"",
        "email": "mrgcharang@gmail.com"
      },
      {
        "name": "\"siddhartha-crypto\"",
        "email": "siddhartha-crypto@protonmail.com"
      }
    ],
    "lastContributor": {
      "name": "\"smk762\"",
      "email": "smk762@iinet.net.au"
    }
  },
  "/smart-chains/api/util": {
    "dateModified": "2023-09-27T20:43:30.000Z",
    "contributors": [
      {
        "name": "\"smk762\"",
        "email": "smk762@iinet.net.au"
      },
      {
        "name": "\"gcharang\"",
        "email": "gcharang@users.noreply.github.com"
      },
      {
        "name": "\"gaeacodes\"",
        "email": "gaeacodes@gmail.com"
      },
      {
        "name": "\"gcharang\"",
        "email": "21151592+gcharang@users.noreply.github.com"
      },
      {
        "name": "\"gcharang\"",
        "email": "mrgcharang@gmail.com"
      },
      {
        "name": "\"siddhartha-crypto\"",
        "email": "siddhartha-crypto@protonmail.com"
      }
    ],
    "lastContributor": {
      "name": "\"smk762\"",
      "email": "smk762@iinet.net.au"
    }
  },
  "/smart-chains/api/wallet": {
    "dateModified": "2023-11-10T06:46:07.000Z",
    "contributors": [
      {
        "name": "\"gcharang\"",
        "email": "21151592+gcharang@users.noreply.github.com"
      },
      {
        "name": "\"smk762\"",
        "email": "smk762@iinet.net.au"
      },
      {
        "name": "\"gcharang\"",
        "email": "gcharang@users.noreply.github.com"
      },
      {
        "name": "\"gaeacodes\"",
        "email": "gaeacodes@gmail.com"
      },
      {
        "name": "\"gcharang\"",
        "email": "mrgcharang@gmail.com"
      },
      {
        "name": "\"smk762\"",
        "email": "35845239+smk762@users.noreply.github.com"
      },
      {
        "name": "\"Siddhartha Crypto\"",
        "email": "33014953+siddhartha-crypto@users.noreply.github.com"
      },
      {
        "name": "\"siddhartha-crypto\"",
        "email": "siddhartha-crypto@protonmail.com"
      },
      {
        "name": "\"Alrighttt\"",
        "email": "mzlot555@gmail.com"
      }
    ],
    "lastContributor": {
      "name": "\"gcharang\"",
      "email": "21151592+gcharang@users.noreply.github.com"
    }
  },
  "/smart-chains/changelog": {
    "dateModified": "2023-09-01T12:11:07.000Z",
    "contributors": [
      {
        "name": "\"gcharang\"",
        "email": "gcharang@users.noreply.github.com"
      },
      {
        "name": "\"gaeacodes\"",
        "email": "gaeacodes@gmail.com"
      },
      {
        "name": "\"gcharang\"",
        "email": "21151592+gcharang@users.noreply.github.com"
      },
      {
        "name": "\"siddhartha\"",
        "email": "siddhartha-crypto@protonmail.com"
      }
    ],
    "lastContributor": {
      "name": "\"gcharang\"",
      "email": "gcharang@users.noreply.github.com"
    }
  },
  "/smart-chains": {
    "dateModified": "2023-12-15T11:00:16.000Z",
    "contributors": [
      {
        "name": "\"gaeacodes\"",
        "email": "gaeacodes@gmail.com"
      },
      {
        "name": "\"smk762\"",
        "email": "smk762@iinet.net.au"
      },
      {
        "name": "\"gcharang\"",
        "email": "gcharang@users.noreply.github.com"
      },
      {
        "name": "\"gcharang\"",
        "email": "21151592+gcharang@users.noreply.github.com"
      },
      {
        "name": "\"siddhartha-crypto\"",
        "email": "siddhartha-crypto@protonmail.com"
      },
      {
        "name": "\"gcharang\"",
        "email": "mrgcharang@gmail.com"
      }
    ],
    "lastContributor": {
      "name": "\"gaeacodes\"",
      "email": "gaeacodes@gmail.com"
    }
  },
  "/smart-chains/setup/common-runtime-parameters": {
    "dateModified": "2023-10-03T07:36:45.000Z",
    "contributors": [
      {
        "name": "\"gaeacodes\"",
        "email": "gaeacodes@gmail.com"
      },
      {
        "name": "\"smk762\"",
        "email": "smk762@iinet.net.au"
      },
      {
        "name": "\"gcharang\"",
        "email": "gcharang@users.noreply.github.com"
      },
      {
        "name": "\"gcharang\"",
        "email": "21151592+gcharang@users.noreply.github.com"
      },
      {
        "name": "\"Siddhartha\"",
        "email": "siddhartha-crypto@protonmail.com"
      },
      {
        "name": "\"gcharang\"",
        "email": "mrgcharang@gmail.com"
      },
      {
        "name": "\"siddhartha-crypto\"",
        "email": "siddhartha-crypto@protonmail.com"
      },
      {
        "name": "\"Alrighttt\"",
        "email": "mzlot555@gmail.com"
      }
    ],
    "lastContributor": {
      "name": "\"gaeacodes\"",
      "email": "gaeacodes@gmail.com"
    }
  },
  "/smart-chains/setup/dexp2p": {
    "dateModified": "2023-12-14T14:12:45.000Z",
    "contributors": [
      {
        "name": "\"gaeacodes\"",
        "email": "gaeacodes@gmail.com"
      },
      {
        "name": "\"gcharang\"",
        "email": "21151592+gcharang@users.noreply.github.com"
      },
      {
        "name": "\"Cris-F\"",
        "email": "36809176+Cris-F@users.noreply.github.com"
      },
      {
        "name": "\"gcharang\"",
        "email": "mrgcharang@gmail.com"
      }
    ],
    "lastContributor": {
      "name": "\"gaeacodes\"",
      "email": "gaeacodes@gmail.com"
    }
  },
  "/smart-chains/setup/ecosystem-launch-parameters": {
    "dateModified": "2023-06-01T17:59:27.000Z",
    "contributors": [
      {
        "name": "\"gaeacodes\"",
        "email": "gaeacodes@gmail.com"
      },
      {
        "name": "\"gcharang\"",
        "email": "21151592+gcharang@users.noreply.github.com"
      },
      {
        "name": "\"gcharang\"",
        "email": "mrgcharang@gmail.com"
      },
      {
        "name": "\"siddhartha-crypto\"",
        "email": "siddhartha-crypto@protonmail.com"
      }
    ],
    "lastContributor": {
      "name": "\"gaeacodes\"",
      "email": "gaeacodes@gmail.com"
    }
  },
  "/smart-chains/setup": {
    "dateModified": "2023-09-01T12:11:07.000Z",
    "contributors": [
      {
        "name": "\"gcharang\"",
        "email": "gcharang@users.noreply.github.com"
      },
      {
        "name": "\"gcharang\"",
        "email": "21151592+gcharang@users.noreply.github.com"
      },
      {
        "name": "\"siddhartha-crypto\"",
        "email": "siddhartha-crypto@protonmail.com"
      }
    ],
    "lastContributor": {
      "name": "\"gcharang\"",
      "email": "gcharang@users.noreply.github.com"
    }
  },
  "/smart-chains/setup/installing-from-source": {
    "dateModified": "2023-10-04T05:01:12.000Z",
    "contributors": [
      {
        "name": "\"gcharang\"",
        "email": "21151592+gcharang@users.noreply.github.com"
      },
      {
        "name": "\"gaeacodes\"",
        "email": "gaeacodes@gmail.com"
      },
      {
        "name": "\"smk762\"",
        "email": "smk762@iinet.net.au"
      },
      {
        "name": "\"gcharang\"",
        "email": "gcharang@users.noreply.github.com"
      },
      {
        "name": "\"gcharang\"",
        "email": "mrgcharang@gmail.com"
      },
      {
        "name": "\"Alrighttt\"",
        "email": "36680730+Alrighttt@users.noreply.github.com"
      },
      {
        "name": "\"siddhartha-crypto\"",
        "email": "siddhartha-crypto@protonmail.com"
      },
      {
        "name": "\"SHossain\"",
        "email": "saddam007@gmail.com"
      }
    ],
    "lastContributor": {
      "name": "\"gcharang\"",
      "email": "21151592+gcharang@users.noreply.github.com"
    }
  },
  "/smart-chains/setup/interacting-with-smart-chains": {
    "dateModified": "2023-09-27T20:43:30.000Z",
    "contributors": [
      {
        "name": "\"smk762\"",
        "email": "smk762@iinet.net.au"
      },
      {
        "name": "\"gaeacodes\"",
        "email": "gaeacodes@gmail.com"
      },
      {
        "name": "\"gcharang\"",
        "email": "21151592+gcharang@users.noreply.github.com"
      },
      {
        "name": "\"gcharang\"",
        "email": "mrgcharang@gmail.com"
      },
      {
        "name": "\"siddhartha-crypto\"",
        "email": "siddhartha-crypto@protonmail.com"
      }
    ],
    "lastContributor": {
      "name": "\"smk762\"",
      "email": "smk762@iinet.net.au"
    }
  },
  "/smart-chains/setup/nspv": {
    "dateModified": "2023-09-27T20:43:30.000Z",
    "contributors": [
      {
        "name": "\"smk762\"",
        "email": "smk762@iinet.net.au"
      },
      {
        "name": "\"gcharang\"",
        "email": "21151592+gcharang@users.noreply.github.com"
      },
      {
        "name": "\"gcharang\"",
        "email": "gcharang@users.noreply.github.com"
      },
      {
        "name": "\"gaeacodes\"",
        "email": "gaeacodes@gmail.com"
      },
      {
        "name": "\"gcharang\"",
        "email": "mrgcharang@gmail.com"
      },
      {
        "name": "\"Siddhartha\"",
        "email": "siddhartha-crypto@protonmail.com"
      },
      {
        "name": "\"Siddhartha Crypto\"",
        "email": "33014953+siddhartha-crypto@users.noreply.github.com"
      },
      {
        "name": "\"siddhartha-crypto\"",
        "email": "siddhartha-crypto@protonmail.com"
      }
    ],
    "lastContributor": {
      "name": "\"smk762\"",
      "email": "smk762@iinet.net.au"
    }
  },
  "/smart-chains/setup/smart-chain-maintenance": {
    "dateModified": "2023-09-01T12:11:07.000Z",
    "contributors": [
      {
        "name": "\"gcharang\"",
        "email": "gcharang@users.noreply.github.com"
      },
      {
        "name": "\"gaeacodes\"",
        "email": "gaeacodes@gmail.com"
      },
      {
        "name": "\"gcharang\"",
        "email": "21151592+gcharang@users.noreply.github.com"
      },
      {
        "name": "\"siddhartha-crypto\"",
        "email": "siddhartha-crypto@protonmail.com"
      }
    ],
    "lastContributor": {
      "name": "\"gcharang\"",
      "email": "gcharang@users.noreply.github.com"
    }
  },
  "/smart-chains/setup/updating-from-source": {
    "dateModified": "2023-06-01T17:59:27.000Z",
    "contributors": [
      {
        "name": "\"gaeacodes\"",
        "email": "gaeacodes@gmail.com"
      },
      {
        "name": "\"gcharang\"",
        "email": "21151592+gcharang@users.noreply.github.com"
      },
      {
        "name": "\"gcharang\"",
        "email": "mrgcharang@gmail.com"
      },
      {
        "name": "\"siddhartha-crypto\"",
        "email": "siddhartha-crypto@protonmail.com"
      }
    ],
    "lastContributor": {
      "name": "\"gaeacodes\"",
      "email": "gaeacodes@gmail.com"
    }
  },
  "/smart-chains/tutorials/basic-environment-setup-for-linux-vps": {
    "dateModified": "2023-10-03T07:36:45.000Z",
    "contributors": [
      {
        "name": "\"gaeacodes\"",
        "email": "gaeacodes@gmail.com"
      },
      {
        "name": "\"gcharang\"",
        "email": "gcharang@users.noreply.github.com"
      },
      {
        "name": "\"gcharang\"",
        "email": "21151592+gcharang@users.noreply.github.com"
      },
      {
        "name": "\"Siddhartha\"",
        "email": "siddhartha-crypto@protonmail.com"
      },
      {
        "name": "\"siddhartha-crypto\"",
        "email": "siddhartha-crypto@protonmail.com"
      }
    ],
    "lastContributor": {
      "name": "\"gaeacodes\"",
      "email": "gaeacodes@gmail.com"
    }
  },
  "/smart-chains/tutorials/create-a-default-smart-chain": {
    "dateModified": "2023-09-27T20:43:30.000Z",
    "contributors": [
      {
        "name": "\"smk762\"",
        "email": "smk762@iinet.net.au"
      },
      {
        "name": "\"gcharang\"",
        "email": "gcharang@users.noreply.github.com"
      },
      {
        "name": "\"gaeacodes\"",
        "email": "gaeacodes@gmail.com"
      },
      {
        "name": "\"gcharang\"",
        "email": "21151592+gcharang@users.noreply.github.com"
      },
      {
        "name": "\"gcharang\"",
        "email": "mrgcharang@gmail.com"
      },
      {
        "name": "\"siddhartha-crypto\"",
        "email": "siddhartha-crypto@protonmail.com"
      }
    ],
    "lastContributor": {
      "name": "\"smk762\"",
      "email": "smk762@iinet.net.au"
    }
  },
  "/smart-chains/tutorials/creating-a-smart-chain-on-a-single-node": {
    "dateModified": "2023-09-27T20:43:30.000Z",
    "contributors": [
      {
        "name": "\"smk762\"",
        "email": "smk762@iinet.net.au"
      },
      {
        "name": "\"gcharang\"",
        "email": "gcharang@users.noreply.github.com"
      },
      {
        "name": "\"gcharang\"",
        "email": "21151592+gcharang@users.noreply.github.com"
      },
      {
        "name": "\"gaeacodes\"",
        "email": "gaeacodes@gmail.com"
      },
      {
        "name": "\"gcharang\"",
        "email": "mrgcharang@gmail.com"
      },
      {
        "name": "\"siddhartha-crypto\"",
        "email": "siddhartha-crypto@protonmail.com"
      },
      {
        "name": "\"Alrighttt\"",
        "email": "mzlot555@gmail.com"
      }
    ],
    "lastContributor": {
      "name": "\"smk762\"",
      "email": "smk762@iinet.net.au"
    }
  },
  "/smart-chains/tutorials/example-smart-chains": {
    "dateModified": "2023-12-15T11:00:16.000Z",
    "contributors": [
      {
        "name": "\"gaeacodes\"",
        "email": "gaeacodes@gmail.com"
      }
    ],
    "lastContributor": {
      "name": "\"gaeacodes\"",
      "email": "gaeacodes@gmail.com"
    }
  },
  "/smart-chains/tutorials/get-new-pubkey": {
    "dateModified": "2023-12-15T09:10:12.000Z",
    "contributors": [
      {
        "name": "\"gaeacodes\"",
        "email": "gaeacodes@gmail.com"
      }
    ],
    "lastContributor": {
      "name": "\"gaeacodes\"",
      "email": "gaeacodes@gmail.com"
    }
  },
  "/smart-chains/tutorials": {
    "dateModified": "2023-12-17T18:02:32.000Z",
    "contributors": [
      {
        "name": "\"gcharang\"",
        "email": "21151592+gcharang@users.noreply.github.com"
      },
      {
        "name": "\"gcharang\"",
        "email": "gcharang@users.noreply.github.com"
      },
      {
        "name": "\"siddhartha-crypto\"",
        "email": "siddhartha-crypto@protonmail.com"
      }
    ],
    "lastContributor": {
      "name": "\"gcharang\"",
      "email": "21151592+gcharang@users.noreply.github.com"
    }
  },
  "/smart-chains/tutorials/multisignature-transaction-creation-and-walkthrough": {
    "dateModified": "2023-09-01T12:11:07.000Z",
    "contributors": [
      {
        "name": "\"gcharang\"",
        "email": "gcharang@users.noreply.github.com"
      },
      {
        "name": "\"gaeacodes\"",
        "email": "gaeacodes@gmail.com"
      },
      {
        "name": "\"gcharang\"",
        "email": "21151592+gcharang@users.noreply.github.com"
      },
      {
        "name": "\"siddhartha-crypto\"",
        "email": "siddhartha-crypto@protonmail.com"
      }
    ],
    "lastContributor": {
      "name": "\"gcharang\"",
      "email": "gcharang@users.noreply.github.com"
    }
  },
  "/smart-chains/tutorials/publish-download-files-dexp2p": {
    "dateModified": "2023-12-14T14:12:45.000Z",
    "contributors": [
      {
        "name": "\"gaeacodes\"",
        "email": "gaeacodes@gmail.com"
      }
    ],
    "lastContributor": {
      "name": "\"gaeacodes\"",
      "email": "gaeacodes@gmail.com"
    }
  },
  "/smart-chains/tutorials/running-komodo-software-in-debug-mode": {
    "dateModified": "2023-09-01T12:11:07.000Z",
    "contributors": [
      {
        "name": "\"gcharang\"",
        "email": "gcharang@users.noreply.github.com"
      },
      {
        "name": "\"gaeacodes\"",
        "email": "gaeacodes@gmail.com"
      },
      {
        "name": "\"gcharang\"",
        "email": "21151592+gcharang@users.noreply.github.com"
      },
      {
        "name": "\"siddhartha-crypto\"",
        "email": "siddhartha-crypto@protonmail.com"
      }
    ],
    "lastContributor": {
      "name": "\"gcharang\"",
      "email": "gcharang@users.noreply.github.com"
    }
  },
  "/smart-chains/tutorials/smart-chain-api-basics": {
    "dateModified": "2023-09-27T20:43:30.000Z",
    "contributors": [
      {
        "name": "\"smk762\"",
        "email": "smk762@iinet.net.au"
      },
      {
        "name": "\"gcharang\"",
        "email": "gcharang@users.noreply.github.com"
      },
      {
        "name": "\"gaeacodes\"",
        "email": "gaeacodes@gmail.com"
      },
      {
        "name": "\"gcharang\"",
        "email": "21151592+gcharang@users.noreply.github.com"
      },
      {
        "name": "\"siddhartha-crypto\"",
        "email": "siddhartha-crypto@protonmail.com"
      }
    ],
    "lastContributor": {
      "name": "\"smk762\"",
      "email": "smk762@iinet.net.au"
    }
  },
  "/smart-chains/tutorials/streaming-dexp2p": {
    "dateModified": "2023-12-14T14:12:45.000Z",
    "contributors": [
      {
        "name": "\"gaeacodes\"",
        "email": "gaeacodes@gmail.com"
      }
    ],
    "lastContributor": {
      "name": "\"gaeacodes\"",
      "email": "gaeacodes@gmail.com"
    }
  },
  "/start-here/about-komodo-platform": {
    "dateModified": "2023-10-04T06:26:45.000Z",
    "contributors": [
      {
        "name": "\"gcharang\"",
        "email": "gcharang@users.noreply.github.com"
      },
      {
        "name": "\"gcharang\"",
        "email": "21151592+gcharang@users.noreply.github.com"
      },
      {
        "name": "\"gaeacodes\"",
        "email": "gaeacodes@gmail.com"
      },
      {
        "name": "\"siddhartha-crypto\"",
        "email": "siddhartha-crypto@protonmail.com"
      }
    ],
    "lastContributor": {
      "name": "\"gcharang\"",
      "email": "gcharang@users.noreply.github.com"
    }
  },
  "/start-here/about-komodo-platform/orientation": {
    "dateModified": "2023-09-27T20:43:30.000Z",
    "contributors": [
      {
        "name": "\"smk762\"",
        "email": "smk762@iinet.net.au"
      },
      {
        "name": "\"gcharang\"",
        "email": "gcharang@users.noreply.github.com"
      },
      {
        "name": "\"gaeacodes\"",
        "email": "gaeacodes@gmail.com"
      },
      {
        "name": "\"gcharang\"",
        "email": "21151592+gcharang@users.noreply.github.com"
      },
      {
        "name": "\"gcharang\"",
        "email": "mrgcharang@gmail.com"
      },
      {
        "name": "\"Steve Huguenin-Elie\"",
        "email": "steve.huguenin-elie@protonmail.ch"
      },
      {
        "name": "\"siddhartha\"",
        "email": "siddhartha-crypto@protonmail.com"
      },
      {
        "name": "\"siddhartha-crypto\"",
        "email": "siddhartha-crypto@protonmail.com"
      }
    ],
    "lastContributor": {
      "name": "\"smk762\"",
      "email": "smk762@iinet.net.au"
    }
  },
  "/start-here/about-komodo-platform/product-introductions": {
    "dateModified": "2023-10-04T06:26:45.000Z",
    "contributors": [
      {
        "name": "\"gcharang\"",
        "email": "gcharang@users.noreply.github.com"
      },
      {
        "name": "\"gcharang\"",
        "email": "21151592+gcharang@users.noreply.github.com"
      },
      {
        "name": "\"smk762\"",
        "email": "smk762@iinet.net.au"
      },
      {
        "name": "\"gaeacodes\"",
        "email": "gaeacodes@gmail.com"
      },
      {
        "name": "\"siddhartha-crypto\"",
        "email": "siddhartha-crypto@protonmail.com"
      }
    ],
    "lastContributor": {
      "name": "\"gcharang\"",
      "email": "gcharang@users.noreply.github.com"
    }
  },
  "/start-here/about-komodo-platform/simple-installations": {
    "dateModified": "2023-10-03T07:36:45.000Z",
    "contributors": [
      {
        "name": "\"gaeacodes\"",
        "email": "gaeacodes@gmail.com"
      },
      {
        "name": "\"smk762\"",
        "email": "smk762@iinet.net.au"
      },
      {
        "name": "\"gcharang\"",
        "email": "21151592+gcharang@users.noreply.github.com"
      },
      {
        "name": "\"Siddhartha\"",
        "email": "siddhartha-crypto@protonmail.com"
      },
      {
        "name": "\"gcharang\"",
        "email": "mrgcharang@gmail.com"
      },
      {
        "name": "\"siddhartha-crypto\"",
        "email": "siddhartha-crypto@protonmail.com"
      },
      {
        "name": "\"Artem Pikulin\"",
        "email": "ortgma@gmail.com"
      }
    ],
    "lastContributor": {
      "name": "\"gaeacodes\"",
      "email": "gaeacodes@gmail.com"
    }
  },
  "/start-here/core-technology-discussions/antara": {
    "dateModified": "2023-05-24T13:18:47.000Z",
    "contributors": [
      {
        "name": "\"gaeacodes\"",
        "email": "gaeacodes@gmail.com"
      },
      {
        "name": "\"gcharang\"",
        "email": "21151592+gcharang@users.noreply.github.com"
      },
      {
        "name": "\"siddhartha-crypto\"",
        "email": "siddhartha-crypto@protonmail.com"
      }
    ],
    "lastContributor": {
      "name": "\"gaeacodes\"",
      "email": "gaeacodes@gmail.com"
    }
  },
  "/start-here/core-technology-discussions/atomicdex": {
    "dateModified": "2023-09-27T20:43:30.000Z",
    "contributors": [
      {
        "name": "\"smk762\"",
        "email": "smk762@iinet.net.au"
      },
      {
        "name": "\"gcharang\"",
        "email": "21151592+gcharang@users.noreply.github.com"
      },
      {
        "name": "\"gcharang\"",
        "email": "gcharang@users.noreply.github.com"
      },
      {
        "name": "\"gaeacodes\"",
        "email": "gaeacodes@gmail.com"
      },
      {
        "name": "\"Siddhartha Crypto\"",
        "email": "33014953+siddhartha-crypto@users.noreply.github.com"
      },
      {
        "name": "\"gcharang\"",
        "email": "mrgcharang@gmail.com"
      },
      {
        "name": "\"siddhartha-crypto\"",
        "email": "siddhartha-crypto@protonmail.com"
      },
      {
        "name": "\"Artem Pikulin\"",
        "email": "ortgma@gmail.com"
      }
    ],
    "lastContributor": {
      "name": "\"smk762\"",
      "email": "smk762@iinet.net.au"
    }
  },
  "/start-here/core-technology-discussions/delayed-proof-of-work": {
    "dateModified": "2023-12-13T08:49:58.000Z",
    "contributors": [
      {
        "name": "\"gcharang\"",
        "email": "gcharang@users.noreply.github.com"
      },
      {
        "name": "\"gcharang\"",
        "email": "21151592+gcharang@users.noreply.github.com"
      },
      {
        "name": "\"gaeacodes\"",
        "email": "gaeacodes@gmail.com"
      },
      {
        "name": "\"dimxy\"",
        "email": "dimxy@komodoplatform.com"
      },
      {
        "name": "\"gcharang\"",
        "email": "mrgcharang@gmail.com"
      },
      {
        "name": "\"Siddhartha\"",
        "email": "siddhartha-crypto@protonmail.com"
      },
      {
        "name": "\"siddhartha-crypto\"",
        "email": "siddhartha-crypto@protonmail.com"
      }
    ],
    "lastContributor": {
      "name": "\"gcharang\"",
      "email": "gcharang@users.noreply.github.com"
    }
  },
  "/start-here/core-technology-discussions": {
    "dateModified": "2023-09-01T12:11:07.000Z",
    "contributors": [
      {
        "name": "\"gcharang\"",
        "email": "gcharang@users.noreply.github.com"
      },
      {
        "name": "\"gaeacodes\"",
        "email": "gaeacodes@gmail.com"
      },
      {
        "name": "\"siddhartha-crypto\"",
        "email": "siddhartha-crypto@protonmail.com"
      }
    ],
    "lastContributor": {
      "name": "\"gcharang\"",
      "email": "gcharang@users.noreply.github.com"
    }
  },
  "/start-here/core-technology-discussions/initial-dex-offering": {
    "dateModified": "2023-10-03T07:36:45.000Z",
    "contributors": [
      {
        "name": "\"gaeacodes\"",
        "email": "gaeacodes@gmail.com"
      },
      {
        "name": "\"smk762\"",
        "email": "smk762@iinet.net.au"
      },
      {
        "name": "\"gcharang\"",
        "email": "21151592+gcharang@users.noreply.github.com"
      },
      {
        "name": "\"gcharang\"",
        "email": "gcharang@users.noreply.github.com"
      },
      {
        "name": "\"gcharang\"",
        "email": "mrgcharang@gmail.com"
      }
    ],
    "lastContributor": {
      "name": "\"gaeacodes\"",
      "email": "gaeacodes@gmail.com"
    }
  },
  "/start-here/core-technology-discussions/miscellaneous": {
    "dateModified": "2023-09-27T20:43:30.000Z",
    "contributors": [
      {
        "name": "\"smk762\"",
        "email": "smk762@iinet.net.au"
      },
      {
        "name": "\"gcharang\"",
        "email": "gcharang@users.noreply.github.com"
      },
      {
        "name": "\"gaeacodes\"",
        "email": "gaeacodes@gmail.com"
      },
      {
        "name": "\"gcharang\"",
        "email": "21151592+gcharang@users.noreply.github.com"
      },
      {
        "name": "\"gcharang\"",
        "email": "mrgcharang@gmail.com"
      },
      {
        "name": "\"siddhartha-crypto\"",
        "email": "siddhartha-crypto@protonmail.com"
      }
    ],
    "lastContributor": {
      "name": "\"smk762\"",
      "email": "smk762@iinet.net.au"
    }
  },
  "/start-here/core-technology-discussions/references": {
    "dateModified": "2023-10-03T07:36:45.000Z",
    "contributors": [
      {
        "name": "\"gaeacodes\"",
        "email": "gaeacodes@gmail.com"
      },
      {
        "name": "\"gcharang\"",
        "email": "gcharang@users.noreply.github.com"
      },
      {
        "name": "\"gcharang\"",
        "email": "21151592+gcharang@users.noreply.github.com"
      },
      {
        "name": "\"siddhartha-crypto\"",
        "email": "siddhartha-crypto@protonmail.com"
      }
    ],
    "lastContributor": {
      "name": "\"gaeacodes\"",
      "email": "gaeacodes@gmail.com"
    }
  },
  "/start-here": {
    "dateModified": "2023-09-01T12:11:07.000Z",
    "contributors": [
      {
        "name": "\"gcharang\"",
        "email": "gcharang@users.noreply.github.com"
      },
      {
        "name": "\"gcharang\"",
        "email": "21151592+gcharang@users.noreply.github.com"
      },
      {
        "name": "\"siddhartha\"",
        "email": "siddharthakomodo@gmail.com"
      }
    ],
    "lastContributor": {
      "name": "\"gcharang\"",
      "email": "gcharang@users.noreply.github.com"
    }
  },
  "/start-here/learning-launchpad/common-terminology-and-concepts": {
    "dateModified": "2023-09-27T20:43:30.000Z",
    "contributors": [
      {
        "name": "\"smk762\"",
        "email": "smk762@iinet.net.au"
      },
      {
        "name": "\"gcharang\"",
        "email": "gcharang@users.noreply.github.com"
      },
      {
        "name": "\"gaeacodes\"",
        "email": "gaeacodes@gmail.com"
      },
      {
        "name": "\"gcharang\"",
        "email": "21151592+gcharang@users.noreply.github.com"
      },
      {
        "name": "\"gcharang\"",
        "email": "mrgcharang@gmail.com"
      },
      {
        "name": "\"siddhartha-crypto\"",
        "email": "siddhartha-crypto@protonmail.com"
      }
    ],
    "lastContributor": {
      "name": "\"smk762\"",
      "email": "smk762@iinet.net.au"
    }
  },
  "/start-here/learning-launchpad": {
    "dateModified": "2023-09-29T09:42:14.000Z",
    "contributors": [
      {
        "name": "\"gaeacodes\"",
        "email": "gaeacodes@gmail.com"
      },
      {
        "name": "\"smk762\"",
        "email": "smk762@iinet.net.au"
      },
      {
        "name": "\"gcharang\"",
        "email": "gcharang@users.noreply.github.com"
      },
      {
        "name": "\"gcharang\"",
        "email": "21151592+gcharang@users.noreply.github.com"
      },
      {
        "name": "\"gcharang\"",
        "email": "mrgcharang@gmail.com"
      },
      {
        "name": "\"Siddhartha\"",
        "email": "siddhartha-crypto@protonmail.com"
      },
      {
        "name": "\"siddhartha-crypto\"",
        "email": "siddhartha-crypto@protonmail.com"
      }
    ],
    "lastContributor": {
      "name": "\"gaeacodes\"",
      "email": "gaeacodes@gmail.com"
    }
  }
}<|MERGE_RESOLUTION|>--- conflicted
+++ resolved
@@ -1,7996 +1,5726 @@
 {
-  "/antara/api/assets": {
-    "dateModified": "2023-09-01T12:11:07.000Z",
-    "contributors": [
-      {
+    "/antara/api/assets": {
+      "dateModified": "2023-09-01T12:11:07.000Z",
+      "contributors": [
+        {
+          "name": "\"gcharang\"",
+          "email": "gcharang@users.noreply.github.com"
+        },
+        {
+          "name": "\"gcharang\"",
+          "email": "21151592+gcharang@users.noreply.github.com"
+        },
+        {
+          "name": "\"gaeacodes\"",
+          "email": "gaeacodes@gmail.com"
+        }
+      ],
+      "lastContributor": {
         "name": "\"gcharang\"",
         "email": "gcharang@users.noreply.github.com"
-      },
-      {
+      }
+    },
+    "/antara/api/channels": {
+      "dateModified": "2023-09-11T05:33:19.000Z",
+      "contributors": [
+        {
+          "name": "\"gcharang\"",
+          "email": "21151592+gcharang@users.noreply.github.com"
+        },
+        {
+          "name": "\"gcharang\"",
+          "email": "gcharang@users.noreply.github.com"
+        },
+        {
+          "name": "\"gaeacodes\"",
+          "email": "gaeacodes@gmail.com"
+        }
+      ],
+      "lastContributor": {
         "name": "\"gcharang\"",
         "email": "21151592+gcharang@users.noreply.github.com"
-      },
-      {
+      }
+    },
+    "/antara/api/custom": {
+      "dateModified": "2023-09-01T12:11:07.000Z",
+      "contributors": [
+        {
+          "name": "\"gcharang\"",
+          "email": "gcharang@users.noreply.github.com"
+        },
+        {
+          "name": "\"gcharang\"",
+          "email": "21151592+gcharang@users.noreply.github.com"
+        },
+        {
+          "name": "\"gaeacodes\"",
+          "email": "gaeacodes@gmail.com"
+        }
+      ],
+      "lastContributor": {
+        "name": "\"gcharang\"",
+        "email": "gcharang@users.noreply.github.com"
+      }
+    },
+    "/antara/api/dice": {
+      "dateModified": "2023-09-05T12:43:04.000Z",
+      "contributors": [
+        {
+          "name": "\"gcharang\"",
+          "email": "gcharang@users.noreply.github.com"
+        },
+        {
+          "name": "\"gaeacodes\"",
+          "email": "gaeacodes@gmail.com"
+        },
+        {
+          "name": "\"gcharang\"",
+          "email": "21151592+gcharang@users.noreply.github.com"
+        }
+      ],
+      "lastContributor": {
+        "name": "\"gcharang\"",
+        "email": "gcharang@users.noreply.github.com"
+      }
+    },
+    "/antara/api/dilithium": {
+      "dateModified": "2023-09-05T12:43:04.000Z",
+      "contributors": [
+        {
+          "name": "\"gcharang\"",
+          "email": "gcharang@users.noreply.github.com"
+        },
+        {
+          "name": "\"gaeacodes\"",
+          "email": "gaeacodes@gmail.com"
+        },
+        {
+          "name": "\"gcharang\"",
+          "email": "21151592+gcharang@users.noreply.github.com"
+        }
+      ],
+      "lastContributor": {
+        "name": "\"gcharang\"",
+        "email": "gcharang@users.noreply.github.com"
+      }
+    },
+    "/antara/api/faucet": {
+      "dateModified": "2023-09-05T12:43:04.000Z",
+      "contributors": [
+        {
+          "name": "\"gcharang\"",
+          "email": "gcharang@users.noreply.github.com"
+        },
+        {
+          "name": "\"gaeacodes\"",
+          "email": "gaeacodes@gmail.com"
+        },
+        {
+          "name": "\"gcharang\"",
+          "email": "21151592+gcharang@users.noreply.github.com"
+        }
+      ],
+      "lastContributor": {
+        "name": "\"gcharang\"",
+        "email": "gcharang@users.noreply.github.com"
+      }
+    },
+    "/antara/api/gaming": {
+      "dateModified": "2023-09-27T13:42:56.000Z",
+      "contributors": [
+        {
+          "name": "\"smk762\"",
+          "email": "smk762@iinet.net.au"
+        },
+        {
+          "name": "\"gaeacodes\"",
+          "email": "gaeacodes@gmail.com"
+        },
+        {
+          "name": "\"gcharang\"",
+          "email": "21151592+gcharang@users.noreply.github.com"
+        },
+        {
+          "name": "\"gcharang\"",
+          "email": "gcharang@users.noreply.github.com"
+        }
+      ],
+      "lastContributor": {
+        "name": "\"smk762\"",
+        "email": "smk762@iinet.net.au"
+      }
+    },
+    "/antara/api/gateways": {
+      "dateModified": "2023-09-27T17:48:31.000Z",
+      "contributors": [
+        {
+          "name": "\"smk762\"",
+          "email": "smk762@iinet.net.au"
+        },
+        {
+          "name": "\"gcharang\"",
+          "email": "gcharang@users.noreply.github.com"
+        },
+        {
+          "name": "\"gaeacodes\"",
+          "email": "gaeacodes@gmail.com"
+        },
+        {
+          "name": "\"gcharang\"",
+          "email": "21151592+gcharang@users.noreply.github.com"
+        }
+      ],
+      "lastContributor": {
+        "name": "\"smk762\"",
+        "email": "smk762@iinet.net.au"
+      }
+    },
+    "/antara/api/heir": {
+      "dateModified": "2023-10-04T06:26:45.000Z",
+      "contributors": [
+        {
+          "name": "\"gcharang\"",
+          "email": "gcharang@users.noreply.github.com"
+        },
+        {
+          "name": "\"gcharang\"",
+          "email": "21151592+gcharang@users.noreply.github.com"
+        },
+        {
+          "name": "\"smk762\"",
+          "email": "smk762@iinet.net.au"
+        },
+        {
+          "name": "\"gaeacodes\"",
+          "email": "gaeacodes@gmail.com"
+        }
+      ],
+      "lastContributor": {
+        "name": "\"gcharang\"",
+        "email": "gcharang@users.noreply.github.com"
+      }
+    },
+    "/antara/api": {
+      "dateModified": "2023-08-28T20:49:14.000Z",
+      "contributors": [
+        {
+          "name": "\"gcharang\"",
+          "email": "21151592+gcharang@users.noreply.github.com"
+        }
+      ],
+      "lastContributor": {
+        "name": "\"gcharang\"",
+        "email": "21151592+gcharang@users.noreply.github.com"
+      }
+    },
+    "/antara/api/musig": {
+      "dateModified": "2023-10-03T07:36:45.000Z",
+      "contributors": [
+        {
+          "name": "\"gaeacodes\"",
+          "email": "gaeacodes@gmail.com"
+        },
+        {
+          "name": "\"smk762\"",
+          "email": "smk762@iinet.net.au"
+        },
+        {
+          "name": "\"gcharang\"",
+          "email": "gcharang@users.noreply.github.com"
+        },
+        {
+          "name": "\"gcharang\"",
+          "email": "21151592+gcharang@users.noreply.github.com"
+        }
+      ],
+      "lastContributor": {
         "name": "\"gaeacodes\"",
         "email": "gaeacodes@gmail.com"
-      },
-      {
-        "name": "\"gcharang\"",
-        "email": "mrgcharang@gmail.com"
-      },
-      {
-        "name": "\"siddhartha-crypto\"",
-        "email": "siddhartha-crypto@protonmail.com"
-      }
-    ],
-    "lastContributor": {
-      "name": "\"gcharang\"",
-      "email": "gcharang@users.noreply.github.com"
-    }
-  },
-  "/antara/api/channels": {
-    "dateModified": "2023-09-11T05:33:19.000Z",
-    "contributors": [
-      {
+      }
+    },
+    "/antara/api/oracles": {
+      "dateModified": "2023-09-27T13:42:56.000Z",
+      "contributors": [
+        {
+          "name": "\"smk762\"",
+          "email": "smk762@iinet.net.au"
+        },
+        {
+          "name": "\"gcharang\"",
+          "email": "gcharang@users.noreply.github.com"
+        },
+        {
+          "name": "\"gaeacodes\"",
+          "email": "gaeacodes@gmail.com"
+        },
+        {
+          "name": "\"gcharang\"",
+          "email": "21151592+gcharang@users.noreply.github.com"
+        }
+      ],
+      "lastContributor": {
+        "name": "\"smk762\"",
+        "email": "smk762@iinet.net.au"
+      }
+    },
+    "/antara/api/payments": {
+      "dateModified": "2023-10-04T06:35:30.000Z",
+      "contributors": [
+        {
+          "name": "\"gcharang\"",
+          "email": "21151592+gcharang@users.noreply.github.com"
+        },
+        {
+          "name": "\"gcharang\"",
+          "email": "gcharang@users.noreply.github.com"
+        },
+        {
+          "name": "\"smk762\"",
+          "email": "smk762@iinet.net.au"
+        },
+        {
+          "name": "\"gaeacodes\"",
+          "email": "gaeacodes@gmail.com"
+        }
+      ],
+      "lastContributor": {
         "name": "\"gcharang\"",
         "email": "21151592+gcharang@users.noreply.github.com"
-      },
-      {
-        "name": "\"gcharang\"",
-        "email": "gcharang@users.noreply.github.com"
-      },
-      {
+      }
+    },
+    "/antara/api/pegs": {
+      "dateModified": "2023-09-27T17:48:31.000Z",
+      "contributors": [
+        {
+          "name": "\"smk762\"",
+          "email": "smk762@iinet.net.au"
+        },
+        {
+          "name": "\"gcharang\"",
+          "email": "gcharang@users.noreply.github.com"
+        },
+        {
+          "name": "\"gcharang\"",
+          "email": "21151592+gcharang@users.noreply.github.com"
+        },
+        {
+          "name": "\"gaeacodes\"",
+          "email": "gaeacodes@gmail.com"
+        }
+      ],
+      "lastContributor": {
+        "name": "\"smk762\"",
+        "email": "smk762@iinet.net.au"
+      }
+    },
+    "/antara/api/prices": {
+      "dateModified": "2023-09-27T17:48:31.000Z",
+      "contributors": [
+        {
+          "name": "\"smk762\"",
+          "email": "smk762@iinet.net.au"
+        },
+        {
+          "name": "\"gcharang\"",
+          "email": "gcharang@users.noreply.github.com"
+        },
+        {
+          "name": "\"gcharang\"",
+          "email": "21151592+gcharang@users.noreply.github.com"
+        },
+        {
+          "name": "\"gaeacodes\"",
+          "email": "gaeacodes@gmail.com"
+        }
+      ],
+      "lastContributor": {
+        "name": "\"smk762\"",
+        "email": "smk762@iinet.net.au"
+      }
+    },
+    "/antara/api/rewards": {
+      "dateModified": "2023-09-27T17:48:31.000Z",
+      "contributors": [
+        {
+          "name": "\"smk762\"",
+          "email": "smk762@iinet.net.au"
+        },
+        {
+          "name": "\"gcharang\"",
+          "email": "gcharang@users.noreply.github.com"
+        },
+        {
+          "name": "\"gaeacodes\"",
+          "email": "gaeacodes@gmail.com"
+        },
+        {
+          "name": "\"gcharang\"",
+          "email": "21151592+gcharang@users.noreply.github.com"
+        }
+      ],
+      "lastContributor": {
+        "name": "\"smk762\"",
+        "email": "smk762@iinet.net.au"
+      }
+    },
+    "/antara/api/rogue": {
+      "dateModified": "2023-10-03T07:36:45.000Z",
+      "contributors": [
+        {
+          "name": "\"gaeacodes\"",
+          "email": "gaeacodes@gmail.com"
+        },
+        {
+          "name": "\"smk762\"",
+          "email": "smk762@iinet.net.au"
+        },
+        {
+          "name": "\"gcharang\"",
+          "email": "gcharang@users.noreply.github.com"
+        },
+        {
+          "name": "\"gcharang\"",
+          "email": "21151592+gcharang@users.noreply.github.com"
+        }
+      ],
+      "lastContributor": {
         "name": "\"gaeacodes\"",
         "email": "gaeacodes@gmail.com"
-      },
-      {
-        "name": "\"gcharang\"",
-        "email": "mrgcharang@gmail.com"
-      },
-      {
-        "name": "\"siddhartha-crypto\"",
-        "email": "siddhartha-crypto@protonmail.com"
-      }
-    ],
-    "lastContributor": {
-      "name": "\"gcharang\"",
-      "email": "21151592+gcharang@users.noreply.github.com"
-    }
-  },
-  "/antara/api/custom": {
-    "dateModified": "2023-09-01T12:11:07.000Z",
-    "contributors": [
-      {
+      }
+    },
+    "/antara/api/sudoku": {
+      "dateModified": "2023-09-27T17:48:31.000Z",
+      "contributors": [
+        {
+          "name": "\"smk762\"",
+          "email": "smk762@iinet.net.au"
+        },
+        {
+          "name": "\"gcharang\"",
+          "email": "gcharang@users.noreply.github.com"
+        },
+        {
+          "name": "\"gaeacodes\"",
+          "email": "gaeacodes@gmail.com"
+        },
+        {
+          "name": "\"gcharang\"",
+          "email": "21151592+gcharang@users.noreply.github.com"
+        }
+      ],
+      "lastContributor": {
+        "name": "\"smk762\"",
+        "email": "smk762@iinet.net.au"
+      }
+    },
+    "/antara/api/tokens": {
+      "dateModified": "2023-09-27T17:48:31.000Z",
+      "contributors": [
+        {
+          "name": "\"smk762\"",
+          "email": "smk762@iinet.net.au"
+        },
+        {
+          "name": "\"gcharang\"",
+          "email": "gcharang@users.noreply.github.com"
+        },
+        {
+          "name": "\"gaeacodes\"",
+          "email": "gaeacodes@gmail.com"
+        },
+        {
+          "name": "\"gcharang\"",
+          "email": "21151592+gcharang@users.noreply.github.com"
+        }
+      ],
+      "lastContributor": {
+        "name": "\"smk762\"",
+        "email": "smk762@iinet.net.au"
+      }
+    },
+    "/antara": {
+      "dateModified": "2023-09-27T17:48:31.000Z",
+      "contributors": [
+        {
+          "name": "\"smk762\"",
+          "email": "smk762@iinet.net.au"
+        },
+        {
+          "name": "\"gcharang\"",
+          "email": "gcharang@users.noreply.github.com"
+        },
+        {
+          "name": "\"gcharang\"",
+          "email": "21151592+gcharang@users.noreply.github.com"
+        },
+        {
+          "name": "\"gaeacodes\"",
+          "email": "gaeacodes@gmail.com"
+        }
+      ],
+      "lastContributor": {
+        "name": "\"smk762\"",
+        "email": "smk762@iinet.net.au"
+      }
+    },
+    "/antara/setup/antara-customizations": {
+      "dateModified": "2023-10-03T09:09:02.000Z",
+      "contributors": [
+        {
+          "name": "\"smk762\"",
+          "email": "smk762@iinet.net.au"
+        },
+        {
+          "name": "\"gaeacodes\"",
+          "email": "gaeacodes@gmail.com"
+        },
+        {
+          "name": "\"gcharang\"",
+          "email": "gcharang@users.noreply.github.com"
+        },
+        {
+          "name": "\"gcharang\"",
+          "email": "21151592+gcharang@users.noreply.github.com"
+        }
+      ],
+      "lastContributor": {
+        "name": "\"smk762\"",
+        "email": "smk762@iinet.net.au"
+      }
+    },
+    "/antara/setup": {
+      "dateModified": "2023-09-01T12:11:07.000Z",
+      "contributors": [
+        {
+          "name": "\"gcharang\"",
+          "email": "gcharang@users.noreply.github.com"
+        },
+        {
+          "name": "\"gcharang\"",
+          "email": "21151592+gcharang@users.noreply.github.com"
+        }
+      ],
+      "lastContributor": {
         "name": "\"gcharang\"",
         "email": "gcharang@users.noreply.github.com"
-      },
-      {
-        "name": "\"gcharang\"",
-        "email": "21151592+gcharang@users.noreply.github.com"
-      },
-      {
+      }
+    },
+    "/antara/tutorials/advanced-series-0": {
+      "dateModified": "2023-09-29T15:15:08.000Z",
+      "contributors": [
+        {
+          "name": "\"gaeacodes\"",
+          "email": "gaeacodes@gmail.com"
+        },
+        {
+          "name": "\"smk762\"",
+          "email": "smk762@iinet.net.au"
+        },
+        {
+          "name": "\"gcharang\"",
+          "email": "gcharang@users.noreply.github.com"
+        },
+        {
+          "name": "\"gcharang\"",
+          "email": "21151592+gcharang@users.noreply.github.com"
+        }
+      ],
+      "lastContributor": {
         "name": "\"gaeacodes\"",
         "email": "gaeacodes@gmail.com"
-      },
-      {
-        "name": "\"siddhartha\"",
-        "email": "siddhartha-crypto@protonmail.com"
-      },
-      {
-        "name": "\"siddhartha-crypto\"",
-        "email": "siddhartha-crypto@protonmail.com"
-      }
-    ],
-    "lastContributor": {
-      "name": "\"gcharang\"",
-      "email": "gcharang@users.noreply.github.com"
-    }
-  },
-  "/antara/api/dice": {
-    "dateModified": "2023-09-05T12:43:04.000Z",
-    "contributors": [
-      {
-        "name": "\"gcharang\"",
-        "email": "gcharang@users.noreply.github.com"
-      },
-      {
+      }
+    },
+    "/antara/tutorials/advanced-series-1": {
+      "dateModified": "2023-09-29T14:54:33.000Z",
+      "contributors": [
+        {
+          "name": "\"gaeacodes\"",
+          "email": "gaeacodes@gmail.com"
+        },
+        {
+          "name": "\"smk762\"",
+          "email": "smk762@iinet.net.au"
+        },
+        {
+          "name": "\"gcharang\"",
+          "email": "gcharang@users.noreply.github.com"
+        },
+        {
+          "name": "\"gcharang\"",
+          "email": "21151592+gcharang@users.noreply.github.com"
+        }
+      ],
+      "lastContributor": {
         "name": "\"gaeacodes\"",
         "email": "gaeacodes@gmail.com"
-      },
-      {
-        "name": "\"gcharang\"",
-        "email": "21151592+gcharang@users.noreply.github.com"
-      },
-      {
-        "name": "\"gcharang\"",
-        "email": "mrgcharang@gmail.com"
-      },
-      {
-        "name": "\"siddhartha-crypto\"",
-        "email": "siddhartha-crypto@protonmail.com"
-      }
-    ],
-    "lastContributor": {
-      "name": "\"gcharang\"",
-      "email": "gcharang@users.noreply.github.com"
-    }
-  },
-  "/antara/api/dilithium": {
-    "dateModified": "2023-09-05T12:43:04.000Z",
-    "contributors": [
-      {
-        "name": "\"gcharang\"",
-        "email": "gcharang@users.noreply.github.com"
-      },
-      {
+      }
+    },
+    "/antara/tutorials/advanced-series-2": {
+      "dateModified": "2023-10-03T07:36:45.000Z",
+      "contributors": [
+        {
+          "name": "\"gaeacodes\"",
+          "email": "gaeacodes@gmail.com"
+        },
+        {
+          "name": "\"smk762\"",
+          "email": "smk762@iinet.net.au"
+        },
+        {
+          "name": "\"gcharang\"",
+          "email": "gcharang@users.noreply.github.com"
+        },
+        {
+          "name": "\"gcharang\"",
+          "email": "21151592+gcharang@users.noreply.github.com"
+        }
+      ],
+      "lastContributor": {
         "name": "\"gaeacodes\"",
         "email": "gaeacodes@gmail.com"
-      },
-      {
-        "name": "\"gcharang\"",
-        "email": "21151592+gcharang@users.noreply.github.com"
-      },
-      {
-        "name": "\"Cris-F\"",
-        "email": "36809176+Cris-F@users.noreply.github.com"
-      },
-      {
-        "name": "\"gcharang\"",
-        "email": "mrgcharang@gmail.com"
-      },
-      {
-        "name": "\"siddhartha-crypto\"",
-        "email": "siddhartha-crypto@protonmail.com"
-      }
-    ],
-    "lastContributor": {
-      "name": "\"gcharang\"",
-      "email": "gcharang@users.noreply.github.com"
-    }
-  },
-  "/antara/api/faucet": {
-    "dateModified": "2023-09-05T12:43:04.000Z",
-    "contributors": [
-      {
+      }
+    },
+    "/antara/tutorials/advanced-series-3": {
+      "dateModified": "2023-09-27T17:48:31.000Z",
+      "contributors": [
+        {
+          "name": "\"smk762\"",
+          "email": "smk762@iinet.net.au"
+        },
+        {
+          "name": "\"gcharang\"",
+          "email": "gcharang@users.noreply.github.com"
+        },
+        {
+          "name": "\"gaeacodes\"",
+          "email": "gaeacodes@gmail.com"
+        },
+        {
+          "name": "\"gcharang\"",
+          "email": "21151592+gcharang@users.noreply.github.com"
+        }
+      ],
+      "lastContributor": {
+        "name": "\"smk762\"",
+        "email": "smk762@iinet.net.au"
+      }
+    },
+    "/antara/tutorials/advanced-series-4": {
+      "dateModified": "2023-10-04T06:26:45.000Z",
+      "contributors": [
+        {
+          "name": "\"gcharang\"",
+          "email": "gcharang@users.noreply.github.com"
+        },
+        {
+          "name": "\"gcharang\"",
+          "email": "21151592+gcharang@users.noreply.github.com"
+        },
+        {
+          "name": "\"smk762\"",
+          "email": "smk762@iinet.net.au"
+        },
+        {
+          "name": "\"gaeacodes\"",
+          "email": "gaeacodes@gmail.com"
+        }
+      ],
+      "lastContributor": {
         "name": "\"gcharang\"",
         "email": "gcharang@users.noreply.github.com"
-      },
-      {
+      }
+    },
+    "/antara/tutorials/advanced-series-5": {
+      "dateModified": "2023-09-29T15:15:08.000Z",
+      "contributors": [
+        {
+          "name": "\"gaeacodes\"",
+          "email": "gaeacodes@gmail.com"
+        },
+        {
+          "name": "\"smk762\"",
+          "email": "smk762@iinet.net.au"
+        },
+        {
+          "name": "\"gcharang\"",
+          "email": "gcharang@users.noreply.github.com"
+        },
+        {
+          "name": "\"gcharang\"",
+          "email": "21151592+gcharang@users.noreply.github.com"
+        }
+      ],
+      "lastContributor": {
         "name": "\"gaeacodes\"",
         "email": "gaeacodes@gmail.com"
-      },
-      {
+      }
+    },
+    "/antara/tutorials/advanced-series-6": {
+      "dateModified": "2023-09-28T14:58:40.000Z",
+      "contributors": [
+        {
+          "name": "\"smk762\"",
+          "email": "smk762@iinet.net.au"
+        },
+        {
+          "name": "\"gcharang\"",
+          "email": "gcharang@users.noreply.github.com"
+        },
+        {
+          "name": "\"gaeacodes\"",
+          "email": "gaeacodes@gmail.com"
+        },
+        {
+          "name": "\"gcharang\"",
+          "email": "21151592+gcharang@users.noreply.github.com"
+        }
+      ],
+      "lastContributor": {
+        "name": "\"smk762\"",
+        "email": "smk762@iinet.net.au"
+      }
+    },
+    "/antara/tutorials/beginner-series-part-0": {
+      "dateModified": "2023-10-04T06:26:45.000Z",
+      "contributors": [
+        {
+          "name": "\"gcharang\"",
+          "email": "gcharang@users.noreply.github.com"
+        },
+        {
+          "name": "\"gcharang\"",
+          "email": "21151592+gcharang@users.noreply.github.com"
+        },
+        {
+          "name": "\"smk762\"",
+          "email": "smk762@iinet.net.au"
+        },
+        {
+          "name": "\"gaeacodes\"",
+          "email": "gaeacodes@gmail.com"
+        }
+      ],
+      "lastContributor": {
+        "name": "\"gcharang\"",
+        "email": "gcharang@users.noreply.github.com"
+      }
+    },
+    "/antara/tutorials/beginner-series-part-1": {
+      "dateModified": "2023-10-04T06:26:45.000Z",
+      "contributors": [
+        {
+          "name": "\"gcharang\"",
+          "email": "gcharang@users.noreply.github.com"
+        },
+        {
+          "name": "\"gcharang\"",
+          "email": "21151592+gcharang@users.noreply.github.com"
+        },
+        {
+          "name": "\"smk762\"",
+          "email": "smk762@iinet.net.au"
+        },
+        {
+          "name": "\"gaeacodes\"",
+          "email": "gaeacodes@gmail.com"
+        }
+      ],
+      "lastContributor": {
+        "name": "\"gcharang\"",
+        "email": "gcharang@users.noreply.github.com"
+      }
+    },
+    "/antara/tutorials/beginner-series-part-2": {
+      "dateModified": "2023-09-27T17:48:31.000Z",
+      "contributors": [
+        {
+          "name": "\"smk762\"",
+          "email": "smk762@iinet.net.au"
+        },
+        {
+          "name": "\"gcharang\"",
+          "email": "gcharang@users.noreply.github.com"
+        },
+        {
+          "name": "\"gcharang\"",
+          "email": "21151592+gcharang@users.noreply.github.com"
+        },
+        {
+          "name": "\"gaeacodes\"",
+          "email": "gaeacodes@gmail.com"
+        }
+      ],
+      "lastContributor": {
+        "name": "\"smk762\"",
+        "email": "smk762@iinet.net.au"
+      }
+    },
+    "/antara/tutorials/beginner-series-part-3": {
+      "dateModified": "2023-09-27T17:48:31.000Z",
+      "contributors": [
+        {
+          "name": "\"smk762\"",
+          "email": "smk762@iinet.net.au"
+        },
+        {
+          "name": "\"gcharang\"",
+          "email": "gcharang@users.noreply.github.com"
+        },
+        {
+          "name": "\"gaeacodes\"",
+          "email": "gaeacodes@gmail.com"
+        },
+        {
+          "name": "\"gcharang\"",
+          "email": "21151592+gcharang@users.noreply.github.com"
+        }
+      ],
+      "lastContributor": {
+        "name": "\"smk762\"",
+        "email": "smk762@iinet.net.au"
+      }
+    },
+    "/antara/tutorials/beginner-series-part-4": {
+      "dateModified": "2023-10-04T06:26:45.000Z",
+      "contributors": [
+        {
+          "name": "\"gcharang\"",
+          "email": "gcharang@users.noreply.github.com"
+        },
+        {
+          "name": "\"gcharang\"",
+          "email": "21151592+gcharang@users.noreply.github.com"
+        },
+        {
+          "name": "\"smk762\"",
+          "email": "smk762@iinet.net.au"
+        },
+        {
+          "name": "\"gaeacodes\"",
+          "email": "gaeacodes@gmail.com"
+        }
+      ],
+      "lastContributor": {
+        "name": "\"gcharang\"",
+        "email": "gcharang@users.noreply.github.com"
+      }
+    },
+    "/antara/tutorials/dilithium-module-tutorial": {
+      "dateModified": "2023-09-28T07:38:23.000Z",
+      "contributors": [
+        {
+          "name": "\"gcharang\"",
+          "email": "21151592+gcharang@users.noreply.github.com"
+        },
+        {
+          "name": "\"smk762\"",
+          "email": "smk762@iinet.net.au"
+        },
+        {
+          "name": "\"gcharang\"",
+          "email": "gcharang@users.noreply.github.com"
+        },
+        {
+          "name": "\"gaeacodes\"",
+          "email": "gaeacodes@gmail.com"
+        }
+      ],
+      "lastContributor": {
         "name": "\"gcharang\"",
         "email": "21151592+gcharang@users.noreply.github.com"
-      },
-      {
-        "name": "\"gcharang\"",
-        "email": "mrgcharang@gmail.com"
-      },
-      {
-        "name": "\"siddhartha-crypto\"",
-        "email": "siddhartha-crypto@protonmail.com"
-      }
-    ],
-    "lastContributor": {
-      "name": "\"gcharang\"",
-      "email": "gcharang@users.noreply.github.com"
-    }
-  },
-  "/antara/api/gaming": {
-    "dateModified": "2023-09-27T13:42:56.000Z",
-    "contributors": [
-      {
-        "name": "\"smk762\"",
-        "email": "smk762@iinet.net.au"
-      },
-      {
+      }
+    },
+    "/antara/tutorials/gateways-module-tutorial": {
+      "dateModified": "2023-09-27T17:48:31.000Z",
+      "contributors": [
+        {
+          "name": "\"smk762\"",
+          "email": "smk762@iinet.net.au"
+        },
+        {
+          "name": "\"gcharang\"",
+          "email": "gcharang@users.noreply.github.com"
+        },
+        {
+          "name": "\"gaeacodes\"",
+          "email": "gaeacodes@gmail.com"
+        },
+        {
+          "name": "\"gcharang\"",
+          "email": "21151592+gcharang@users.noreply.github.com"
+        }
+      ],
+      "lastContributor": {
+        "name": "\"smk762\"",
+        "email": "smk762@iinet.net.au"
+      }
+    },
+    "/antara/tutorials": {
+      "dateModified": "2023-09-01T12:11:07.000Z",
+      "contributors": [
+        {
+          "name": "\"gcharang\"",
+          "email": "gcharang@users.noreply.github.com"
+        },
+        {
+          "name": "\"gcharang\"",
+          "email": "21151592+gcharang@users.noreply.github.com"
+        }
+      ],
+      "lastContributor": {
+        "name": "\"gcharang\"",
+        "email": "gcharang@users.noreply.github.com"
+      }
+    },
+    "/antara/tutorials/introduction-to-antara-tutorials": {
+      "dateModified": "2023-06-14T19:22:24.000Z",
+      "contributors": [
+        {
+          "name": "\"gcharang\"",
+          "email": "21151592+gcharang@users.noreply.github.com"
+        },
+        {
+          "name": "\"gaeacodes\"",
+          "email": "gaeacodes@gmail.com"
+        }
+      ],
+      "lastContributor": {
+        "name": "\"gcharang\"",
+        "email": "21151592+gcharang@users.noreply.github.com"
+      }
+    },
+    "/antara/tutorials/musig-module-tutorial": {
+      "dateModified": "2023-09-27T17:48:31.000Z",
+      "contributors": [
+        {
+          "name": "\"smk762\"",
+          "email": "smk762@iinet.net.au"
+        },
+        {
+          "name": "\"gcharang\"",
+          "email": "gcharang@users.noreply.github.com"
+        },
+        {
+          "name": "\"gaeacodes\"",
+          "email": "gaeacodes@gmail.com"
+        },
+        {
+          "name": "\"gcharang\"",
+          "email": "21151592+gcharang@users.noreply.github.com"
+        }
+      ],
+      "lastContributor": {
+        "name": "\"smk762\"",
+        "email": "smk762@iinet.net.au"
+      }
+    },
+    "/antara/tutorials/overview-of-antara-modules-part-i": {
+      "dateModified": "2023-09-29T09:18:12.000Z",
+      "contributors": [
+        {
+          "name": "\"gaeacodes\"",
+          "email": "gaeacodes@gmail.com"
+        },
+        {
+          "name": "\"smk762\"",
+          "email": "smk762@iinet.net.au"
+        },
+        {
+          "name": "\"gcharang\"",
+          "email": "gcharang@users.noreply.github.com"
+        },
+        {
+          "name": "\"gcharang\"",
+          "email": "21151592+gcharang@users.noreply.github.com"
+        }
+      ],
+      "lastContributor": {
         "name": "\"gaeacodes\"",
         "email": "gaeacodes@gmail.com"
-      },
-      {
-        "name": "\"gcharang\"",
-        "email": "21151592+gcharang@users.noreply.github.com"
-      },
-      {
-        "name": "\"gcharang\"",
-        "email": "gcharang@users.noreply.github.com"
-      },
-      {
-        "name": "\"siddhartha\"",
-        "email": "siddhartha-crypto@protonmail.com"
-      }
-    ],
-    "lastContributor": {
-      "name": "\"smk762\"",
-      "email": "smk762@iinet.net.au"
-    }
-  },
-  "/antara/api/gateways": {
-    "dateModified": "2023-09-27T17:48:31.000Z",
-    "contributors": [
-      {
-        "name": "\"smk762\"",
-        "email": "smk762@iinet.net.au"
-      },
-      {
-        "name": "\"gcharang\"",
-        "email": "gcharang@users.noreply.github.com"
-      },
-      {
+      }
+    },
+    "/antara/tutorials/overview-of-antara-modules-part-ii": {
+      "dateModified": "2023-09-29T15:15:08.000Z",
+      "contributors": [
+        {
+          "name": "\"gaeacodes\"",
+          "email": "gaeacodes@gmail.com"
+        },
+        {
+          "name": "\"smk762\"",
+          "email": "smk762@iinet.net.au"
+        },
+        {
+          "name": "\"gcharang\"",
+          "email": "gcharang@users.noreply.github.com"
+        },
+        {
+          "name": "\"gcharang\"",
+          "email": "21151592+gcharang@users.noreply.github.com"
+        }
+      ],
+      "lastContributor": {
         "name": "\"gaeacodes\"",
         "email": "gaeacodes@gmail.com"
-      },
-      {
-        "name": "\"gcharang\"",
-        "email": "21151592+gcharang@users.noreply.github.com"
-      },
-      {
-        "name": "\"gcharang\"",
-        "email": "mrgcharang@gmail.com"
-      },
-      {
-        "name": "\"siddhartha-crypto\"",
-        "email": "siddhartha-crypto@protonmail.com"
-      }
-    ],
-    "lastContributor": {
-      "name": "\"smk762\"",
-      "email": "smk762@iinet.net.au"
-    }
-  },
-  "/antara/api/heir": {
-    "dateModified": "2023-10-04T06:26:45.000Z",
-    "contributors": [
-      {
-        "name": "\"gcharang\"",
-        "email": "gcharang@users.noreply.github.com"
-      },
-      {
-        "name": "\"gcharang\"",
-        "email": "21151592+gcharang@users.noreply.github.com"
-      },
-      {
-        "name": "\"smk762\"",
-        "email": "smk762@iinet.net.au"
-      },
-      {
+      }
+    },
+    "/antara/tutorials/pegs-module-creator-tutorial": {
+      "dateModified": "2023-09-27T17:48:31.000Z",
+      "contributors": [
+        {
+          "name": "\"smk762\"",
+          "email": "smk762@iinet.net.au"
+        },
+        {
+          "name": "\"gcharang\"",
+          "email": "gcharang@users.noreply.github.com"
+        },
+        {
+          "name": "\"gcharang\"",
+          "email": "21151592+gcharang@users.noreply.github.com"
+        },
+        {
+          "name": "\"gaeacodes\"",
+          "email": "gaeacodes@gmail.com"
+        }
+      ],
+      "lastContributor": {
+        "name": "\"smk762\"",
+        "email": "smk762@iinet.net.au"
+      }
+    },
+    "/antara/tutorials/pegs-module-user-tutorial": {
+      "dateModified": "2023-09-27T17:48:31.000Z",
+      "contributors": [
+        {
+          "name": "\"smk762\"",
+          "email": "smk762@iinet.net.au"
+        },
+        {
+          "name": "\"gcharang\"",
+          "email": "gcharang@users.noreply.github.com"
+        },
+        {
+          "name": "\"gaeacodes\"",
+          "email": "gaeacodes@gmail.com"
+        },
+        {
+          "name": "\"gcharang\"",
+          "email": "21151592+gcharang@users.noreply.github.com"
+        }
+      ],
+      "lastContributor": {
+        "name": "\"smk762\"",
+        "email": "smk762@iinet.net.au"
+      }
+    },
+    "/antara/tutorials/rogue-module-tutorial": {
+      "dateModified": "2023-10-03T07:36:45.000Z",
+      "contributors": [
+        {
+          "name": "\"gaeacodes\"",
+          "email": "gaeacodes@gmail.com"
+        },
+        {
+          "name": "\"smk762\"",
+          "email": "smk762@iinet.net.au"
+        },
+        {
+          "name": "\"gcharang\"",
+          "email": "gcharang@users.noreply.github.com"
+        },
+        {
+          "name": "\"gcharang\"",
+          "email": "21151592+gcharang@users.noreply.github.com"
+        }
+      ],
+      "lastContributor": {
         "name": "\"gaeacodes\"",
         "email": "gaeacodes@gmail.com"
-      },
-      {
-        "name": "\"gcharang\"",
-        "email": "mrgcharang@gmail.com"
-      },
-      {
-        "name": "\"siddhartha-crypto\"",
-        "email": "siddhartha-crypto@protonmail.com"
-      }
-    ],
-    "lastContributor": {
-      "name": "\"gcharang\"",
-      "email": "gcharang@users.noreply.github.com"
-    }
-  },
-  "/antara/api": {
-    "dateModified": "2023-08-28T20:49:14.000Z",
-    "contributors": [
-      {
+      }
+    },
+    "/antara/tutorials/understanding-antara-addresses": {
+      "dateModified": "2023-09-27T17:48:31.000Z",
+      "contributors": [
+        {
+          "name": "\"smk762\"",
+          "email": "smk762@iinet.net.au"
+        },
+        {
+          "name": "\"gcharang\"",
+          "email": "gcharang@users.noreply.github.com"
+        },
+        {
+          "name": "\"gaeacodes\"",
+          "email": "gaeacodes@gmail.com"
+        },
+        {
+          "name": "\"gcharang\"",
+          "email": "21151592+gcharang@users.noreply.github.com"
+        }
+      ],
+      "lastContributor": {
+        "name": "\"smk762\"",
+        "email": "smk762@iinet.net.au"
+      }
+    },
+    "/atomicdex/api/common_structures/activation": {
+      "dateModified": "2023-10-05T07:16:36.000Z",
+      "contributors": [
+        {
+          "name": "\"smk762\"",
+          "email": "smk762@iinet.net.au"
+        }
+      ],
+      "lastContributor": {
+        "name": "\"smk762\"",
+        "email": "smk762@iinet.net.au"
+      }
+    },
+    "/atomicdex/api/common_structures": {
+      "dateModified": "2023-10-05T07:39:46.000Z",
+      "contributors": [
+        {
+          "name": "\"smk762\"",
+          "email": "smk762@iinet.net.au"
+        }
+      ],
+      "lastContributor": {
+        "name": "\"smk762\"",
+        "email": "smk762@iinet.net.au"
+      }
+    },
+    "/atomicdex/api/common_structures/lightning": {
+      "dateModified": "2023-11-10T06:44:47.000Z",
+      "contributors": [
+        {
+          "name": "\"gcharang\"",
+          "email": "21151592+gcharang@users.noreply.github.com"
+        },
+        {
+          "name": "\"smk762\"",
+          "email": "smk762@iinet.net.au"
+        }
+      ],
+      "lastContributor": {
         "name": "\"gcharang\"",
         "email": "21151592+gcharang@users.noreply.github.com"
-      },
-      {
-        "name": "\"siddhartha-crypto\"",
-        "email": "siddhartha-crypto@protonmail.com"
-      }
-    ],
-    "lastContributor": {
-      "name": "\"gcharang\"",
-      "email": "21151592+gcharang@users.noreply.github.com"
-    }
-  },
-  "/antara/api/musig": {
-    "dateModified": "2023-10-03T07:36:45.000Z",
-    "contributors": [
-      {
+      }
+    },
+    "/atomicdex/api/common_structures/nfts": {
+      "dateModified": "2023-10-04T08:31:28.000Z",
+      "contributors": [
+        {
+          "name": "\"smk762\"",
+          "email": "smk762@iinet.net.au"
+        }
+      ],
+      "lastContributor": {
+        "name": "\"smk762\"",
+        "email": "smk762@iinet.net.au"
+      }
+    },
+    "/atomicdex/api/common_structures/orders": {
+      "dateModified": "2023-10-05T08:00:09.000Z",
+      "contributors": [
+        {
+          "name": "\"smk762\"",
+          "email": "smk762@iinet.net.au"
+        }
+      ],
+      "lastContributor": {
+        "name": "\"smk762\"",
+        "email": "smk762@iinet.net.au"
+      }
+    },
+    "/atomicdex/api/common_structures/swaps": {
+      "dateModified": "2023-10-04T23:08:10.000Z",
+      "contributors": [
+        {
+          "name": "\"smk762\"",
+          "email": "smk762@iinet.net.au"
+        }
+      ],
+      "lastContributor": {
+        "name": "\"smk762\"",
+        "email": "smk762@iinet.net.au"
+      }
+    },
+    "/atomicdex/api/common_structures/swaps/maker_events": {
+      "dateModified": "2023-10-04T23:08:10.000Z",
+      "contributors": [
+        {
+          "name": "\"smk762\"",
+          "email": "smk762@iinet.net.au"
+        }
+      ],
+      "lastContributor": {
+        "name": "\"smk762\"",
+        "email": "smk762@iinet.net.au"
+      }
+    },
+    "/atomicdex/api/common_structures/swaps/taker_events": {
+      "dateModified": "2023-10-04T23:08:10.000Z",
+      "contributors": [
+        {
+          "name": "\"smk762\"",
+          "email": "smk762@iinet.net.au"
+        }
+      ],
+      "lastContributor": {
+        "name": "\"smk762\"",
+        "email": "smk762@iinet.net.au"
+      }
+    },
+    "/atomicdex/api": {
+      "dateModified": "2023-10-10T15:07:46.000Z",
+      "contributors": [
+        {
+          "name": "\"smk762\"",
+          "email": "smk762@iinet.net.au"
+        },
+        {
+          "name": "\"loskj200\"",
+          "email": "loskj200@gmail.com"
+        },
+        {
+          "name": "\"gcharang\"",
+          "email": "gcharang@users.noreply.github.com"
+        },
+        {
+          "name": "\"smk762\"",
+          "email": "smk762@iinet.net.au"
+        },
+        {
+          "name": "\"gcharang\"",
+          "email": "21151592+gcharang@users.noreply.github.com"
+        },
+        {
+          "name": "\"gaeacodes\"",
+          "email": "gaeacodes@gmail.com"
+        }
+      ],
+      "lastContributor": {
+        "name": "\"gcharang\"",
+        "email": "gcharang@users.noreply.github.com"
+      }
+    },
+    "/atomicdex/api/legacy/active_swaps": {
+      "dateModified": "2023-10-04T12:56:06.000Z",
+      "contributors": [
+        {
+          "name": "\"smk762\"",
+          "email": "smk762@iinet.net.au"
+        },
+        {
+          "name": "\"gcharang\"",
+          "email": "21151592+gcharang@users.noreply.github.com"
+        },
+        {
+          "name": "\"gcharang\"",
+          "email": "gcharang@users.noreply.github.com"
+        },
+        {
+          "name": "\"gaeacodes\"",
+          "email": "gaeacodes@gmail.com"
+        }
+      ],
+      "lastContributor": {
+        "name": "\"smk762\"",
+        "email": "smk762@iinet.net.au"
+      }
+    },
+    "/atomicdex/api/legacy/all_swaps_uuids_by_filter": {
+      "dateModified": "2023-10-04T12:56:06.000Z",
+      "contributors": [
+        {
+          "name": "\"smk762\"",
+          "email": "smk762@iinet.net.au"
+        },
+        {
+          "name": "\"gcharang\"",
+          "email": "21151592+gcharang@users.noreply.github.com"
+        },
+        {
+          "name": "\"gcharang\"",
+          "email": "gcharang@users.noreply.github.com"
+        },
+        {
+          "name": "\"gaeacodes\"",
+          "email": "gaeacodes@gmail.com"
+        }
+      ],
+      "lastContributor": {
+        "name": "\"smk762\"",
+        "email": "smk762@iinet.net.au"
+      }
+    },
+    "/atomicdex/api/legacy/ban_pubkey": {
+      "dateModified": "2023-09-09T13:48:49.000Z",
+      "contributors": [
+        {
+          "name": "\"gcharang\"",
+          "email": "21151592+gcharang@users.noreply.github.com"
+        },
+        {
+          "name": "\"gcharang\"",
+          "email": "gcharang@users.noreply.github.com"
+        },
+        {
+          "name": "\"gaeacodes\"",
+          "email": "gaeacodes@gmail.com"
+        },
+        {
+          "name": "\"smk762\"",
+          "email": "smk762@iinet.net.au"
+        }
+      ],
+      "lastContributor": {
+        "name": "\"gcharang\"",
+        "email": "21151592+gcharang@users.noreply.github.com"
+      }
+    },
+    "/atomicdex/api/legacy/batch_requests": {
+      "dateModified": "2023-09-27T13:46:21.000Z",
+      "contributors": [
+        {
+          "name": "\"smk762\"",
+          "email": "smk762@iinet.net.au"
+        },
+        {
+          "name": "\"gcharang\"",
+          "email": "21151592+gcharang@users.noreply.github.com"
+        },
+        {
+          "name": "\"gcharang\"",
+          "email": "gcharang@users.noreply.github.com"
+        },
+        {
+          "name": "\"gaeacodes\"",
+          "email": "gaeacodes@gmail.com"
+        }
+      ],
+      "lastContributor": {
+        "name": "\"smk762\"",
+        "email": "smk762@iinet.net.au"
+      }
+    },
+    "/atomicdex/api/legacy/best_orders": {
+      "dateModified": "2023-10-05T01:14:39.000Z",
+      "contributors": [
+        {
+          "name": "\"smk762\"",
+          "email": "smk762@iinet.net.au"
+        },
+        {
+          "name": "\"gcharang\"",
+          "email": "21151592+gcharang@users.noreply.github.com"
+        },
+        {
+          "name": "\"gcharang\"",
+          "email": "gcharang@users.noreply.github.com"
+        },
+        {
+          "name": "\"gaeacodes\"",
+          "email": "gaeacodes@gmail.com"
+        }
+      ],
+      "lastContributor": {
+        "name": "\"smk762\"",
+        "email": "smk762@iinet.net.au"
+      }
+    },
+    "/atomicdex/api/legacy/buy": {
+      "dateModified": "2023-10-04T15:08:02.000Z",
+      "contributors": [
+        {
+          "name": "\"smk762\"",
+          "email": "smk762@iinet.net.au"
+        },
+        {
+          "name": "\"gcharang\"",
+          "email": "21151592+gcharang@users.noreply.github.com"
+        },
+        {
+          "name": "\"gcharang\"",
+          "email": "gcharang@users.noreply.github.com"
+        },
+        {
+          "name": "\"gaeacodes\"",
+          "email": "gaeacodes@gmail.com"
+        }
+      ],
+      "lastContributor": {
+        "name": "\"smk762\"",
+        "email": "smk762@iinet.net.au"
+      }
+    },
+    "/atomicdex/api/legacy/cancel_all_orders": {
+      "dateModified": "2023-10-04T15:08:02.000Z",
+      "contributors": [
+        {
+          "name": "\"smk762\"",
+          "email": "smk762@iinet.net.au"
+        },
+        {
+          "name": "\"gcharang\"",
+          "email": "21151592+gcharang@users.noreply.github.com"
+        },
+        {
+          "name": "\"gcharang\"",
+          "email": "gcharang@users.noreply.github.com"
+        },
+        {
+          "name": "\"gaeacodes\"",
+          "email": "gaeacodes@gmail.com"
+        }
+      ],
+      "lastContributor": {
+        "name": "\"smk762\"",
+        "email": "smk762@iinet.net.au"
+      }
+    },
+    "/atomicdex/api/legacy/cancel_order": {
+      "dateModified": "2023-09-09T13:48:49.000Z",
+      "contributors": [
+        {
+          "name": "\"gcharang\"",
+          "email": "21151592+gcharang@users.noreply.github.com"
+        },
+        {
+          "name": "\"gcharang\"",
+          "email": "gcharang@users.noreply.github.com"
+        },
+        {
+          "name": "\"gaeacodes\"",
+          "email": "gaeacodes@gmail.com"
+        },
+        {
+          "name": "\"smk762\"",
+          "email": "smk762@iinet.net.au"
+        }
+      ],
+      "lastContributor": {
+        "name": "\"gcharang\"",
+        "email": "21151592+gcharang@users.noreply.github.com"
+      }
+    },
+    "/atomicdex/api/legacy/coin_activation": {
+      "dateModified": "2023-09-29T09:18:12.000Z",
+      "contributors": [
+        {
+          "name": "\"gaeacodes\"",
+          "email": "gaeacodes@gmail.com"
+        },
+        {
+          "name": "\"smk762\"",
+          "email": "smk762@iinet.net.au"
+        },
+        {
+          "name": "\"gcharang\"",
+          "email": "21151592+gcharang@users.noreply.github.com"
+        },
+        {
+          "name": "\"gcharang\"",
+          "email": "gcharang@users.noreply.github.com"
+        },
+        {
+          "name": "\"Samuel Onoja\"",
+          "email": "samiodev@icloud.com"
+        }
+      ],
+      "lastContributor": {
         "name": "\"gaeacodes\"",
         "email": "gaeacodes@gmail.com"
-      },
-      {
-        "name": "\"smk762\"",
-        "email": "smk762@iinet.net.au"
-      },
-      {
+      }
+    },
+    "/atomicdex/api/legacy/coins_needed_for_kick_start": {
+      "dateModified": "2023-09-09T13:48:49.000Z",
+      "contributors": [
+        {
+          "name": "\"gcharang\"",
+          "email": "21151592+gcharang@users.noreply.github.com"
+        },
+        {
+          "name": "\"gcharang\"",
+          "email": "gcharang@users.noreply.github.com"
+        },
+        {
+          "name": "\"gaeacodes\"",
+          "email": "gaeacodes@gmail.com"
+        },
+        {
+          "name": "\"smk762\"",
+          "email": "smk762@iinet.net.au"
+        }
+      ],
+      "lastContributor": {
+        "name": "\"gcharang\"",
+        "email": "21151592+gcharang@users.noreply.github.com"
+      }
+    },
+    "/atomicdex/api/legacy/convert_utxo_address": {
+      "dateModified": "2023-09-09T13:48:49.000Z",
+      "contributors": [
+        {
+          "name": "\"gcharang\"",
+          "email": "21151592+gcharang@users.noreply.github.com"
+        },
+        {
+          "name": "\"gcharang\"",
+          "email": "gcharang@users.noreply.github.com"
+        },
+        {
+          "name": "\"gaeacodes\"",
+          "email": "gaeacodes@gmail.com"
+        },
+        {
+          "name": "\"smk762\"",
+          "email": "smk762@iinet.net.au"
+        }
+      ],
+      "lastContributor": {
+        "name": "\"gcharang\"",
+        "email": "21151592+gcharang@users.noreply.github.com"
+      }
+    },
+    "/atomicdex/api/legacy/convertaddress": {
+      "dateModified": "2023-10-04T23:08:10.000Z",
+      "contributors": [
+        {
+          "name": "\"smk762\"",
+          "email": "smk762@iinet.net.au"
+        },
+        {
+          "name": "\"gcharang\"",
+          "email": "21151592+gcharang@users.noreply.github.com"
+        },
+        {
+          "name": "\"gcharang\"",
+          "email": "gcharang@users.noreply.github.com"
+        },
+        {
+          "name": "\"gaeacodes\"",
+          "email": "gaeacodes@gmail.com"
+        }
+      ],
+      "lastContributor": {
+        "name": "\"smk762\"",
+        "email": "smk762@iinet.net.au"
+      }
+    },
+    "/atomicdex/api/legacy/disable_coin": {
+      "dateModified": "2023-10-04T15:33:39.000Z",
+      "contributors": [
+        {
+          "name": "\"smk762\"",
+          "email": "smk762@iinet.net.au"
+        },
+        {
+          "name": "\"gcharang\"",
+          "email": "21151592+gcharang@users.noreply.github.com"
+        },
+        {
+          "name": "\"gcharang\"",
+          "email": "gcharang@users.noreply.github.com"
+        },
+        {
+          "name": "\"gaeacodes\"",
+          "email": "gaeacodes@gmail.com"
+        }
+      ],
+      "lastContributor": {
+        "name": "\"smk762\"",
+        "email": "smk762@iinet.net.au"
+      }
+    },
+    "/atomicdex/api/legacy/get_enabled_coins": {
+      "dateModified": "2023-09-09T13:48:49.000Z",
+      "contributors": [
+        {
+          "name": "\"gcharang\"",
+          "email": "21151592+gcharang@users.noreply.github.com"
+        },
+        {
+          "name": "\"gcharang\"",
+          "email": "gcharang@users.noreply.github.com"
+        },
+        {
+          "name": "\"gaeacodes\"",
+          "email": "gaeacodes@gmail.com"
+        },
+        {
+          "name": "\"smk762\"",
+          "email": "smk762@iinet.net.au"
+        }
+      ],
+      "lastContributor": {
+        "name": "\"gcharang\"",
+        "email": "21151592+gcharang@users.noreply.github.com"
+      }
+    },
+    "/atomicdex/api/legacy/get_gossip_mesh": {
+      "dateModified": "2023-09-09T13:48:49.000Z",
+      "contributors": [
+        {
+          "name": "\"gcharang\"",
+          "email": "21151592+gcharang@users.noreply.github.com"
+        },
+        {
+          "name": "\"gcharang\"",
+          "email": "gcharang@users.noreply.github.com"
+        },
+        {
+          "name": "\"gaeacodes\"",
+          "email": "gaeacodes@gmail.com"
+        },
+        {
+          "name": "\"smk762\"",
+          "email": "smk762@iinet.net.au"
+        }
+      ],
+      "lastContributor": {
+        "name": "\"gcharang\"",
+        "email": "21151592+gcharang@users.noreply.github.com"
+      }
+    },
+    "/atomicdex/api/legacy/get_gossip_peer_topics": {
+      "dateModified": "2023-09-09T13:48:49.000Z",
+      "contributors": [
+        {
+          "name": "\"gcharang\"",
+          "email": "21151592+gcharang@users.noreply.github.com"
+        },
+        {
+          "name": "\"gcharang\"",
+          "email": "gcharang@users.noreply.github.com"
+        },
+        {
+          "name": "\"gaeacodes\"",
+          "email": "gaeacodes@gmail.com"
+        },
+        {
+          "name": "\"smk762\"",
+          "email": "smk762@iinet.net.au"
+        }
+      ],
+      "lastContributor": {
+        "name": "\"gcharang\"",
+        "email": "21151592+gcharang@users.noreply.github.com"
+      }
+    },
+    "/atomicdex/api/legacy/get_gossip_topic_peers": {
+      "dateModified": "2023-09-28T07:24:20.000Z",
+      "contributors": [
+        {
+          "name": "\"gcharang\"",
+          "email": "21151592+gcharang@users.noreply.github.com"
+        },
+        {
+          "name": "\"smk762\"",
+          "email": "smk762@iinet.net.au"
+        },
+        {
+          "name": "\"gcharang\"",
+          "email": "gcharang@users.noreply.github.com"
+        },
+        {
+          "name": "\"gaeacodes\"",
+          "email": "gaeacodes@gmail.com"
+        }
+      ],
+      "lastContributor": {
+        "name": "\"gcharang\"",
+        "email": "21151592+gcharang@users.noreply.github.com"
+      }
+    },
+    "/atomicdex/api/legacy/get_my_peer_id": {
+      "dateModified": "2023-09-09T13:48:49.000Z",
+      "contributors": [
+        {
+          "name": "\"gcharang\"",
+          "email": "21151592+gcharang@users.noreply.github.com"
+        },
+        {
+          "name": "\"gcharang\"",
+          "email": "gcharang@users.noreply.github.com"
+        },
+        {
+          "name": "\"gaeacodes\"",
+          "email": "gaeacodes@gmail.com"
+        },
+        {
+          "name": "\"smk762\"",
+          "email": "smk762@iinet.net.au"
+        }
+      ],
+      "lastContributor": {
+        "name": "\"gcharang\"",
+        "email": "21151592+gcharang@users.noreply.github.com"
+      }
+    },
+    "/atomicdex/api/legacy/get_peers_info": {
+      "dateModified": "2023-09-09T13:48:49.000Z",
+      "contributors": [
+        {
+          "name": "\"gcharang\"",
+          "email": "21151592+gcharang@users.noreply.github.com"
+        },
+        {
+          "name": "\"gcharang\"",
+          "email": "gcharang@users.noreply.github.com"
+        },
+        {
+          "name": "\"gaeacodes\"",
+          "email": "gaeacodes@gmail.com"
+        },
+        {
+          "name": "\"smk762\"",
+          "email": "smk762@iinet.net.au"
+        }
+      ],
+      "lastContributor": {
+        "name": "\"gcharang\"",
+        "email": "21151592+gcharang@users.noreply.github.com"
+      }
+    },
+    "/atomicdex/api/legacy/get_relay_mesh": {
+      "dateModified": "2023-09-09T13:48:49.000Z",
+      "contributors": [
+        {
+          "name": "\"gcharang\"",
+          "email": "21151592+gcharang@users.noreply.github.com"
+        },
+        {
+          "name": "\"gcharang\"",
+          "email": "gcharang@users.noreply.github.com"
+        },
+        {
+          "name": "\"gaeacodes\"",
+          "email": "gaeacodes@gmail.com"
+        },
+        {
+          "name": "\"smk762\"",
+          "email": "smk762@iinet.net.au"
+        }
+      ],
+      "lastContributor": {
+        "name": "\"gcharang\"",
+        "email": "21151592+gcharang@users.noreply.github.com"
+      }
+    },
+    "/atomicdex/api/legacy/get_trade_fee": {
+      "dateModified": "2023-10-04T15:33:39.000Z",
+      "contributors": [
+        {
+          "name": "\"smk762\"",
+          "email": "smk762@iinet.net.au"
+        },
+        {
+          "name": "\"gcharang\"",
+          "email": "21151592+gcharang@users.noreply.github.com"
+        },
+        {
+          "name": "\"gcharang\"",
+          "email": "gcharang@users.noreply.github.com"
+        },
+        {
+          "name": "\"gaeacodes\"",
+          "email": "gaeacodes@gmail.com"
+        }
+      ],
+      "lastContributor": {
+        "name": "\"smk762\"",
+        "email": "smk762@iinet.net.au"
+      }
+    },
+    "/atomicdex/api/legacy/help": {
+      "dateModified": "2023-10-04T15:33:39.000Z",
+      "contributors": [
+        {
+          "name": "\"smk762\"",
+          "email": "smk762@iinet.net.au"
+        },
+        {
+          "name": "\"gaeacodes\"",
+          "email": "gaeacodes@gmail.com"
+        },
+        {
+          "name": "\"gcharang\"",
+          "email": "21151592+gcharang@users.noreply.github.com"
+        }
+      ],
+      "lastContributor": {
+        "name": "\"smk762\"",
+        "email": "smk762@iinet.net.au"
+      }
+    },
+    "/atomicdex/api/legacy/import_swaps": {
+      "dateModified": "2023-10-04T15:33:39.000Z",
+      "contributors": [
+        {
+          "name": "\"smk762\"",
+          "email": "smk762@iinet.net.au"
+        },
+        {
+          "name": "\"gcharang\"",
+          "email": "21151592+gcharang@users.noreply.github.com"
+        },
+        {
+          "name": "\"gcharang\"",
+          "email": "gcharang@users.noreply.github.com"
+        },
+        {
+          "name": "\"gaeacodes\"",
+          "email": "gaeacodes@gmail.com"
+        }
+      ],
+      "lastContributor": {
+        "name": "\"smk762\"",
+        "email": "smk762@iinet.net.au"
+      }
+    },
+    "/atomicdex/api/legacy": {
+      "dateModified": "2023-09-01T12:11:07.000Z",
+      "contributors": [
+        {
+          "name": "\"gcharang\"",
+          "email": "gcharang@users.noreply.github.com"
+        },
+        {
+          "name": "\"gcharang\"",
+          "email": "21151592+gcharang@users.noreply.github.com"
+        }
+      ],
+      "lastContributor": {
         "name": "\"gcharang\"",
         "email": "gcharang@users.noreply.github.com"
-      },
-      {
+      }
+    },
+    "/atomicdex/api/legacy/kmd_rewards_info": {
+      "dateModified": "2023-10-04T15:33:39.000Z",
+      "contributors": [
+        {
+          "name": "\"smk762\"",
+          "email": "smk762@iinet.net.au"
+        },
+        {
+          "name": "\"gcharang\"",
+          "email": "21151592+gcharang@users.noreply.github.com"
+        },
+        {
+          "name": "\"gcharang\"",
+          "email": "gcharang@users.noreply.github.com"
+        },
+        {
+          "name": "\"gaeacodes\"",
+          "email": "gaeacodes@gmail.com"
+        }
+      ],
+      "lastContributor": {
+        "name": "\"smk762\"",
+        "email": "smk762@iinet.net.au"
+      }
+    },
+    "/atomicdex/api/legacy/list_banned_pubkeys": {
+      "dateModified": "2023-09-09T13:48:49.000Z",
+      "contributors": [
+        {
+          "name": "\"gcharang\"",
+          "email": "21151592+gcharang@users.noreply.github.com"
+        },
+        {
+          "name": "\"gcharang\"",
+          "email": "gcharang@users.noreply.github.com"
+        },
+        {
+          "name": "\"gaeacodes\"",
+          "email": "gaeacodes@gmail.com"
+        },
+        {
+          "name": "\"smk762\"",
+          "email": "smk762@iinet.net.au"
+        }
+      ],
+      "lastContributor": {
         "name": "\"gcharang\"",
         "email": "21151592+gcharang@users.noreply.github.com"
-      },
-      {
-        "name": "\"gcharang\"",
-        "email": "mrgcharang@gmail.com"
-      },
-      {
-        "name": "\"siddhartha-crypto\"",
-        "email": "siddhartha-crypto@protonmail.com"
-      }
-    ],
-    "lastContributor": {
-      "name": "\"gaeacodes\"",
-      "email": "gaeacodes@gmail.com"
-    }
-  },
-  "/antara/api/oracles": {
-    "dateModified": "2023-09-27T13:42:56.000Z",
-    "contributors": [
-      {
-        "name": "\"smk762\"",
-        "email": "smk762@iinet.net.au"
-      },
-      {
+      }
+    },
+    "/atomicdex/api/legacy/max_taker_vol": {
+      "dateModified": "2023-10-04T15:33:39.000Z",
+      "contributors": [
+        {
+          "name": "\"smk762\"",
+          "email": "smk762@iinet.net.au"
+        },
+        {
+          "name": "\"gcharang\"",
+          "email": "21151592+gcharang@users.noreply.github.com"
+        },
+        {
+          "name": "\"gcharang\"",
+          "email": "gcharang@users.noreply.github.com"
+        },
+        {
+          "name": "\"gaeacodes\"",
+          "email": "gaeacodes@gmail.com"
+        }
+      ],
+      "lastContributor": {
+        "name": "\"smk762\"",
+        "email": "smk762@iinet.net.au"
+      }
+    },
+    "/atomicdex/api/legacy/metrics": {
+      "dateModified": "2023-09-09T13:48:49.000Z",
+      "contributors": [
+        {
+          "name": "\"gcharang\"",
+          "email": "21151592+gcharang@users.noreply.github.com"
+        },
+        {
+          "name": "\"gcharang\"",
+          "email": "gcharang@users.noreply.github.com"
+        },
+        {
+          "name": "\"gaeacodes\"",
+          "email": "gaeacodes@gmail.com"
+        }
+      ],
+      "lastContributor": {
+        "name": "\"gcharang\"",
+        "email": "21151592+gcharang@users.noreply.github.com"
+      }
+    },
+    "/atomicdex/api/legacy/min_trading_vol": {
+      "dateModified": "2023-10-04T23:08:10.000Z",
+      "contributors": [
+        {
+          "name": "\"smk762\"",
+          "email": "smk762@iinet.net.au"
+        },
+        {
+          "name": "\"gcharang\"",
+          "email": "21151592+gcharang@users.noreply.github.com"
+        },
+        {
+          "name": "\"gcharang\"",
+          "email": "gcharang@users.noreply.github.com"
+        },
+        {
+          "name": "\"gaeacodes\"",
+          "email": "gaeacodes@gmail.com"
+        }
+      ],
+      "lastContributor": {
+        "name": "\"smk762\"",
+        "email": "smk762@iinet.net.au"
+      }
+    },
+    "/atomicdex/api/legacy/my_balance": {
+      "dateModified": "2023-09-09T13:48:49.000Z",
+      "contributors": [
+        {
+          "name": "\"gcharang\"",
+          "email": "21151592+gcharang@users.noreply.github.com"
+        },
+        {
+          "name": "\"gcharang\"",
+          "email": "gcharang@users.noreply.github.com"
+        },
+        {
+          "name": "\"gaeacodes\"",
+          "email": "gaeacodes@gmail.com"
+        },
+        {
+          "name": "\"smk762\"",
+          "email": "smk762@iinet.net.au"
+        }
+      ],
+      "lastContributor": {
+        "name": "\"gcharang\"",
+        "email": "21151592+gcharang@users.noreply.github.com"
+      }
+    },
+    "/atomicdex/api/legacy/my_orders": {
+      "dateModified": "2023-09-09T13:48:49.000Z",
+      "contributors": [
+        {
+          "name": "\"gcharang\"",
+          "email": "21151592+gcharang@users.noreply.github.com"
+        },
+        {
+          "name": "\"gcharang\"",
+          "email": "gcharang@users.noreply.github.com"
+        },
+        {
+          "name": "\"gaeacodes\"",
+          "email": "gaeacodes@gmail.com"
+        },
+        {
+          "name": "\"smk762\"",
+          "email": "smk762@iinet.net.au"
+        }
+      ],
+      "lastContributor": {
+        "name": "\"gcharang\"",
+        "email": "21151592+gcharang@users.noreply.github.com"
+      }
+    },
+    "/atomicdex/api/legacy/my_recent_swaps": {
+      "dateModified": "2023-10-04T23:08:10.000Z",
+      "contributors": [
+        {
+          "name": "\"smk762\"",
+          "email": "smk762@iinet.net.au"
+        },
+        {
+          "name": "\"gcharang\"",
+          "email": "21151592+gcharang@users.noreply.github.com"
+        },
+        {
+          "name": "\"gcharang\"",
+          "email": "gcharang@users.noreply.github.com"
+        },
+        {
+          "name": "\"gaeacodes\"",
+          "email": "gaeacodes@gmail.com"
+        }
+      ],
+      "lastContributor": {
+        "name": "\"smk762\"",
+        "email": "smk762@iinet.net.au"
+      }
+    },
+    "/atomicdex/api/legacy/my_swap_status": {
+      "dateModified": "2023-10-04T23:08:10.000Z",
+      "contributors": [
+        {
+          "name": "\"smk762\"",
+          "email": "smk762@iinet.net.au"
+        },
+        {
+          "name": "\"gcharang\"",
+          "email": "21151592+gcharang@users.noreply.github.com"
+        },
+        {
+          "name": "\"gcharang\"",
+          "email": "gcharang@users.noreply.github.com"
+        },
+        {
+          "name": "\"gaeacodes\"",
+          "email": "gaeacodes@gmail.com"
+        }
+      ],
+      "lastContributor": {
+        "name": "\"smk762\"",
+        "email": "smk762@iinet.net.au"
+      }
+    },
+    "/atomicdex/api/legacy/my_tx_history": {
+      "dateModified": "2023-10-05T07:39:46.000Z",
+      "contributors": [
+        {
+          "name": "\"smk762\"",
+          "email": "smk762@iinet.net.au"
+        },
+        {
+          "name": "\"gcharang\"",
+          "email": "21151592+gcharang@users.noreply.github.com"
+        },
+        {
+          "name": "\"gcharang\"",
+          "email": "gcharang@users.noreply.github.com"
+        },
+        {
+          "name": "\"gaeacodes\"",
+          "email": "gaeacodes@gmail.com"
+        }
+      ],
+      "lastContributor": {
+        "name": "\"smk762\"",
+        "email": "smk762@iinet.net.au"
+      }
+    },
+    "/atomicdex/api/legacy/order_status": {
+      "dateModified": "2023-10-05T01:14:39.000Z",
+      "contributors": [
+        {
+          "name": "\"smk762\"",
+          "email": "smk762@iinet.net.au"
+        },
+        {
+          "name": "\"gcharang\"",
+          "email": "21151592+gcharang@users.noreply.github.com"
+        },
+        {
+          "name": "\"gcharang\"",
+          "email": "gcharang@users.noreply.github.com"
+        },
+        {
+          "name": "\"gaeacodes\"",
+          "email": "gaeacodes@gmail.com"
+        }
+      ],
+      "lastContributor": {
+        "name": "\"smk762\"",
+        "email": "smk762@iinet.net.au"
+      }
+    },
+    "/atomicdex/api/legacy/orderbook": {
+      "dateModified": "2023-10-05T01:14:39.000Z",
+      "contributors": [
+        {
+          "name": "\"smk762\"",
+          "email": "smk762@iinet.net.au"
+        },
+        {
+          "name": "\"gcharang\"",
+          "email": "21151592+gcharang@users.noreply.github.com"
+        },
+        {
+          "name": "\"gcharang\"",
+          "email": "gcharang@users.noreply.github.com"
+        },
+        {
+          "name": "\"gaeacodes\"",
+          "email": "gaeacodes@gmail.com"
+        }
+      ],
+      "lastContributor": {
+        "name": "\"smk762\"",
+        "email": "smk762@iinet.net.au"
+      }
+    },
+    "/atomicdex/api/legacy/orderbook_depth": {
+      "dateModified": "2023-09-09T13:48:49.000Z",
+      "contributors": [
+        {
+          "name": "\"gcharang\"",
+          "email": "21151592+gcharang@users.noreply.github.com"
+        },
+        {
+          "name": "\"gcharang\"",
+          "email": "gcharang@users.noreply.github.com"
+        },
+        {
+          "name": "\"gaeacodes\"",
+          "email": "gaeacodes@gmail.com"
+        },
+        {
+          "name": "\"smk762\"",
+          "email": "smk762@iinet.net.au"
+        }
+      ],
+      "lastContributor": {
+        "name": "\"gcharang\"",
+        "email": "21151592+gcharang@users.noreply.github.com"
+      }
+    },
+    "/atomicdex/api/legacy/orders_history_by_filter": {
+      "dateModified": "2023-10-05T01:14:39.000Z",
+      "contributors": [
+        {
+          "name": "\"smk762\"",
+          "email": "smk762@iinet.net.au"
+        },
+        {
+          "name": "\"gcharang\"",
+          "email": "21151592+gcharang@users.noreply.github.com"
+        },
+        {
+          "name": "\"gcharang\"",
+          "email": "gcharang@users.noreply.github.com"
+        },
+        {
+          "name": "\"gaeacodes\"",
+          "email": "gaeacodes@gmail.com"
+        }
+      ],
+      "lastContributor": {
+        "name": "\"smk762\"",
+        "email": "smk762@iinet.net.au"
+      }
+    },
+    "/atomicdex/api/legacy/rational_number_note": {
+      "dateModified": "2023-09-01T12:11:07.000Z",
+      "contributors": [
+        {
+          "name": "\"gcharang\"",
+          "email": "gcharang@users.noreply.github.com"
+        },
+        {
+          "name": "\"gaeacodes\"",
+          "email": "gaeacodes@gmail.com"
+        },
+        {
+          "name": "\"gcharang\"",
+          "email": "21151592+gcharang@users.noreply.github.com"
+        }
+      ],
+      "lastContributor": {
         "name": "\"gcharang\"",
         "email": "gcharang@users.noreply.github.com"
-      },
-      {
+      }
+    },
+    "/atomicdex/api/legacy/recover_funds_of_swap": {
+      "dateModified": "2023-10-05T01:14:39.000Z",
+      "contributors": [
+        {
+          "name": "\"smk762\"",
+          "email": "smk762@iinet.net.au"
+        },
+        {
+          "name": "\"gcharang\"",
+          "email": "21151592+gcharang@users.noreply.github.com"
+        },
+        {
+          "name": "\"gcharang\"",
+          "email": "gcharang@users.noreply.github.com"
+        },
+        {
+          "name": "\"gaeacodes\"",
+          "email": "gaeacodes@gmail.com"
+        }
+      ],
+      "lastContributor": {
+        "name": "\"smk762\"",
+        "email": "smk762@iinet.net.au"
+      }
+    },
+    "/atomicdex/api/legacy/sell": {
+      "dateModified": "2023-10-04T15:08:02.000Z",
+      "contributors": [
+        {
+          "name": "\"smk762\"",
+          "email": "smk762@iinet.net.au"
+        },
+        {
+          "name": "\"gcharang\"",
+          "email": "21151592+gcharang@users.noreply.github.com"
+        },
+        {
+          "name": "\"gcharang\"",
+          "email": "gcharang@users.noreply.github.com"
+        },
+        {
+          "name": "\"gaeacodes\"",
+          "email": "gaeacodes@gmail.com"
+        }
+      ],
+      "lastContributor": {
+        "name": "\"smk762\"",
+        "email": "smk762@iinet.net.au"
+      }
+    },
+    "/atomicdex/api/legacy/send_raw_transaction": {
+      "dateModified": "2023-09-09T13:48:49.000Z",
+      "contributors": [
+        {
+          "name": "\"gcharang\"",
+          "email": "21151592+gcharang@users.noreply.github.com"
+        },
+        {
+          "name": "\"gcharang\"",
+          "email": "gcharang@users.noreply.github.com"
+        },
+        {
+          "name": "\"gaeacodes\"",
+          "email": "gaeacodes@gmail.com"
+        },
+        {
+          "name": "\"smk762\"",
+          "email": "smk762@iinet.net.au"
+        }
+      ],
+      "lastContributor": {
+        "name": "\"gcharang\"",
+        "email": "21151592+gcharang@users.noreply.github.com"
+      }
+    },
+    "/atomicdex/api/legacy/set_required_confirmations": {
+      "dateModified": "2023-10-05T00:59:59.000Z",
+      "contributors": [
+        {
+          "name": "\"smk762\"",
+          "email": "smk762@iinet.net.au"
+        },
+        {
+          "name": "\"gcharang\"",
+          "email": "21151592+gcharang@users.noreply.github.com"
+        },
+        {
+          "name": "\"gcharang\"",
+          "email": "gcharang@users.noreply.github.com"
+        },
+        {
+          "name": "\"gaeacodes\"",
+          "email": "gaeacodes@gmail.com"
+        }
+      ],
+      "lastContributor": {
+        "name": "\"smk762\"",
+        "email": "smk762@iinet.net.au"
+      }
+    },
+    "/atomicdex/api/legacy/set_requires_notarization": {
+      "dateModified": "2023-10-05T00:59:59.000Z",
+      "contributors": [
+        {
+          "name": "\"smk762\"",
+          "email": "smk762@iinet.net.au"
+        },
+        {
+          "name": "\"gcharang\"",
+          "email": "21151592+gcharang@users.noreply.github.com"
+        },
+        {
+          "name": "\"gcharang\"",
+          "email": "gcharang@users.noreply.github.com"
+        },
+        {
+          "name": "\"gaeacodes\"",
+          "email": "gaeacodes@gmail.com"
+        }
+      ],
+      "lastContributor": {
+        "name": "\"smk762\"",
+        "email": "smk762@iinet.net.au"
+      }
+    },
+    "/atomicdex/api/legacy/setprice": {
+      "dateModified": "2023-10-05T00:59:59.000Z",
+      "contributors": [
+        {
+          "name": "\"smk762\"",
+          "email": "smk762@iinet.net.au"
+        },
+        {
+          "name": "\"gcharang\"",
+          "email": "21151592+gcharang@users.noreply.github.com"
+        },
+        {
+          "name": "\"gcharang\"",
+          "email": "gcharang@users.noreply.github.com"
+        },
+        {
+          "name": "\"gaeacodes\"",
+          "email": "gaeacodes@gmail.com"
+        }
+      ],
+      "lastContributor": {
+        "name": "\"smk762\"",
+        "email": "smk762@iinet.net.au"
+      }
+    },
+    "/atomicdex/api/legacy/show_priv_key": {
+      "dateModified": "2023-09-09T13:48:49.000Z",
+      "contributors": [
+        {
+          "name": "\"gcharang\"",
+          "email": "21151592+gcharang@users.noreply.github.com"
+        },
+        {
+          "name": "\"gcharang\"",
+          "email": "gcharang@users.noreply.github.com"
+        },
+        {
+          "name": "\"gaeacodes\"",
+          "email": "gaeacodes@gmail.com"
+        },
+        {
+          "name": "\"smk762\"",
+          "email": "smk762@iinet.net.au"
+        }
+      ],
+      "lastContributor": {
+        "name": "\"gcharang\"",
+        "email": "21151592+gcharang@users.noreply.github.com"
+      }
+    },
+    "/atomicdex/api/legacy/stop": {
+      "dateModified": "2023-05-24T13:18:47.000Z",
+      "contributors": [
+        {
+          "name": "\"gaeacodes\"",
+          "email": "gaeacodes@gmail.com"
+        },
+        {
+          "name": "\"gcharang\"",
+          "email": "21151592+gcharang@users.noreply.github.com"
+        }
+      ],
+      "lastContributor": {
         "name": "\"gaeacodes\"",
         "email": "gaeacodes@gmail.com"
-      },
-      {
+      }
+    },
+    "/atomicdex/api/legacy/trade_preimage": {
+      "dateModified": "2023-10-05T01:14:39.000Z",
+      "contributors": [
+        {
+          "name": "\"smk762\"",
+          "email": "smk762@iinet.net.au"
+        },
+        {
+          "name": "\"gcharang\"",
+          "email": "21151592+gcharang@users.noreply.github.com"
+        },
+        {
+          "name": "\"gcharang\"",
+          "email": "gcharang@users.noreply.github.com"
+        },
+        {
+          "name": "\"gaeacodes\"",
+          "email": "gaeacodes@gmail.com"
+        }
+      ],
+      "lastContributor": {
+        "name": "\"smk762\"",
+        "email": "smk762@iinet.net.au"
+      }
+    },
+    "/atomicdex/api/legacy/unban_pubkeys": {
+      "dateModified": "2023-10-05T01:14:39.000Z",
+      "contributors": [
+        {
+          "name": "\"smk762\"",
+          "email": "smk762@iinet.net.au"
+        },
+        {
+          "name": "\"gcharang\"",
+          "email": "21151592+gcharang@users.noreply.github.com"
+        },
+        {
+          "name": "\"gcharang\"",
+          "email": "gcharang@users.noreply.github.com"
+        },
+        {
+          "name": "\"gaeacodes\"",
+          "email": "gaeacodes@gmail.com"
+        }
+      ],
+      "lastContributor": {
+        "name": "\"smk762\"",
+        "email": "smk762@iinet.net.au"
+      }
+    },
+    "/atomicdex/api/legacy/update_maker_order": {
+      "dateModified": "2023-10-05T00:59:59.000Z",
+      "contributors": [
+        {
+          "name": "\"smk762\"",
+          "email": "smk762@iinet.net.au"
+        },
+        {
+          "name": "\"gcharang\"",
+          "email": "21151592+gcharang@users.noreply.github.com"
+        },
+        {
+          "name": "\"gcharang\"",
+          "email": "gcharang@users.noreply.github.com"
+        },
+        {
+          "name": "\"gaeacodes\"",
+          "email": "gaeacodes@gmail.com"
+        }
+      ],
+      "lastContributor": {
+        "name": "\"smk762\"",
+        "email": "smk762@iinet.net.au"
+      }
+    },
+    "/atomicdex/api/legacy/validateaddress": {
+      "dateModified": "2023-10-05T01:14:39.000Z",
+      "contributors": [
+        {
+          "name": "\"smk762\"",
+          "email": "smk762@iinet.net.au"
+        },
+        {
+          "name": "\"gcharang\"",
+          "email": "21151592+gcharang@users.noreply.github.com"
+        },
+        {
+          "name": "\"gcharang\"",
+          "email": "gcharang@users.noreply.github.com"
+        },
+        {
+          "name": "\"gaeacodes\"",
+          "email": "gaeacodes@gmail.com"
+        }
+      ],
+      "lastContributor": {
+        "name": "\"smk762\"",
+        "email": "smk762@iinet.net.au"
+      }
+    },
+    "/atomicdex/api/legacy/version": {
+      "dateModified": "2023-09-09T13:48:49.000Z",
+      "contributors": [
+        {
+          "name": "\"gcharang\"",
+          "email": "21151592+gcharang@users.noreply.github.com"
+        },
+        {
+          "name": "\"gcharang\"",
+          "email": "gcharang@users.noreply.github.com"
+        },
+        {
+          "name": "\"gaeacodes\"",
+          "email": "gaeacodes@gmail.com"
+        },
+        {
+          "name": "\"smk762\"",
+          "email": "smk762@iinet.net.au"
+        }
+      ],
+      "lastContributor": {
         "name": "\"gcharang\"",
         "email": "21151592+gcharang@users.noreply.github.com"
-      },
-      {
-        "name": "\"gcharang\"",
-        "email": "mrgcharang@gmail.com"
-      },
-      {
-        "name": "\"siddhartha-crypto\"",
-        "email": "siddhartha-crypto@protonmail.com"
-      }
-    ],
-    "lastContributor": {
-      "name": "\"smk762\"",
-      "email": "smk762@iinet.net.au"
-    }
-  },
-  "/antara/api/payments": {
-    "dateModified": "2023-10-04T06:35:30.000Z",
-    "contributors": [
-      {
-        "name": "\"gcharang\"",
-        "email": "21151592+gcharang@users.noreply.github.com"
-      },
-      {
-        "name": "\"gcharang\"",
-        "email": "gcharang@users.noreply.github.com"
-      },
-      {
-        "name": "\"smk762\"",
-        "email": "smk762@iinet.net.au"
-      },
-      {
-<<<<<<< HEAD
+      }
+    },
+    "/atomicdex/api/legacy/withdraw": {
+      "dateModified": "2023-10-05T01:14:39.000Z",
+      "contributors": [
+        {
+          "name": "\"smk762\"",
+          "email": "smk762@iinet.net.au"
+        },
+        {
+          "name": "\"gcharang\"",
+          "email": "21151592+gcharang@users.noreply.github.com"
+        },
+        {
+          "name": "\"gcharang\"",
+          "email": "gcharang@users.noreply.github.com"
+        },
+        {
+          "name": "\"gaeacodes\"",
+          "email": "gaeacodes@gmail.com"
+        }
+      ],
+      "lastContributor": {
+        "name": "\"smk762\"",
+        "email": "smk762@iinet.net.au"
+      }
+    },
+    "/atomicdex/api/v20/add_delegation": {
+      "dateModified": "2023-09-29T09:42:14.000Z",
+      "contributors": [
+        {
+          "name": "\"gaeacodes\"",
+          "email": "gaeacodes@gmail.com"
+        },
+        {
+          "name": "\"smk762\"",
+          "email": "smk762@iinet.net.au"
+        },
+        {
+          "name": "\"gcharang\"",
+          "email": "21151592+gcharang@users.noreply.github.com"
+        },
+        {
+          "name": "\"gcharang\"",
+          "email": "gcharang@users.noreply.github.com"
+        }
+      ],
+      "lastContributor": {
         "name": "\"gaeacodes\"",
         "email": "gaeacodes@gmail.com"
-=======
-        "name": "\"gcharang\"",
-        "email": "mrgcharang@gmail.com"
-      },
-      {
-        "name": "\"siddhartha-crypto\"",
-        "email": "siddhartha-crypto@protonmail.com"
->>>>>>> 1892ac49
-      }
-    ],
-    "lastContributor": {
-      "name": "\"gcharang\"",
-      "email": "21151592+gcharang@users.noreply.github.com"
-    }
-  },
-  "/antara/api/pegs": {
-    "dateModified": "2023-09-27T17:48:31.000Z",
-    "contributors": [
-      {
-        "name": "\"smk762\"",
-        "email": "smk762@iinet.net.au"
-      },
-      {
-        "name": "\"gcharang\"",
-        "email": "gcharang@users.noreply.github.com"
-      },
-      {
+      }
+    },
+    "/atomicdex/api/v20/add_node_to_version_stat": {
+      "dateModified": "2023-09-09T13:48:49.000Z",
+      "contributors": [
+        {
+          "name": "\"gcharang\"",
+          "email": "21151592+gcharang@users.noreply.github.com"
+        },
+        {
+          "name": "\"gcharang\"",
+          "email": "gcharang@users.noreply.github.com"
+        },
+        {
+          "name": "\"gaeacodes\"",
+          "email": "gaeacodes@gmail.com"
+        },
+        {
+          "name": "\"smk762\"",
+          "email": "smk762@iinet.net.au"
+        }
+      ],
+      "lastContributor": {
         "name": "\"gcharang\"",
         "email": "21151592+gcharang@users.noreply.github.com"
-      },
-      {
+      }
+    },
+    "/atomicdex/api/v20/best_orders": {
+      "dateModified": "2023-10-05T07:16:36.000Z",
+      "contributors": [
+        {
+          "name": "\"smk762\"",
+          "email": "smk762@iinet.net.au"
+        },
+        {
+          "name": "\"gcharang\"",
+          "email": "21151592+gcharang@users.noreply.github.com"
+        },
+        {
+          "name": "\"gcharang\"",
+          "email": "gcharang@users.noreply.github.com"
+        },
+        {
+          "name": "\"gaeacodes\"",
+          "email": "gaeacodes@gmail.com"
+        }
+      ],
+      "lastContributor": {
+        "name": "\"smk762\"",
+        "email": "smk762@iinet.net.au"
+      }
+    },
+    "/atomicdex/api/v20/enable_bch_with_tokens": {
+      "dateModified": "2023-10-05T07:16:36.000Z",
+      "contributors": [
+        {
+          "name": "\"smk762\"",
+          "email": "smk762@iinet.net.au"
+        },
+        {
+          "name": "\"gcharang\"",
+          "email": "21151592+gcharang@users.noreply.github.com"
+        },
+        {
+          "name": "\"gcharang\"",
+          "email": "gcharang@users.noreply.github.com"
+        },
+        {
+          "name": "\"gaeacodes\"",
+          "email": "gaeacodes@gmail.com"
+        }
+      ],
+      "lastContributor": {
+        "name": "\"smk762\"",
+        "email": "smk762@iinet.net.au"
+      }
+    },
+    "/atomicdex/api/v20/enable_erc20": {
+      "dateModified": "2023-09-09T13:48:49.000Z",
+      "contributors": [
+        {
+          "name": "\"gcharang\"",
+          "email": "21151592+gcharang@users.noreply.github.com"
+        },
+        {
+          "name": "\"gcharang\"",
+          "email": "gcharang@users.noreply.github.com"
+        },
+        {
+          "name": "\"gaeacodes\"",
+          "email": "gaeacodes@gmail.com"
+        },
+        {
+          "name": "\"smk762\"",
+          "email": "smk762@iinet.net.au"
+        }
+      ],
+      "lastContributor": {
+        "name": "\"gcharang\"",
+        "email": "21151592+gcharang@users.noreply.github.com"
+      }
+    },
+    "/atomicdex/api/v20/enable_eth_with_tokens": {
+      "dateModified": "2023-10-05T07:16:36.000Z",
+      "contributors": [
+        {
+          "name": "\"smk762\"",
+          "email": "smk762@iinet.net.au"
+        },
+        {
+          "name": "\"gaeacodes\"",
+          "email": "gaeacodes@gmail.com"
+        },
+        {
+          "name": "\"gcharang\"",
+          "email": "21151592+gcharang@users.noreply.github.com"
+        },
+        {
+          "name": "\"gcharang\"",
+          "email": "gcharang@users.noreply.github.com"
+        }
+      ],
+      "lastContributor": {
+        "name": "\"smk762\"",
+        "email": "smk762@iinet.net.au"
+      }
+    },
+    "/atomicdex/api/v20/enable_slp": {
+      "dateModified": "2023-09-27T20:43:30.000Z",
+      "contributors": [
+        {
+          "name": "\"smk762\"",
+          "email": "smk762@iinet.net.au"
+        },
+        {
+          "name": "\"gcharang\"",
+          "email": "21151592+gcharang@users.noreply.github.com"
+        },
+        {
+          "name": "\"gcharang\"",
+          "email": "gcharang@users.noreply.github.com"
+        },
+        {
+          "name": "\"gaeacodes\"",
+          "email": "gaeacodes@gmail.com"
+        }
+      ],
+      "lastContributor": {
+        "name": "\"smk762\"",
+        "email": "smk762@iinet.net.au"
+      }
+    },
+    "/atomicdex/api/v20/enable_tendermint_token": {
+      "dateModified": "2023-09-27T20:43:30.000Z",
+      "contributors": [
+        {
+          "name": "\"smk762\"",
+          "email": "smk762@iinet.net.au"
+        },
+        {
+          "name": "\"gcharang\"",
+          "email": "21151592+gcharang@users.noreply.github.com"
+        },
+        {
+          "name": "\"gcharang\"",
+          "email": "gcharang@users.noreply.github.com"
+        },
+        {
+          "name": "\"gaeacodes\"",
+          "email": "gaeacodes@gmail.com"
+        }
+      ],
+      "lastContributor": {
+        "name": "\"smk762\"",
+        "email": "smk762@iinet.net.au"
+      }
+    },
+    "/atomicdex/api/v20/enable_tendermint_with_assets": {
+      "dateModified": "2023-10-05T07:16:36.000Z",
+      "contributors": [
+        {
+          "name": "\"smk762\"",
+          "email": "smk762@iinet.net.au"
+        },
+        {
+          "name": "\"gcharang\"",
+          "email": "21151592+gcharang@users.noreply.github.com"
+        },
+        {
+          "name": "\"gcharang\"",
+          "email": "gcharang@users.noreply.github.com"
+        },
+        {
+          "name": "\"gaeacodes\"",
+          "email": "gaeacodes@gmail.com"
+        }
+      ],
+      "lastContributor": {
+        "name": "\"smk762\"",
+        "email": "smk762@iinet.net.au"
+      }
+    },
+    "/atomicdex/api/v20/get_public_key": {
+      "dateModified": "2023-09-09T13:48:49.000Z",
+      "contributors": [
+        {
+          "name": "\"gcharang\"",
+          "email": "21151592+gcharang@users.noreply.github.com"
+        },
+        {
+          "name": "\"gcharang\"",
+          "email": "gcharang@users.noreply.github.com"
+        },
+        {
+          "name": "\"gaeacodes\"",
+          "email": "gaeacodes@gmail.com"
+        },
+        {
+          "name": "\"smk762\"",
+          "email": "smk762@iinet.net.au"
+        }
+      ],
+      "lastContributor": {
+        "name": "\"gcharang\"",
+        "email": "21151592+gcharang@users.noreply.github.com"
+      }
+    },
+    "/atomicdex/api/v20/get_public_key_hash": {
+      "dateModified": "2023-09-09T13:48:49.000Z",
+      "contributors": [
+        {
+          "name": "\"gcharang\"",
+          "email": "21151592+gcharang@users.noreply.github.com"
+        },
+        {
+          "name": "\"gcharang\"",
+          "email": "gcharang@users.noreply.github.com"
+        },
+        {
+          "name": "\"gaeacodes\"",
+          "email": "gaeacodes@gmail.com"
+        },
+        {
+          "name": "\"smk762\"",
+          "email": "smk762@iinet.net.au"
+        }
+      ],
+      "lastContributor": {
+        "name": "\"gcharang\"",
+        "email": "21151592+gcharang@users.noreply.github.com"
+      }
+    },
+    "/atomicdex/api/v20/get_raw_transaction": {
+      "dateModified": "2023-10-05T07:16:36.000Z",
+      "contributors": [
+        {
+          "name": "\"smk762\"",
+          "email": "smk762@iinet.net.au"
+        },
+        {
+          "name": "\"gcharang\"",
+          "email": "21151592+gcharang@users.noreply.github.com"
+        },
+        {
+          "name": "\"gcharang\"",
+          "email": "gcharang@users.noreply.github.com"
+        },
+        {
+          "name": "\"gaeacodes\"",
+          "email": "gaeacodes@gmail.com"
+        }
+      ],
+      "lastContributor": {
+        "name": "\"smk762\"",
+        "email": "smk762@iinet.net.au"
+      }
+    },
+    "/atomicdex/api/v20/get_staking_infos": {
+      "dateModified": "2023-09-29T09:42:14.000Z",
+      "contributors": [
+        {
+          "name": "\"gaeacodes\"",
+          "email": "gaeacodes@gmail.com"
+        },
+        {
+          "name": "\"smk762\"",
+          "email": "smk762@iinet.net.au"
+        },
+        {
+          "name": "\"gcharang\"",
+          "email": "21151592+gcharang@users.noreply.github.com"
+        },
+        {
+          "name": "\"gcharang\"",
+          "email": "gcharang@users.noreply.github.com"
+        }
+      ],
+      "lastContributor": {
         "name": "\"gaeacodes\"",
         "email": "gaeacodes@gmail.com"
-      },
-      {
-        "name": "\"Siddhartha\"",
-        "email": "siddhartha-crypto@protonmail.com"
-      },
-      {
-        "name": "\"siddhartha\"",
-        "email": "siddhartha-crypto@protonmail.com"
-      },
-      {
-        "name": "\"gcharang\"",
-        "email": "mrgcharang@gmail.com"
-      },
-      {
-        "name": "\"Mihailo Milenkovic\"",
-        "email": "mihailo.milenkovic84@gmail.com"
-      }
-    ],
-    "lastContributor": {
-      "name": "\"smk762\"",
-      "email": "smk762@iinet.net.au"
-    }
-  },
-  "/antara/api/prices": {
-    "dateModified": "2023-09-27T17:48:31.000Z",
-    "contributors": [
-      {
-        "name": "\"smk762\"",
-        "email": "smk762@iinet.net.au"
-      },
-      {
-        "name": "\"gcharang\"",
-        "email": "gcharang@users.noreply.github.com"
-      },
-      {
-        "name": "\"gcharang\"",
-        "email": "21151592+gcharang@users.noreply.github.com"
-      },
-      {
+      }
+    },
+    "/atomicdex/api/v20": {
+      "dateModified": "2023-10-04T00:11:18.000Z",
+      "contributors": [
+        {
+          "name": "\"smk762\"",
+          "email": "smk762@iinet.net.au"
+        },
+        {
+          "name": "\"gaeacodes\"",
+          "email": "gaeacodes@gmail.com"
+        },
+        {
+          "name": "\"smk762\"",
+          "email": "35845239+smk762@users.noreply.github.com"
+        },
+        {
+          "name": "\"gcharang\"",
+          "email": "21151592+gcharang@users.noreply.github.com"
+        },
+        {
+          "name": "\"gcharang\"",
+          "email": "gcharang@users.noreply.github.com"
+        }
+      ],
+      "lastContributor": {
+        "name": "\"smk762\"",
+        "email": "smk762@iinet.net.au"
+      }
+    },
+    "/atomicdex/api/v20/message_signing": {
+      "dateModified": "2023-10-03T07:36:45.000Z",
+      "contributors": [
+        {
+          "name": "\"gaeacodes\"",
+          "email": "gaeacodes@gmail.com"
+        },
+        {
+          "name": "\"smk762\"",
+          "email": "smk762@iinet.net.au"
+        },
+        {
+          "name": "\"gcharang\"",
+          "email": "21151592+gcharang@users.noreply.github.com"
+        },
+        {
+          "name": "\"gcharang\"",
+          "email": "gcharang@users.noreply.github.com"
+        }
+      ],
+      "lastContributor": {
         "name": "\"gaeacodes\"",
         "email": "gaeacodes@gmail.com"
-      },
-      {
-        "name": "\"Cris-F\"",
-        "email": "36809176+Cris-F@users.noreply.github.com"
-      },
-      {
-        "name": "\"siddhartha\"",
-        "email": "siddhartha-crypto@protonmail.com"
-      },
-      {
-        "name": "\"gcharang\"",
-        "email": "mrgcharang@gmail.com"
-      }
-    ],
-    "lastContributor": {
-      "name": "\"smk762\"",
-      "email": "smk762@iinet.net.au"
-    }
-  },
-  "/antara/api/rewards": {
-    "dateModified": "2023-09-27T17:48:31.000Z",
-    "contributors": [
-      {
-        "name": "\"smk762\"",
-        "email": "smk762@iinet.net.au"
-      },
-      {
-        "name": "\"gcharang\"",
-        "email": "gcharang@users.noreply.github.com"
-      },
-      {
+      }
+    },
+    "/atomicdex/api/v20/my_tx_history": {
+      "dateModified": "2023-10-10T15:07:21.000Z",
+      "contributors": [
+        {
+          "name": "\"smk762\"",
+          "email": "smk762@iinet.net.au"
+        },
+        {
+          "name": "\"gcharang\"",
+          "email": "21151592+gcharang@users.noreply.github.com"
+        },
+        {
+          "name": "\"gcharang\"",
+          "email": "gcharang@users.noreply.github.com"
+        },
+        {
+          "name": "\"gaeacodes\"",
+          "email": "gaeacodes@gmail.com"
+        }
+      ],
+      "lastContributor": {
+        "name": "\"smk762\"",
+        "email": "smk762@iinet.net.au"
+      }
+    },
+    "/atomicdex/api/v20/orderbook": {
+      "dateModified": "2023-10-05T08:00:09.000Z",
+      "contributors": [
+        {
+          "name": "\"smk762\"",
+          "email": "smk762@iinet.net.au"
+        }
+      ],
+      "lastContributor": {
+        "name": "\"smk762\"",
+        "email": "smk762@iinet.net.au"
+      }
+    },
+    "/atomicdex/api/v20/recreate_swap_data": {
+      "dateModified": "2023-09-29T14:54:33.000Z",
+      "contributors": [
+        {
+          "name": "\"gaeacodes\"",
+          "email": "gaeacodes@gmail.com"
+        },
+        {
+          "name": "\"gcharang\"",
+          "email": "21151592+gcharang@users.noreply.github.com"
+        },
+        {
+          "name": "\"gcharang\"",
+          "email": "gcharang@users.noreply.github.com"
+        },
+        {
+          "name": "\"smk762\"",
+          "email": "smk762@iinet.net.au"
+        }
+      ],
+      "lastContributor": {
         "name": "\"gaeacodes\"",
         "email": "gaeacodes@gmail.com"
-      },
-      {
-        "name": "\"gcharang\"",
-        "email": "21151592+gcharang@users.noreply.github.com"
-      },
-      {
-        "name": "\"gcharang\"",
-        "email": "mrgcharang@gmail.com"
-      },
-      {
-        "name": "\"siddhartha-crypto\"",
-        "email": "siddhartha-crypto@protonmail.com"
-      }
-    ],
-    "lastContributor": {
-      "name": "\"smk762\"",
-      "email": "smk762@iinet.net.au"
-    }
-  },
-  "/antara/api/rogue": {
-    "dateModified": "2023-10-03T07:36:45.000Z",
-    "contributors": [
-      {
+      }
+    },
+    "/atomicdex/api/v20/remove_delegation": {
+      "dateModified": "2023-09-29T09:42:14.000Z",
+      "contributors": [
+        {
+          "name": "\"gaeacodes\"",
+          "email": "gaeacodes@gmail.com"
+        },
+        {
+          "name": "\"smk762\"",
+          "email": "smk762@iinet.net.au"
+        },
+        {
+          "name": "\"gcharang\"",
+          "email": "21151592+gcharang@users.noreply.github.com"
+        },
+        {
+          "name": "\"gcharang\"",
+          "email": "gcharang@users.noreply.github.com"
+        }
+      ],
+      "lastContributor": {
         "name": "\"gaeacodes\"",
         "email": "gaeacodes@gmail.com"
-      },
-      {
-        "name": "\"smk762\"",
-        "email": "smk762@iinet.net.au"
-      },
-      {
-        "name": "\"gcharang\"",
-        "email": "gcharang@users.noreply.github.com"
-      },
-      {
+      }
+    },
+    "/atomicdex/api/v20/remove_node_from_version_stat": {
+      "dateModified": "2023-09-09T13:48:49.000Z",
+      "contributors": [
+        {
+          "name": "\"gcharang\"",
+          "email": "21151592+gcharang@users.noreply.github.com"
+        },
+        {
+          "name": "\"gcharang\"",
+          "email": "gcharang@users.noreply.github.com"
+        },
+        {
+          "name": "\"gaeacodes\"",
+          "email": "gaeacodes@gmail.com"
+        },
+        {
+          "name": "\"smk762\"",
+          "email": "smk762@iinet.net.au"
+        }
+      ],
+      "lastContributor": {
         "name": "\"gcharang\"",
         "email": "21151592+gcharang@users.noreply.github.com"
-      },
-      {
-        "name": "\"siddhartha-crypto\"",
-        "email": "siddhartha-crypto@protonmail.com"
-      }
-    ],
-    "lastContributor": {
-      "name": "\"gaeacodes\"",
-      "email": "gaeacodes@gmail.com"
-    }
-  },
-  "/antara/api/sudoku": {
-    "dateModified": "2023-09-27T17:48:31.000Z",
-    "contributors": [
-      {
-        "name": "\"smk762\"",
-        "email": "smk762@iinet.net.au"
-      },
-      {
-        "name": "\"gcharang\"",
-        "email": "gcharang@users.noreply.github.com"
-      },
-      {
+      }
+    },
+    "/atomicdex/api/v20/start_simple_market_maker_bot": {
+      "dateModified": "2023-09-29T09:42:14.000Z",
+      "contributors": [
+        {
+          "name": "\"gaeacodes\"",
+          "email": "gaeacodes@gmail.com"
+        },
+        {
+          "name": "\"gcharang\"",
+          "email": "21151592+gcharang@users.noreply.github.com"
+        },
+        {
+          "name": "\"gcharang\"",
+          "email": "gcharang@users.noreply.github.com"
+        },
+        {
+          "name": "\"smk762\"",
+          "email": "smk762@iinet.net.au"
+        }
+      ],
+      "lastContributor": {
         "name": "\"gaeacodes\"",
         "email": "gaeacodes@gmail.com"
-      },
-      {
+      }
+    },
+    "/atomicdex/api/v20/start_version_stat_collection": {
+      "dateModified": "2023-09-09T13:48:49.000Z",
+      "contributors": [
+        {
+          "name": "\"gcharang\"",
+          "email": "21151592+gcharang@users.noreply.github.com"
+        },
+        {
+          "name": "\"gcharang\"",
+          "email": "gcharang@users.noreply.github.com"
+        },
+        {
+          "name": "\"gaeacodes\"",
+          "email": "gaeacodes@gmail.com"
+        },
+        {
+          "name": "\"smk762\"",
+          "email": "smk762@iinet.net.au"
+        }
+      ],
+      "lastContributor": {
         "name": "\"gcharang\"",
         "email": "21151592+gcharang@users.noreply.github.com"
-      },
-      {
-        "name": "\"siddhartha-crypto\"",
-        "email": "siddhartha-crypto@protonmail.com"
-      }
-    ],
-    "lastContributor": {
-      "name": "\"smk762\"",
-      "email": "smk762@iinet.net.au"
-    }
-  },
-  "/antara/api/tokens": {
-    "dateModified": "2023-09-27T17:48:31.000Z",
-    "contributors": [
-      {
-        "name": "\"smk762\"",
-        "email": "smk762@iinet.net.au"
-      },
-      {
+      }
+    },
+    "/atomicdex/api/v20/stop_simple_market_maker_bot": {
+      "dateModified": "2023-09-09T13:48:49.000Z",
+      "contributors": [
+        {
+          "name": "\"gcharang\"",
+          "email": "21151592+gcharang@users.noreply.github.com"
+        },
+        {
+          "name": "\"gcharang\"",
+          "email": "gcharang@users.noreply.github.com"
+        },
+        {
+          "name": "\"gaeacodes\"",
+          "email": "gaeacodes@gmail.com"
+        },
+        {
+          "name": "\"smk762\"",
+          "email": "smk762@iinet.net.au"
+        }
+      ],
+      "lastContributor": {
+        "name": "\"gcharang\"",
+        "email": "21151592+gcharang@users.noreply.github.com"
+      }
+    },
+    "/atomicdex/api/v20/stop_version_stat_collection": {
+      "dateModified": "2023-09-09T13:48:49.000Z",
+      "contributors": [
+        {
+          "name": "\"gcharang\"",
+          "email": "21151592+gcharang@users.noreply.github.com"
+        },
+        {
+          "name": "\"gcharang\"",
+          "email": "gcharang@users.noreply.github.com"
+        },
+        {
+          "name": "\"gaeacodes\"",
+          "email": "gaeacodes@gmail.com"
+        },
+        {
+          "name": "\"smk762\"",
+          "email": "smk762@iinet.net.au"
+        }
+      ],
+      "lastContributor": {
+        "name": "\"gcharang\"",
+        "email": "21151592+gcharang@users.noreply.github.com"
+      }
+    },
+    "/atomicdex/api/v20/telegram_alerts": {
+      "dateModified": "2023-09-05T12:43:04.000Z",
+      "contributors": [
+        {
+          "name": "\"gcharang\"",
+          "email": "gcharang@users.noreply.github.com"
+        },
+        {
+          "name": "\"gaeacodes\"",
+          "email": "gaeacodes@gmail.com"
+        },
+        {
+          "name": "\"smk762\"",
+          "email": "smk762@iinet.net.au"
+        },
+        {
+          "name": "\"gcharang\"",
+          "email": "21151592+gcharang@users.noreply.github.com"
+        }
+      ],
+      "lastContributor": {
         "name": "\"gcharang\"",
         "email": "gcharang@users.noreply.github.com"
-      },
-      {
+      }
+    },
+    "/atomicdex/api/v20/trade_preimage": {
+      "dateModified": "2023-10-05T08:10:18.000Z",
+      "contributors": [
+        {
+          "name": "\"smk762\"",
+          "email": "smk762@iinet.net.au"
+        },
+        {
+          "name": "\"gcharang\"",
+          "email": "21151592+gcharang@users.noreply.github.com"
+        },
+        {
+          "name": "\"gcharang\"",
+          "email": "gcharang@users.noreply.github.com"
+        },
+        {
+          "name": "\"gaeacodes\"",
+          "email": "gaeacodes@gmail.com"
+        }
+      ],
+      "lastContributor": {
+        "name": "\"smk762\"",
+        "email": "smk762@iinet.net.au"
+      }
+    },
+    "/atomicdex/api/v20/update_version_stat_collection": {
+      "dateModified": "2023-09-09T13:48:49.000Z",
+      "contributors": [
+        {
+          "name": "\"gcharang\"",
+          "email": "21151592+gcharang@users.noreply.github.com"
+        },
+        {
+          "name": "\"gcharang\"",
+          "email": "gcharang@users.noreply.github.com"
+        },
+        {
+          "name": "\"gaeacodes\"",
+          "email": "gaeacodes@gmail.com"
+        },
+        {
+          "name": "\"smk762\"",
+          "email": "smk762@iinet.net.au"
+        }
+      ],
+      "lastContributor": {
+        "name": "\"gcharang\"",
+        "email": "21151592+gcharang@users.noreply.github.com"
+      }
+    },
+    "/atomicdex/api/v20/withdraw": {
+      "dateModified": "2023-09-28T14:58:40.000Z",
+      "contributors": [
+        {
+          "name": "\"smk762\"",
+          "email": "smk762@iinet.net.au"
+        },
+        {
+          "name": "\"gcharang\"",
+          "email": "21151592+gcharang@users.noreply.github.com"
+        },
+        {
+          "name": "\"gcharang\"",
+          "email": "gcharang@users.noreply.github.com"
+        },
+        {
+          "name": "\"gaeacodes\"",
+          "email": "gaeacodes@gmail.com"
+        }
+      ],
+      "lastContributor": {
+        "name": "\"smk762\"",
+        "email": "smk762@iinet.net.au"
+      }
+    },
+    "/atomicdex/api/v20-dev/get_current_mtp": {
+      "dateModified": "2023-09-09T13:48:49.000Z",
+      "contributors": [
+        {
+          "name": "\"gcharang\"",
+          "email": "21151592+gcharang@users.noreply.github.com"
+        },
+        {
+          "name": "\"gcharang\"",
+          "email": "gcharang@users.noreply.github.com"
+        },
+        {
+          "name": "\"gaeacodes\"",
+          "email": "gaeacodes@gmail.com"
+        },
+        {
+          "name": "\"smk762\"",
+          "email": "smk762@iinet.net.au"
+        }
+      ],
+      "lastContributor": {
+        "name": "\"gcharang\"",
+        "email": "21151592+gcharang@users.noreply.github.com"
+      }
+    },
+    "/atomicdex/api/v20-dev/get_locked_amount": {
+      "dateModified": "2023-09-09T13:48:49.000Z",
+      "contributors": [
+        {
+          "name": "\"gcharang\"",
+          "email": "21151592+gcharang@users.noreply.github.com"
+        },
+        {
+          "name": "\"gcharang\"",
+          "email": "gcharang@users.noreply.github.com"
+        },
+        {
+          "name": "\"gaeacodes\"",
+          "email": "gaeacodes@gmail.com"
+        },
+        {
+          "name": "\"smk762\"",
+          "email": "smk762@iinet.net.au"
+        }
+      ],
+      "lastContributor": {
+        "name": "\"gcharang\"",
+        "email": "21151592+gcharang@users.noreply.github.com"
+      }
+    },
+    "/atomicdex/api/v20-dev/hd_address_management": {
+      "dateModified": "2023-10-10T15:07:46.000Z",
+      "contributors": [
+        {
+          "name": "\"smk762\"",
+          "email": "smk762@iinet.net.au"
+        },
+        {
+          "name": "\"loskj200\"",
+          "email": "loskj200@gmail.com"
+        },
+        {
+          "name": "\"gcharang\"",
+          "email": "21151592+gcharang@users.noreply.github.com"
+        },
+        {
+          "name": "\"gcharang\"",
+          "email": "gcharang@users.noreply.github.com"
+        },
+        {
+          "name": "\"gaeacodes\"",
+          "email": "gaeacodes@gmail.com"
+        }
+      ],
+      "lastContributor": {
+        "name": "\"smk762\"",
+        "email": "smk762@iinet.net.au"
+      }
+    },
+    "/atomicdex/api/v20-dev/hd_wallets_overview": {
+      "dateModified": "2023-09-28T14:58:40.000Z",
+      "contributors": [
+        {
+          "name": "\"smk762\"",
+          "email": "smk762@iinet.net.au"
+        },
+        {
+          "name": "\"gcharang\"",
+          "email": "gcharang@users.noreply.github.com"
+        },
+        {
+          "name": "\"gcharang\"",
+          "email": "21151592+gcharang@users.noreply.github.com"
+        },
+        {
+          "name": "\"gaeacodes\"",
+          "email": "gaeacodes@gmail.com"
+        }
+      ],
+      "lastContributor": {
+        "name": "\"smk762\"",
+        "email": "smk762@iinet.net.au"
+      }
+    },
+    "/atomicdex/api/v20-dev": {
+      "dateModified": "2023-10-03T07:36:45.000Z",
+      "contributors": [
+        {
+          "name": "\"gaeacodes\"",
+          "email": "gaeacodes@gmail.com"
+        },
+        {
+          "name": "\"smk762\"",
+          "email": "smk762@iinet.net.au"
+        },
+        {
+          "name": "\"gcharang\"",
+          "email": "21151592+gcharang@users.noreply.github.com"
+        },
+        {
+          "name": "\"gcharang\"",
+          "email": "gcharang@users.noreply.github.com"
+        }
+      ],
+      "lastContributor": {
         "name": "\"gaeacodes\"",
         "email": "gaeacodes@gmail.com"
-      },
-      {
+      }
+    },
+    "/atomicdex/api/v20-dev/lightning/activation": {
+      "dateModified": "2023-10-10T15:07:21.000Z",
+      "contributors": [
+        {
+          "name": "\"smk762\"",
+          "email": "smk762@iinet.net.au"
+        },
+        {
+          "name": "\"gcharang\"",
+          "email": "21151592+gcharang@users.noreply.github.com"
+        },
+        {
+          "name": "\"gcharang\"",
+          "email": "gcharang@users.noreply.github.com"
+        },
+        {
+          "name": "\"gaeacodes\"",
+          "email": "gaeacodes@gmail.com"
+        }
+      ],
+      "lastContributor": {
+        "name": "\"smk762\"",
+        "email": "smk762@iinet.net.au"
+      }
+    },
+    "/atomicdex/api/v20-dev/lightning/channels": {
+      "dateModified": "2023-10-04T08:31:28.000Z",
+      "contributors": [
+        {
+          "name": "\"smk762\"",
+          "email": "smk762@iinet.net.au"
+        },
+        {
+          "name": "\"gcharang\"",
+          "email": "21151592+gcharang@users.noreply.github.com"
+        },
+        {
+          "name": "\"gcharang\"",
+          "email": "gcharang@users.noreply.github.com"
+        },
+        {
+          "name": "\"gaeacodes\"",
+          "email": "gaeacodes@gmail.com"
+        }
+      ],
+      "lastContributor": {
+        "name": "\"smk762\"",
+        "email": "smk762@iinet.net.au"
+      }
+    },
+    "/atomicdex/api/v20-dev/lightning": {
+      "dateModified": "2023-10-04T15:08:02.000Z",
+      "contributors": [
+        {
+          "name": "\"smk762\"",
+          "email": "smk762@iinet.net.au"
+        },
+        {
+          "name": "\"gcharang\"",
+          "email": "21151592+gcharang@users.noreply.github.com"
+        },
+        {
+          "name": "\"gcharang\"",
+          "email": "gcharang@users.noreply.github.com"
+        },
+        {
+          "name": "\"gaeacodes\"",
+          "email": "gaeacodes@gmail.com"
+        }
+      ],
+      "lastContributor": {
+        "name": "\"smk762\"",
+        "email": "smk762@iinet.net.au"
+      }
+    },
+    "/atomicdex/api/v20-dev/lightning/nodes": {
+      "dateModified": "2023-09-28T20:56:11.000Z",
+      "contributors": [
+        {
+          "name": "\"smk762\"",
+          "email": "smk762@iinet.net.au"
+        },
+        {
+          "name": "\"gcharang\"",
+          "email": "21151592+gcharang@users.noreply.github.com"
+        },
+        {
+          "name": "\"gcharang\"",
+          "email": "gcharang@users.noreply.github.com"
+        },
+        {
+          "name": "\"gaeacodes\"",
+          "email": "gaeacodes@gmail.com"
+        }
+      ],
+      "lastContributor": {
+        "name": "\"smk762\"",
+        "email": "smk762@iinet.net.au"
+      }
+    },
+    "/atomicdex/api/v20-dev/lightning/payments": {
+      "dateModified": "2023-11-10T06:44:47.000Z",
+      "contributors": [
+        {
+          "name": "\"gcharang\"",
+          "email": "21151592+gcharang@users.noreply.github.com"
+        },
+        {
+          "name": "\"smk762\"",
+          "email": "smk762@iinet.net.au"
+        },
+        {
+          "name": "\"gcharang\"",
+          "email": "gcharang@users.noreply.github.com"
+        },
+        {
+          "name": "\"gaeacodes\"",
+          "email": "gaeacodes@gmail.com"
+        }
+      ],
+      "lastContributor": {
         "name": "\"gcharang\"",
         "email": "21151592+gcharang@users.noreply.github.com"
-      },
-      {
-        "name": "\"gcharang\"",
-        "email": "mrgcharang@gmail.com"
-      },
-      {
-        "name": "\"siddhartha-crypto\"",
-        "email": "siddhartha-crypto@protonmail.com"
-      }
-    ],
-    "lastContributor": {
-      "name": "\"smk762\"",
-      "email": "smk762@iinet.net.au"
-    }
-  },
-  "/antara": {
-    "dateModified": "2023-12-15T11:00:16.000Z",
-    "contributors": [
-      {
+      }
+    },
+    "/atomicdex/api/v20-dev/max_maker_vol": {
+      "dateModified": "2023-10-05T08:42:26.000Z",
+      "contributors": [
+        {
+          "name": "\"smk762\"",
+          "email": "smk762@users.noreply.github.com"
+        },
+        {
+          "name": "\"smk762\"",
+          "email": "smk762@iinet.net.au"
+        },
+        {
+          "name": "\"gcharang\"",
+          "email": "21151592+gcharang@users.noreply.github.com"
+        },
+        {
+          "name": "\"gcharang\"",
+          "email": "gcharang@users.noreply.github.com"
+        },
+        {
+          "name": "\"gaeacodes\"",
+          "email": "gaeacodes@gmail.com"
+        }
+      ],
+      "lastContributor": {
+        "name": "\"smk762\"",
+        "email": "smk762@users.noreply.github.com"
+      }
+    },
+    "/atomicdex/api/v20-dev/task_account_balance": {
+      "dateModified": "2023-09-27T20:43:30.000Z",
+      "contributors": [
+        {
+          "name": "\"smk762\"",
+          "email": "smk762@iinet.net.au"
+        }
+      ],
+      "lastContributor": {
+        "name": "\"smk762\"",
+        "email": "smk762@iinet.net.au"
+      }
+    },
+    "/atomicdex/api/v20-dev/task_create_new_account": {
+      "dateModified": "2023-09-28T21:21:48.000Z",
+      "contributors": [
+        {
+          "name": "\"smk762\"",
+          "email": "smk762@iinet.net.au"
+        }
+      ],
+      "lastContributor": {
+        "name": "\"smk762\"",
+        "email": "smk762@iinet.net.au"
+      }
+    },
+    "/atomicdex/api/v20-dev/task_enable_qtum": {
+      "dateModified": "2023-10-04T06:26:45.000Z",
+      "contributors": [
+        {
+          "name": "\"gcharang\"",
+          "email": "gcharang@users.noreply.github.com"
+        },
+        {
+          "name": "\"gcharang\"",
+          "email": "21151592+gcharang@users.noreply.github.com"
+        },
+        {
+          "name": "\"smk762\"",
+          "email": "smk762@iinet.net.au"
+        }
+      ],
+      "lastContributor": {
+        "name": "\"gcharang\"",
+        "email": "gcharang@users.noreply.github.com"
+      }
+    },
+    "/atomicdex/api/v20-dev/task_enable_utxo": {
+      "dateModified": "2023-10-27T06:19:54.000Z",
+      "contributors": [
+        {
+          "name": "\"smk762\"",
+          "email": "smk762@iinet.net.au"
+        },
+        {
+          "name": "\"gcharang\"",
+          "email": "21151592+gcharang@users.noreply.github.com"
+        },
+        {
+          "name": "\"gcharang\"",
+          "email": "gcharang@users.noreply.github.com"
+        }
+      ],
+      "lastContributor": {
+        "name": "\"smk762\"",
+        "email": "smk762@iinet.net.au"
+      }
+    },
+    "/atomicdex/api/v20-dev/task_enable_z_coin": {
+      "dateModified": "2023-10-05T07:39:46.000Z",
+      "contributors": [
+        {
+          "name": "\"smk762\"",
+          "email": "smk762@iinet.net.au"
+        }
+      ],
+      "lastContributor": {
+        "name": "\"smk762\"",
+        "email": "smk762@iinet.net.au"
+      }
+    },
+    "/atomicdex/api/v20-dev/task_init_trezor": {
+      "dateModified": "2023-10-04T06:35:30.000Z",
+      "contributors": [
+        {
+          "name": "\"gcharang\"",
+          "email": "21151592+gcharang@users.noreply.github.com"
+        },
+        {
+          "name": "\"gcharang\"",
+          "email": "gcharang@users.noreply.github.com"
+        },
+        {
+          "name": "\"smk762\"",
+          "email": "smk762@iinet.net.au"
+        }
+      ],
+      "lastContributor": {
+        "name": "\"gcharang\"",
+        "email": "21151592+gcharang@users.noreply.github.com"
+      }
+    },
+    "/atomicdex/api/v20-dev/task_withdraw": {
+      "dateModified": "2023-09-28T14:58:40.000Z",
+      "contributors": [
+        {
+          "name": "\"smk762\"",
+          "email": "smk762@iinet.net.au"
+        }
+      ],
+      "lastContributor": {
+        "name": "\"smk762\"",
+        "email": "smk762@iinet.net.au"
+      }
+    },
+    "/atomicdex/changelog": {
+      "dateModified": "2023-09-01T12:11:07.000Z",
+      "contributors": [
+        {
+          "name": "\"gcharang\"",
+          "email": "gcharang@users.noreply.github.com"
+        },
+        {
+          "name": "\"gaeacodes\"",
+          "email": "gaeacodes@gmail.com"
+        },
+        {
+          "name": "\"gcharang\"",
+          "email": "21151592+gcharang@users.noreply.github.com"
+        }
+      ],
+      "lastContributor": {
+        "name": "\"gcharang\"",
+        "email": "gcharang@users.noreply.github.com"
+      }
+    },
+    "/atomicdex": {
+      "dateModified": "2023-06-14T19:22:24.000Z",
+      "contributors": [
+        {
+          "name": "\"gcharang\"",
+          "email": "21151592+gcharang@users.noreply.github.com"
+        },
+        {
+          "name": "\"gaeacodes\"",
+          "email": "gaeacodes@gmail.com"
+        }
+      ],
+      "lastContributor": {
+        "name": "\"gcharang\"",
+        "email": "21151592+gcharang@users.noreply.github.com"
+      }
+    },
+    "/atomicdex/mobile/add-and-activate-coins-on-atomicdex-mobile": {
+      "dateModified": "2023-10-04T06:26:45.000Z",
+      "contributors": [
+        {
+          "name": "\"gcharang\"",
+          "email": "gcharang@users.noreply.github.com"
+        },
+        {
+          "name": "\"gcharang\"",
+          "email": "21151592+gcharang@users.noreply.github.com"
+        },
+        {
+          "name": "\"gaeacodes\"",
+          "email": "gaeacodes@gmail.com"
+        }
+      ],
+      "lastContributor": {
+        "name": "\"gcharang\"",
+        "email": "gcharang@users.noreply.github.com"
+      }
+    },
+    "/atomicdex/mobile/delete-seed-from-atomicdex-mobile": {
+      "dateModified": "2023-10-04T06:26:45.000Z",
+      "contributors": [
+        {
+          "name": "\"gcharang\"",
+          "email": "gcharang@users.noreply.github.com"
+        },
+        {
+          "name": "\"gcharang\"",
+          "email": "21151592+gcharang@users.noreply.github.com"
+        },
+        {
+          "name": "\"gaeacodes\"",
+          "email": "gaeacodes@gmail.com"
+        }
+      ],
+      "lastContributor": {
+        "name": "\"gcharang\"",
+        "email": "gcharang@users.noreply.github.com"
+      }
+    },
+    "/atomicdex/mobile": {
+      "dateModified": "2023-10-04T06:26:45.000Z",
+      "contributors": [
+        {
+          "name": "\"gcharang\"",
+          "email": "gcharang@users.noreply.github.com"
+        },
+        {
+          "name": "\"gcharang\"",
+          "email": "21151592+gcharang@users.noreply.github.com"
+        },
+        {
+          "name": "\"gaeacodes\"",
+          "email": "gaeacodes@gmail.com"
+        }
+      ],
+      "lastContributor": {
+        "name": "\"gcharang\"",
+        "email": "gcharang@users.noreply.github.com"
+      }
+    },
+    "/atomicdex/mobile/perform-cross-chain-atomic-swaps-using-atomicdex-mobile": {
+      "dateModified": "2023-10-04T06:26:45.000Z",
+      "contributors": [
+        {
+          "name": "\"gcharang\"",
+          "email": "gcharang@users.noreply.github.com"
+        },
+        {
+          "name": "\"gcharang\"",
+          "email": "21151592+gcharang@users.noreply.github.com"
+        },
+        {
+          "name": "\"gaeacodes\"",
+          "email": "gaeacodes@gmail.com"
+        },
+        {
+          "name": "\"smk762\"",
+          "email": "smk762@iinet.net.au"
+        }
+      ],
+      "lastContributor": {
+        "name": "\"gcharang\"",
+        "email": "gcharang@users.noreply.github.com"
+      }
+    },
+    "/atomicdex/mobile/recover-seed-on-atomicdex-mobile": {
+      "dateModified": "2023-10-04T06:26:45.000Z",
+      "contributors": [
+        {
+          "name": "\"gcharang\"",
+          "email": "gcharang@users.noreply.github.com"
+        },
+        {
+          "name": "\"gcharang\"",
+          "email": "21151592+gcharang@users.noreply.github.com"
+        },
+        {
+          "name": "\"gaeacodes\"",
+          "email": "gaeacodes@gmail.com"
+        }
+      ],
+      "lastContributor": {
+        "name": "\"gcharang\"",
+        "email": "gcharang@users.noreply.github.com"
+      }
+    },
+    "/atomicdex/mobile/restore-wallet-using-atomicdex-mobile": {
+      "dateModified": "2023-10-04T06:26:45.000Z",
+      "contributors": [
+        {
+          "name": "\"gcharang\"",
+          "email": "gcharang@users.noreply.github.com"
+        },
+        {
+          "name": "\"gcharang\"",
+          "email": "21151592+gcharang@users.noreply.github.com"
+        },
+        {
+          "name": "\"gaeacodes\"",
+          "email": "gaeacodes@gmail.com"
+        }
+      ],
+      "lastContributor": {
+        "name": "\"gcharang\"",
+        "email": "gcharang@users.noreply.github.com"
+      }
+    },
+    "/atomicdex/mobile/view-ongoing-orders-and-swap-history-on-atomicdex-mobile": {
+      "dateModified": "2023-10-04T06:26:45.000Z",
+      "contributors": [
+        {
+          "name": "\"gcharang\"",
+          "email": "gcharang@users.noreply.github.com"
+        },
+        {
+          "name": "\"gcharang\"",
+          "email": "21151592+gcharang@users.noreply.github.com"
+        },
+        {
+          "name": "\"gaeacodes\"",
+          "email": "gaeacodes@gmail.com"
+        }
+      ],
+      "lastContributor": {
+        "name": "\"gcharang\"",
+        "email": "gcharang@users.noreply.github.com"
+      }
+    },
+    "/atomicdex/mobile/view-your-receiving-address-to-send-funds-for-trading": {
+      "dateModified": "2023-10-04T06:26:45.000Z",
+      "contributors": [
+        {
+          "name": "\"gcharang\"",
+          "email": "gcharang@users.noreply.github.com"
+        },
+        {
+          "name": "\"gcharang\"",
+          "email": "21151592+gcharang@users.noreply.github.com"
+        },
+        {
+          "name": "\"gaeacodes\"",
+          "email": "gaeacodes@gmail.com"
+        }
+      ],
+      "lastContributor": {
+        "name": "\"gcharang\"",
+        "email": "gcharang@users.noreply.github.com"
+      }
+    },
+    "/atomicdex/mobile/withdraw-or-send-funds-using-atomicdex-mobile": {
+      "dateModified": "2023-10-04T06:26:45.000Z",
+      "contributors": [
+        {
+          "name": "\"gcharang\"",
+          "email": "gcharang@users.noreply.github.com"
+        },
+        {
+          "name": "\"gcharang\"",
+          "email": "21151592+gcharang@users.noreply.github.com"
+        },
+        {
+          "name": "\"gaeacodes\"",
+          "email": "gaeacodes@gmail.com"
+        }
+      ],
+      "lastContributor": {
+        "name": "\"gcharang\"",
+        "email": "gcharang@users.noreply.github.com"
+      }
+    },
+    "/atomicdex/setup/configure-mm2-json": {
+      "dateModified": "2023-10-04T00:11:18.000Z",
+      "contributors": [
+        {
+          "name": "\"smk762\"",
+          "email": "smk762@iinet.net.au"
+        },
+        {
+          "name": "\"gaeacodes\"",
+          "email": "gaeacodes@gmail.com"
+        },
+        {
+          "name": "\"gcharang\"",
+          "email": "gcharang@users.noreply.github.com"
+        },
+        {
+          "name": "\"gcharang\"",
+          "email": "21151592+gcharang@users.noreply.github.com"
+        }
+      ],
+      "lastContributor": {
+        "name": "\"smk762\"",
+        "email": "smk762@iinet.net.au"
+      }
+    },
+    "/atomicdex/setup": {
+      "dateModified": "2023-10-04T06:26:45.000Z",
+      "contributors": [
+        {
+          "name": "\"gcharang\"",
+          "email": "gcharang@users.noreply.github.com"
+        },
+        {
+          "name": "\"gcharang\"",
+          "email": "21151592+gcharang@users.noreply.github.com"
+        },
+        {
+          "name": "\"gaeacodes\"",
+          "email": "gaeacodes@gmail.com"
+        }
+      ],
+      "lastContributor": {
+        "name": "\"gcharang\"",
+        "email": "gcharang@users.noreply.github.com"
+      }
+    },
+    "/atomicdex/tutorials/additional-information-about-atomicdex": {
+      "dateModified": "2023-09-01T12:11:07.000Z",
+      "contributors": [
+        {
+          "name": "\"gcharang\"",
+          "email": "gcharang@users.noreply.github.com"
+        },
+        {
+          "name": "\"gaeacodes\"",
+          "email": "gaeacodes@gmail.com"
+        },
+        {
+          "name": "\"gcharang\"",
+          "email": "21151592+gcharang@users.noreply.github.com"
+        }
+      ],
+      "lastContributor": {
+        "name": "\"gcharang\"",
+        "email": "gcharang@users.noreply.github.com"
+      }
+    },
+    "/atomicdex/tutorials/atomicdex-metrics": {
+      "dateModified": "2023-10-04T06:26:45.000Z",
+      "contributors": [
+        {
+          "name": "\"gcharang\"",
+          "email": "gcharang@users.noreply.github.com"
+        },
+        {
+          "name": "\"gcharang\"",
+          "email": "21151592+gcharang@users.noreply.github.com"
+        },
+        {
+          "name": "\"smk762\"",
+          "email": "smk762@iinet.net.au"
+        },
+        {
+          "name": "\"gaeacodes\"",
+          "email": "gaeacodes@gmail.com"
+        }
+      ],
+      "lastContributor": {
+        "name": "\"gcharang\"",
+        "email": "gcharang@users.noreply.github.com"
+      }
+    },
+    "/atomicdex/tutorials/atomicdex-walkthrough": {
+      "dateModified": "2023-10-03T07:36:45.000Z",
+      "contributors": [
+        {
+          "name": "\"gaeacodes\"",
+          "email": "gaeacodes@gmail.com"
+        },
+        {
+          "name": "\"smk762\"",
+          "email": "smk762@iinet.net.au"
+        },
+        {
+          "name": "\"gcharang\"",
+          "email": "21151592+gcharang@users.noreply.github.com"
+        },
+        {
+          "name": "\"gcharang\"",
+          "email": "gcharang@users.noreply.github.com"
+        }
+      ],
+      "lastContributor": {
         "name": "\"gaeacodes\"",
         "email": "gaeacodes@gmail.com"
-      },
-      {
-        "name": "\"smk762\"",
-        "email": "smk762@iinet.net.au"
-      },
-      {
+      }
+    },
+    "/atomicdex/tutorials/coins-file-update": {
+      "dateModified": "2023-09-01T12:11:07.000Z",
+      "contributors": [
+        {
+          "name": "\"gcharang\"",
+          "email": "gcharang@users.noreply.github.com"
+        },
+        {
+          "name": "\"gaeacodes\"",
+          "email": "gaeacodes@gmail.com"
+        },
+        {
+          "name": "\"gcharang\"",
+          "email": "21151592+gcharang@users.noreply.github.com"
+        }
+      ],
+      "lastContributor": {
         "name": "\"gcharang\"",
         "email": "gcharang@users.noreply.github.com"
-      },
-      {
-        "name": "\"gcharang\"",
-        "email": "21151592+gcharang@users.noreply.github.com"
-      },
-      {
-        "name": "\"siddhartha-crypto\"",
-        "email": "siddhartha-crypto@protonmail.com"
-      },
-      {
-        "name": "\"gcharang\"",
-        "email": "mrgcharang@gmail.com"
-      }
-    ],
-    "lastContributor": {
-      "name": "\"gaeacodes\"",
-      "email": "gaeacodes@gmail.com"
-    }
-  },
-  "/antara/setup/antara-customizations": {
-    "dateModified": "2023-10-03T09:09:02.000Z",
-    "contributors": [
-      {
-        "name": "\"smk762\"",
-        "email": "smk762@iinet.net.au"
-      },
-      {
+      }
+    },
+    "/atomicdex/tutorials/how-to-become-a-liquidity-provider": {
+      "dateModified": "2023-10-03T07:36:45.000Z",
+      "contributors": [
+        {
+          "name": "\"gaeacodes\"",
+          "email": "gaeacodes@gmail.com"
+        },
+        {
+          "name": "\"smk762\"",
+          "email": "smk762@iinet.net.au"
+        },
+        {
+          "name": "\"gcharang\"",
+          "email": "21151592+gcharang@users.noreply.github.com"
+        },
+        {
+          "name": "\"gcharang\"",
+          "email": "gcharang@users.noreply.github.com"
+        }
+      ],
+      "lastContributor": {
         "name": "\"gaeacodes\"",
         "email": "gaeacodes@gmail.com"
-      },
-      {
-        "name": "\"gcharang\"",
-        "email": "gcharang@users.noreply.github.com"
-      },
-      {
-        "name": "\"gcharang\"",
-        "email": "21151592+gcharang@users.noreply.github.com"
-      },
-      {
-        "name": "\"gcharang\"",
-        "email": "mrgcharang@gmail.com"
-      },
-      {
-        "name": "\"siddhartha\"",
-        "email": "siddhartha-crypto@protonmail.com"
-      },
-      {
-        "name": "\"Cris-F\"",
-        "email": "36809176+Cris-F@users.noreply.github.com"
-      },
-      {
-        "name": "\"smk762\"",
-        "email": "35845239+smk762@users.noreply.github.com"
-      },
-      {
-        "name": "\"siddhartha-crypto\"",
-        "email": "siddhartha-crypto@protonmail.com"
-      },
-      {
-        "name": "\"Siddhartha Crypto\"",
-        "email": "33014953+siddhartha-crypto@users.noreply.github.com"
-      },
-      {
-        "name": "\"Alrighttt\"",
-        "email": "mzlot555@gmail.com"
-      }
-    ],
-    "lastContributor": {
-      "name": "\"smk762\"",
-      "email": "smk762@iinet.net.au"
-    }
-  },
-  "/antara/setup": {
-    "dateModified": "2023-09-01T12:11:07.000Z",
-    "contributors": [
-      {
-        "name": "\"gcharang\"",
-        "email": "gcharang@users.noreply.github.com"
-      },
-      {
-        "name": "\"gcharang\"",
-        "email": "21151592+gcharang@users.noreply.github.com"
-      }
-    ],
-    "lastContributor": {
-      "name": "\"gcharang\"",
-      "email": "gcharang@users.noreply.github.com"
-    }
-  },
-  "/antara/tutorials/activate-antara-smartchain": {
-    "dateModified": "2023-12-13T08:48:10.000Z",
-    "contributors": [
-      {
-        "name": "\"gcharang\"",
-        "email": "21151592+gcharang@users.noreply.github.com"
-      },
-      {
+      }
+    },
+    "/atomicdex/tutorials/how-to-compile-mm2-from-source": {
+      "dateModified": "2023-10-03T07:36:45.000Z",
+      "contributors": [
+        {
+          "name": "\"gaeacodes\"",
+          "email": "gaeacodes@gmail.com"
+        },
+        {
+          "name": "\"gcharang\"",
+          "email": "gcharang@users.noreply.github.com"
+        },
+        {
+          "name": "\"gcharang\"",
+          "email": "21151592+gcharang@users.noreply.github.com"
+        }
+      ],
+      "lastContributor": {
         "name": "\"gaeacodes\"",
         "email": "gaeacodes@gmail.com"
-      },
-      {
-        "name": "\"gcharang\"",
-        "email": "mrgcharang@gmail.com"
-      }
-    ],
-    "lastContributor": {
-      "name": "\"gcharang\"",
-      "email": "21151592+gcharang@users.noreply.github.com"
-    }
-  },
-  "/antara/tutorials/advanced-series-0": {
-    "dateModified": "2023-09-29T15:15:08.000Z",
-    "contributors": [
-      {
+      }
+    },
+    "/atomicdex/tutorials": {
+      "dateModified": "2023-10-03T07:36:45.000Z",
+      "contributors": [
+        {
+          "name": "\"gaeacodes\"",
+          "email": "gaeacodes@gmail.com"
+        },
+        {
+          "name": "\"gcharang\"",
+          "email": "21151592+gcharang@users.noreply.github.com"
+        }
+      ],
+      "lastContributor": {
         "name": "\"gaeacodes\"",
         "email": "gaeacodes@gmail.com"
-      },
-      {
-        "name": "\"smk762\"",
-        "email": "smk762@iinet.net.au"
-      },
-      {
-        "name": "\"gcharang\"",
-        "email": "gcharang@users.noreply.github.com"
-      },
-      {
-        "name": "\"gcharang\"",
-        "email": "21151592+gcharang@users.noreply.github.com"
-      },
-      {
-        "name": "\"Siddhartha\"",
-        "email": "siddhartha-crypto@protonmail.com"
-      },
-      {
-        "name": "\"siddhartha\"",
-        "email": "siddhartha-crypto@protonmail.com"
-      },
-      {
-        "name": "\"siddhartha-crypto\"",
-        "email": "siddhartha-crypto@protonmail.com"
-      },
-      {
-        "name": "\"dimxy\"",
-        "email": "dimxy@komodoplatform.com"
-      }
-    ],
-    "lastContributor": {
-      "name": "\"gaeacodes\"",
-      "email": "gaeacodes@gmail.com"
-    }
-  },
-  "/antara/tutorials/advanced-series-1": {
-    "dateModified": "2023-09-29T14:54:33.000Z",
-    "contributors": [
-      {
+      }
+    },
+    "/atomicdex/tutorials/listing-a-coin-on-atomicdex": {
+      "dateModified": "2023-10-10T15:07:21.000Z",
+      "contributors": [
+        {
+          "name": "\"smk762\"",
+          "email": "smk762@iinet.net.au"
+        },
+        {
+          "name": "\"gcharang\"",
+          "email": "21151592+gcharang@users.noreply.github.com"
+        },
+        {
+          "name": "\"gcharang\"",
+          "email": "gcharang@users.noreply.github.com"
+        },
+        {
+          "name": "\"gaeacodes\"",
+          "email": "gaeacodes@gmail.com"
+        }
+      ],
+      "lastContributor": {
+        "name": "\"smk762\"",
+        "email": "smk762@iinet.net.au"
+      }
+    },
+    "/atomicdex/tutorials/query-the-mm2-database": {
+      "dateModified": "2023-09-27T20:43:30.000Z",
+      "contributors": [
+        {
+          "name": "\"smk762\"",
+          "email": "smk762@iinet.net.au"
+        },
+        {
+          "name": "\"gcharang\"",
+          "email": "gcharang@users.noreply.github.com"
+        },
+        {
+          "name": "\"gaeacodes\"",
+          "email": "gaeacodes@gmail.com"
+        },
+        {
+          "name": "\"gcharang\"",
+          "email": "21151592+gcharang@users.noreply.github.com"
+        }
+      ],
+      "lastContributor": {
+        "name": "\"smk762\"",
+        "email": "smk762@iinet.net.au"
+      }
+    },
+    "/atomicdex/tutorials/setup-atomicdex-aws": {
+      "dateModified": "2023-10-03T07:36:45.000Z",
+      "contributors": [
+        {
+          "name": "\"gaeacodes\"",
+          "email": "gaeacodes@gmail.com"
+        },
+        {
+          "name": "\"gcharang\"",
+          "email": "21151592+gcharang@users.noreply.github.com"
+        },
+        {
+          "name": "\"gcharang\"",
+          "email": "gcharang@users.noreply.github.com"
+        },
+        {
+          "name": "\"smk762\"",
+          "email": "smk762@iinet.net.au"
+        }
+      ],
+      "lastContributor": {
         "name": "\"gaeacodes\"",
         "email": "gaeacodes@gmail.com"
-      },
-      {
-        "name": "\"smk762\"",
-        "email": "smk762@iinet.net.au"
-      },
-      {
-        "name": "\"gcharang\"",
-        "email": "gcharang@users.noreply.github.com"
-      },
-      {
-        "name": "\"gcharang\"",
-        "email": "21151592+gcharang@users.noreply.github.com"
-      },
-      {
-        "name": "\"gcharang\"",
-        "email": "mrgcharang@gmail.com"
-      },
-      {
-        "name": "\"siddhartha-crypto\"",
-        "email": "siddhartha-crypto@protonmail.com"
-      },
-      {
-        "name": "\"dimxy\"",
-        "email": "dimxy@komodoplatform.com"
-      }
-    ],
-    "lastContributor": {
-      "name": "\"gaeacodes\"",
-      "email": "gaeacodes@gmail.com"
-    }
-  },
-  "/antara/tutorials/advanced-series-2": {
-    "dateModified": "2023-10-03T07:36:45.000Z",
-    "contributors": [
-      {
+      }
+    },
+    "/historical/cc-jl/chapter00": {
+      "dateModified": "2023-05-24T13:18:47.000Z",
+      "contributors": [
+        {
+          "name": "\"gaeacodes\"",
+          "email": "gaeacodes@gmail.com"
+        },
+        {
+          "name": "\"gcharang\"",
+          "email": "21151592+gcharang@users.noreply.github.com"
+        }
+      ],
+      "lastContributor": {
         "name": "\"gaeacodes\"",
         "email": "gaeacodes@gmail.com"
-      },
-      {
-        "name": "\"smk762\"",
-        "email": "smk762@iinet.net.au"
-      },
-      {
-        "name": "\"gcharang\"",
-        "email": "gcharang@users.noreply.github.com"
-      },
-      {
-        "name": "\"gcharang\"",
-        "email": "21151592+gcharang@users.noreply.github.com"
-      },
-      {
-        "name": "\"gcharang\"",
-        "email": "mrgcharang@gmail.com"
-      },
-      {
-        "name": "\"siddhartha-crypto\"",
-        "email": "siddhartha-crypto@protonmail.com"
-      },
-      {
-        "name": "\"dimxy\"",
-        "email": "dimxy@komodoplatform.com"
-      }
-    ],
-    "lastContributor": {
-      "name": "\"gaeacodes\"",
-      "email": "gaeacodes@gmail.com"
-    }
-  },
-  "/antara/tutorials/advanced-series-3": {
-    "dateModified": "2023-09-27T17:48:31.000Z",
-    "contributors": [
-      {
-        "name": "\"smk762\"",
-        "email": "smk762@iinet.net.au"
-      },
-      {
-        "name": "\"gcharang\"",
-        "email": "gcharang@users.noreply.github.com"
-      },
-      {
+      }
+    },
+    "/historical/cc-jl/chapter01": {
+      "dateModified": "2023-09-29T14:54:33.000Z",
+      "contributors": [
+        {
+          "name": "\"gaeacodes\"",
+          "email": "gaeacodes@gmail.com"
+        },
+        {
+          "name": "\"gcharang\"",
+          "email": "gcharang@users.noreply.github.com"
+        },
+        {
+          "name": "\"gcharang\"",
+          "email": "21151592+gcharang@users.noreply.github.com"
+        }
+      ],
+      "lastContributor": {
         "name": "\"gaeacodes\"",
         "email": "gaeacodes@gmail.com"
-      },
-      {
-        "name": "\"gcharang\"",
-        "email": "21151592+gcharang@users.noreply.github.com"
-      },
-      {
-        "name": "\"Siddhartha\"",
-        "email": "siddhartha-crypto@protonmail.com"
-      },
-      {
-        "name": "\"siddhartha\"",
-        "email": "siddhartha-crypto@protonmail.com"
-      },
-      {
-        "name": "\"Alrighttt\"",
-        "email": "36680730+Alrighttt@users.noreply.github.com"
-      },
-      {
-        "name": "\"siddhartha-crypto\"",
-        "email": "siddhartha-crypto@protonmail.com"
-      }
-    ],
-    "lastContributor": {
-      "name": "\"smk762\"",
-      "email": "smk762@iinet.net.au"
-    }
-  },
-  "/antara/tutorials/advanced-series-4": {
-    "dateModified": "2023-10-04T06:26:45.000Z",
-    "contributors": [
-      {
-        "name": "\"gcharang\"",
-        "email": "gcharang@users.noreply.github.com"
-      },
-      {
-        "name": "\"gcharang\"",
-        "email": "21151592+gcharang@users.noreply.github.com"
-      },
-      {
-        "name": "\"smk762\"",
-        "email": "smk762@iinet.net.au"
-      },
-      {
+      }
+    },
+    "/historical/cc-jl/chapter02": {
+      "dateModified": "2023-10-03T07:36:45.000Z",
+      "contributors": [
+        {
+          "name": "\"gaeacodes\"",
+          "email": "gaeacodes@gmail.com"
+        },
+        {
+          "name": "\"gcharang\"",
+          "email": "gcharang@users.noreply.github.com"
+        },
+        {
+          "name": "\"gcharang\"",
+          "email": "21151592+gcharang@users.noreply.github.com"
+        }
+      ],
+      "lastContributor": {
         "name": "\"gaeacodes\"",
         "email": "gaeacodes@gmail.com"
-      },
-      {
-        "name": "\"Siddhartha\"",
-        "email": "siddhartha-crypto@protonmail.com"
-      },
-      {
-        "name": "\"siddhartha-crypto\"",
-        "email": "siddhartha-crypto@protonmail.com"
-      },
-      {
-        "name": "\"dimxy\"",
-        "email": "dimxy@komodoplatform.com"
-      }
-    ],
-    "lastContributor": {
-      "name": "\"gcharang\"",
-      "email": "gcharang@users.noreply.github.com"
-    }
-  },
-  "/antara/tutorials/advanced-series-5": {
-    "dateModified": "2023-09-29T15:15:08.000Z",
-    "contributors": [
-      {
+      }
+    },
+    "/historical/cc-jl/chapter03": {
+      "dateModified": "2023-05-24T13:18:47.000Z",
+      "contributors": [
+        {
+          "name": "\"gaeacodes\"",
+          "email": "gaeacodes@gmail.com"
+        },
+        {
+          "name": "\"gcharang\"",
+          "email": "21151592+gcharang@users.noreply.github.com"
+        }
+      ],
+      "lastContributor": {
         "name": "\"gaeacodes\"",
         "email": "gaeacodes@gmail.com"
-      },
-      {
-        "name": "\"smk762\"",
-        "email": "smk762@iinet.net.au"
-      },
-      {
-        "name": "\"gcharang\"",
-        "email": "gcharang@users.noreply.github.com"
-      },
-      {
-        "name": "\"gcharang\"",
-        "email": "21151592+gcharang@users.noreply.github.com"
-      },
-      {
-        "name": "\"Siddhartha\"",
-        "email": "siddhartha-crypto@protonmail.com"
-      },
-      {
-        "name": "\"siddhartha-crypto\"",
-        "email": "siddhartha-crypto@protonmail.com"
-      },
-      {
-        "name": "\"dimxy\"",
-        "email": "dimxy@komodoplatform.com"
-      }
-    ],
-    "lastContributor": {
-      "name": "\"gaeacodes\"",
-      "email": "gaeacodes@gmail.com"
-    }
-  },
-  "/antara/tutorials/advanced-series-6": {
-    "dateModified": "2023-09-28T14:58:40.000Z",
-    "contributors": [
-      {
-        "name": "\"smk762\"",
-        "email": "smk762@iinet.net.au"
-      },
-      {
-        "name": "\"gcharang\"",
-        "email": "gcharang@users.noreply.github.com"
-      },
-      {
+      }
+    },
+    "/historical/cc-jl/chapter04": {
+      "dateModified": "2023-10-03T07:36:45.000Z",
+      "contributors": [
+        {
+          "name": "\"gaeacodes\"",
+          "email": "gaeacodes@gmail.com"
+        },
+        {
+          "name": "\"gcharang\"",
+          "email": "gcharang@users.noreply.github.com"
+        },
+        {
+          "name": "\"gcharang\"",
+          "email": "21151592+gcharang@users.noreply.github.com"
+        }
+      ],
+      "lastContributor": {
         "name": "\"gaeacodes\"",
         "email": "gaeacodes@gmail.com"
-      },
-      {
-        "name": "\"gcharang\"",
-        "email": "21151592+gcharang@users.noreply.github.com"
-      },
-      {
-        "name": "\"siddhartha-crypto\"",
-        "email": "siddhartha-crypto@protonmail.com"
-      },
-      {
-        "name": "\"dimxy\"",
-        "email": "dimxy@komodoplatform.com"
-      }
-    ],
-    "lastContributor": {
-      "name": "\"smk762\"",
-      "email": "smk762@iinet.net.au"
-    }
-  },
-  "/antara/tutorials/beginner-series-part-0": {
-    "dateModified": "2023-10-04T06:26:45.000Z",
-    "contributors": [
-      {
-        "name": "\"gcharang\"",
-        "email": "gcharang@users.noreply.github.com"
-      },
-      {
-        "name": "\"gcharang\"",
-        "email": "21151592+gcharang@users.noreply.github.com"
-      },
-      {
-        "name": "\"smk762\"",
-        "email": "smk762@iinet.net.au"
-      },
-      {
+      }
+    },
+    "/historical/cc-jl/chapter05": {
+      "dateModified": "2023-05-31T18:19:46.000Z",
+      "contributors": [
+        {
+          "name": "\"gaeacodes\"",
+          "email": "gaeacodes@gmail.com"
+        },
+        {
+          "name": "\"gcharang\"",
+          "email": "21151592+gcharang@users.noreply.github.com"
+        }
+      ],
+      "lastContributor": {
         "name": "\"gaeacodes\"",
         "email": "gaeacodes@gmail.com"
-      },
-      {
-        "name": "\"Siddhartha\"",
-        "email": "siddhartha-crypto@protonmail.com"
-      },
-      {
-        "name": "\"MIRACLE\"",
-        "email": "31395674+engr-miraculous@users.noreply.github.com"
-      },
-      {
-        "name": "\"siddhartha-crypto\"",
-        "email": "siddhartha-crypto@protonmail.com"
-      }
-    ],
-    "lastContributor": {
-      "name": "\"gcharang\"",
-      "email": "gcharang@users.noreply.github.com"
-    }
-  },
-  "/antara/tutorials/beginner-series-part-1": {
-    "dateModified": "2023-10-04T06:26:45.000Z",
-    "contributors": [
-      {
-        "name": "\"gcharang\"",
-        "email": "gcharang@users.noreply.github.com"
-      },
-      {
-        "name": "\"gcharang\"",
-        "email": "21151592+gcharang@users.noreply.github.com"
-      },
-      {
-        "name": "\"smk762\"",
-        "email": "smk762@iinet.net.au"
-      },
-      {
+      }
+    },
+    "/historical/cc-jl/chapter06": {
+      "dateModified": "2023-10-03T07:36:45.000Z",
+      "contributors": [
+        {
+          "name": "\"gaeacodes\"",
+          "email": "gaeacodes@gmail.com"
+        },
+        {
+          "name": "\"gcharang\"",
+          "email": "gcharang@users.noreply.github.com"
+        },
+        {
+          "name": "\"gcharang\"",
+          "email": "21151592+gcharang@users.noreply.github.com"
+        }
+      ],
+      "lastContributor": {
         "name": "\"gaeacodes\"",
         "email": "gaeacodes@gmail.com"
-      },
-      {
-        "name": "\"siddhartha\"",
-        "email": "siddhartha-crypto@protonmail.com"
-      },
-      {
-        "name": "\"siddhartha-crypto\"",
-        "email": "siddhartha-crypto@protonmail.com"
-      }
-    ],
-    "lastContributor": {
-      "name": "\"gcharang\"",
-      "email": "gcharang@users.noreply.github.com"
-    }
-  },
-  "/antara/tutorials/beginner-series-part-2": {
-    "dateModified": "2023-09-27T17:48:31.000Z",
-    "contributors": [
-      {
-        "name": "\"smk762\"",
-        "email": "smk762@iinet.net.au"
-      },
-      {
-        "name": "\"gcharang\"",
-        "email": "gcharang@users.noreply.github.com"
-      },
-      {
-        "name": "\"gcharang\"",
-        "email": "21151592+gcharang@users.noreply.github.com"
-      },
-      {
+      }
+    },
+    "/historical/cc-jl/chapter07": {
+      "dateModified": "2023-10-03T07:36:45.000Z",
+      "contributors": [
+        {
+          "name": "\"gaeacodes\"",
+          "email": "gaeacodes@gmail.com"
+        },
+        {
+          "name": "\"gcharang\"",
+          "email": "21151592+gcharang@users.noreply.github.com"
+        }
+      ],
+      "lastContributor": {
         "name": "\"gaeacodes\"",
         "email": "gaeacodes@gmail.com"
-      },
-      {
-        "name": "\"Siddhartha\"",
-        "email": "siddhartha-crypto@protonmail.com"
-      },
-      {
-        "name": "\"siddhartha-crypto\"",
-        "email": "siddhartha-crypto@protonmail.com"
-      }
-    ],
-    "lastContributor": {
-      "name": "\"smk762\"",
-      "email": "smk762@iinet.net.au"
-    }
-  },
-  "/antara/tutorials/beginner-series-part-3": {
-    "dateModified": "2023-09-27T17:48:31.000Z",
-    "contributors": [
-      {
-        "name": "\"smk762\"",
-        "email": "smk762@iinet.net.au"
-      },
-      {
-        "name": "\"gcharang\"",
-        "email": "gcharang@users.noreply.github.com"
-      },
-      {
+      }
+    },
+    "/historical/cc-jl/chapter08": {
+      "dateModified": "2023-05-31T18:19:46.000Z",
+      "contributors": [
+        {
+          "name": "\"gaeacodes\"",
+          "email": "gaeacodes@gmail.com"
+        },
+        {
+          "name": "\"gcharang\"",
+          "email": "21151592+gcharang@users.noreply.github.com"
+        }
+      ],
+      "lastContributor": {
         "name": "\"gaeacodes\"",
         "email": "gaeacodes@gmail.com"
-      },
-      {
-        "name": "\"gcharang\"",
-        "email": "21151592+gcharang@users.noreply.github.com"
-      },
-      {
-        "name": "\"Siddhartha\"",
-        "email": "siddhartha-crypto@protonmail.com"
-      },
-      {
-        "name": "\"siddhartha-crypto\"",
-        "email": "siddhartha-crypto@protonmail.com"
-      }
-    ],
-    "lastContributor": {
-      "name": "\"smk762\"",
-      "email": "smk762@iinet.net.au"
-    }
-  },
-  "/antara/tutorials/beginner-series-part-4": {
-    "dateModified": "2023-10-04T06:26:45.000Z",
-    "contributors": [
-      {
+      }
+    },
+    "/historical/cc-jl/chapter09": {
+      "dateModified": "2023-09-01T12:11:07.000Z",
+      "contributors": [
+        {
+          "name": "\"gcharang\"",
+          "email": "gcharang@users.noreply.github.com"
+        },
+        {
+          "name": "\"gaeacodes\"",
+          "email": "gaeacodes@gmail.com"
+        },
+        {
+          "name": "\"gcharang\"",
+          "email": "21151592+gcharang@users.noreply.github.com"
+        }
+      ],
+      "lastContributor": {
         "name": "\"gcharang\"",
         "email": "gcharang@users.noreply.github.com"
-      },
-      {
-        "name": "\"gcharang\"",
-        "email": "21151592+gcharang@users.noreply.github.com"
-      },
-      {
-        "name": "\"smk762\"",
-        "email": "smk762@iinet.net.au"
-      },
-      {
+      }
+    },
+    "/historical/cc-jl/chapter10": {
+      "dateModified": "2023-09-01T12:11:07.000Z",
+      "contributors": [
+        {
+          "name": "\"gcharang\"",
+          "email": "gcharang@users.noreply.github.com"
+        },
+        {
+          "name": "\"gaeacodes\"",
+          "email": "gaeacodes@gmail.com"
+        },
+        {
+          "name": "\"gcharang\"",
+          "email": "21151592+gcharang@users.noreply.github.com"
+        }
+      ],
+      "lastContributor": {
+        "name": "\"gcharang\"",
+        "email": "gcharang@users.noreply.github.com"
+      }
+    },
+    "/historical/cc-jl/chapter11": {
+      "dateModified": "2023-05-24T13:18:47.000Z",
+      "contributors": [
+        {
+          "name": "\"gaeacodes\"",
+          "email": "gaeacodes@gmail.com"
+        },
+        {
+          "name": "\"gcharang\"",
+          "email": "21151592+gcharang@users.noreply.github.com"
+        }
+      ],
+      "lastContributor": {
         "name": "\"gaeacodes\"",
         "email": "gaeacodes@gmail.com"
-      },
-      {
-        "name": "\"siddhartha-crypto\"",
-        "email": "siddhartha-crypto@protonmail.com"
-      }
-    ],
-    "lastContributor": {
-      "name": "\"gcharang\"",
-      "email": "gcharang@users.noreply.github.com"
-    }
-  },
-  "/antara/tutorials/dilithium-module-tutorial": {
-    "dateModified": "2023-09-28T07:38:23.000Z",
-    "contributors": [
-      {
-        "name": "\"gcharang\"",
-        "email": "21151592+gcharang@users.noreply.github.com"
-      },
-      {
-        "name": "\"smk762\"",
-        "email": "smk762@iinet.net.au"
-      },
-      {
-        "name": "\"gcharang\"",
-        "email": "gcharang@users.noreply.github.com"
-      },
-      {
+      }
+    },
+    "/historical/cc-jl/chapter12": {
+      "dateModified": "2023-05-24T13:18:47.000Z",
+      "contributors": [
+        {
+          "name": "\"gaeacodes\"",
+          "email": "gaeacodes@gmail.com"
+        },
+        {
+          "name": "\"gcharang\"",
+          "email": "21151592+gcharang@users.noreply.github.com"
+        }
+      ],
+      "lastContributor": {
         "name": "\"gaeacodes\"",
         "email": "gaeacodes@gmail.com"
-      },
-      {
-        "name": "\"Cris-F\"",
-        "email": "36809176+Cris-F@users.noreply.github.com"
-      },
-      {
-        "name": "\"gcharang\"",
-        "email": "mrgcharang@gmail.com"
-      },
-      {
-        "name": "\"siddhartha-crypto\"",
-        "email": "siddhartha-crypto@protonmail.com"
-      },
-      {
-        "name": "\"Alrighttt\"",
-        "email": "mzlot555@gmail.com"
-      }
-    ],
-    "lastContributor": {
-      "name": "\"gcharang\"",
-      "email": "21151592+gcharang@users.noreply.github.com"
-    }
-  },
-  "/antara/tutorials/gateways-module-tutorial": {
-    "dateModified": "2023-12-16T08:38:31.000Z",
-    "contributors": [
-      {
+      }
+    },
+    "/historical/cc-jl/chapter13": {
+      "dateModified": "2023-06-01T17:59:27.000Z",
+      "contributors": [
+        {
+          "name": "\"gaeacodes\"",
+          "email": "gaeacodes@gmail.com"
+        },
+        {
+          "name": "\"gcharang\"",
+          "email": "21151592+gcharang@users.noreply.github.com"
+        }
+      ],
+      "lastContributor": {
         "name": "\"gaeacodes\"",
         "email": "gaeacodes@gmail.com"
-      },
-      {
-        "name": "\"smk762\"",
-        "email": "smk762@iinet.net.au"
-      },
-      {
-        "name": "\"gcharang\"",
-        "email": "gcharang@users.noreply.github.com"
-      },
-      {
-        "name": "\"gcharang\"",
-        "email": "21151592+gcharang@users.noreply.github.com"
-      },
-      {
-        "name": "\"gcharang\"",
-        "email": "mrgcharang@gmail.com"
-      },
-      {
-        "name": "\"dimxy\"",
-        "email": "dimxy@komodoplatform.com"
-      },
-      {
-        "name": "\"siddhartha-crypto\"",
-        "email": "siddhartha-crypto@protonmail.com"
-      },
-      {
-        "name": "\"smk762\"",
-        "email": "35845239+smk762@users.noreply.github.com"
-      }
-    ],
-    "lastContributor": {
-      "name": "\"gaeacodes\"",
-      "email": "gaeacodes@gmail.com"
-    }
-  },
-  "/antara/tutorials": {
-    "dateModified": "2023-09-01T12:11:07.000Z",
-    "contributors": [
-      {
-        "name": "\"gcharang\"",
-        "email": "gcharang@users.noreply.github.com"
-      },
-      {
-        "name": "\"gcharang\"",
-        "email": "21151592+gcharang@users.noreply.github.com"
-      },
-      {
-        "name": "\"siddhartha-crypto\"",
-        "email": "siddhartha-crypto@protonmail.com"
-      }
-    ],
-    "lastContributor": {
-      "name": "\"gcharang\"",
-      "email": "gcharang@users.noreply.github.com"
-    }
-  },
-  "/antara/tutorials/introduction-to-antara-tutorials": {
-    "dateModified": "2023-06-14T19:22:24.000Z",
-    "contributors": [
-      {
-        "name": "\"gcharang\"",
-        "email": "21151592+gcharang@users.noreply.github.com"
-      },
-      {
+      }
+    },
+    "/historical/cc-jl/chapter14": {
+      "dateModified": "2023-06-01T17:59:27.000Z",
+      "contributors": [
+        {
+          "name": "\"gaeacodes\"",
+          "email": "gaeacodes@gmail.com"
+        },
+        {
+          "name": "\"gcharang\"",
+          "email": "21151592+gcharang@users.noreply.github.com"
+        }
+      ],
+      "lastContributor": {
         "name": "\"gaeacodes\"",
         "email": "gaeacodes@gmail.com"
-      },
-      {
-        "name": "\"siddhartha-crypto\"",
-        "email": "siddhartha-crypto@protonmail.com"
-      }
-    ],
-    "lastContributor": {
-      "name": "\"gcharang\"",
-      "email": "21151592+gcharang@users.noreply.github.com"
-    }
-  },
-  "/antara/tutorials/musig-module-tutorial": {
-    "dateModified": "2023-09-27T17:48:31.000Z",
-    "contributors": [
-      {
-        "name": "\"smk762\"",
-        "email": "smk762@iinet.net.au"
-      },
-      {
-        "name": "\"gcharang\"",
-        "email": "gcharang@users.noreply.github.com"
-      },
-      {
+      }
+    },
+    "/historical/cc-jl/chapter15": {
+      "dateModified": "2023-06-01T17:59:27.000Z",
+      "contributors": [
+        {
+          "name": "\"gaeacodes\"",
+          "email": "gaeacodes@gmail.com"
+        },
+        {
+          "name": "\"gcharang\"",
+          "email": "21151592+gcharang@users.noreply.github.com"
+        }
+      ],
+      "lastContributor": {
         "name": "\"gaeacodes\"",
         "email": "gaeacodes@gmail.com"
-      },
-      {
-        "name": "\"gcharang\"",
-        "email": "21151592+gcharang@users.noreply.github.com"
-      },
-      {
-        "name": "\"siddhartha-crypto\"",
-        "email": "siddhartha-crypto@protonmail.com"
-      }
-    ],
-    "lastContributor": {
-      "name": "\"smk762\"",
-      "email": "smk762@iinet.net.au"
-    }
-  },
-  "/antara/tutorials/overview-of-antara-modules-part-i": {
-    "dateModified": "2023-09-29T09:18:12.000Z",
-    "contributors": [
-      {
+      }
+    },
+    "/historical/cc-jl/faq": {
+      "dateModified": "2023-10-03T07:36:45.000Z",
+      "contributors": [
+        {
+          "name": "\"gaeacodes\"",
+          "email": "gaeacodes@gmail.com"
+        },
+        {
+          "name": "\"gcharang\"",
+          "email": "gcharang@users.noreply.github.com"
+        },
+        {
+          "name": "\"gcharang\"",
+          "email": "21151592+gcharang@users.noreply.github.com"
+        }
+      ],
+      "lastContributor": {
         "name": "\"gaeacodes\"",
         "email": "gaeacodes@gmail.com"
-      },
-      {
-        "name": "\"smk762\"",
-        "email": "smk762@iinet.net.au"
-      },
-      {
-        "name": "\"gcharang\"",
-        "email": "gcharang@users.noreply.github.com"
-      },
-      {
-        "name": "\"gcharang\"",
-        "email": "21151592+gcharang@users.noreply.github.com"
-      },
-      {
-        "name": "\"siddhartha\"",
-        "email": "siddhartha-crypto@protonmail.com"
-      },
-      {
-        "name": "\"Siddhartha\"",
-        "email": "siddhartha-crypto@protonmail.com"
-      },
-      {
-        "name": "\"siddhartha-crypto\"",
-        "email": "siddhartha-crypto@protonmail.com"
-      }
-    ],
-    "lastContributor": {
-      "name": "\"gaeacodes\"",
-      "email": "gaeacodes@gmail.com"
-    }
-  },
-  "/antara/tutorials/overview-of-antara-modules-part-ii": {
-    "dateModified": "2023-09-29T15:15:08.000Z",
-    "contributors": [
-      {
+      }
+    },
+    "/historical/cc-jl": {
+      "dateModified": "2023-10-03T07:36:45.000Z",
+      "contributors": [
+        {
+          "name": "\"gaeacodes\"",
+          "email": "gaeacodes@gmail.com"
+        },
+        {
+          "name": "\"gcharang\"",
+          "email": "21151592+gcharang@users.noreply.github.com"
+        }
+      ],
+      "lastContributor": {
         "name": "\"gaeacodes\"",
         "email": "gaeacodes@gmail.com"
-      },
-      {
-        "name": "\"smk762\"",
-        "email": "smk762@iinet.net.au"
-      },
-      {
+      }
+    },
+    "/historical": {
+      "dateModified": "2023-09-01T12:11:07.000Z",
+      "contributors": [
+        {
+          "name": "\"gcharang\"",
+          "email": "gcharang@users.noreply.github.com"
+        },
+        {
+          "name": "\"gcharang\"",
+          "email": "21151592+gcharang@users.noreply.github.com"
+        }
+      ],
+      "lastContributor": {
         "name": "\"gcharang\"",
         "email": "gcharang@users.noreply.github.com"
-      },
-      {
-        "name": "\"gcharang\"",
-        "email": "21151592+gcharang@users.noreply.github.com"
-      },
-      {
-        "name": "\"Siddhartha\"",
-        "email": "siddhartha-crypto@protonmail.com"
-      },
-      {
-        "name": "\"siddhartha-crypto\"",
-        "email": "siddhartha-crypto@protonmail.com"
-      }
-    ],
-    "lastContributor": {
-      "name": "\"gaeacodes\"",
-      "email": "gaeacodes@gmail.com"
-    }
-  },
-  "/antara/tutorials/pegs-module-creator-tutorial": {
-    "dateModified": "2023-09-27T17:48:31.000Z",
-    "contributors": [
-      {
-        "name": "\"smk762\"",
-        "email": "smk762@iinet.net.au"
-      },
-      {
+      }
+    },
+    "/historical/whitepaper/chapter1": {
+      "dateModified": "2023-09-01T12:11:07.000Z",
+      "contributors": [
+        {
+          "name": "\"gcharang\"",
+          "email": "gcharang@users.noreply.github.com"
+        },
+        {
+          "name": "\"gaeacodes\"",
+          "email": "gaeacodes@gmail.com"
+        },
+        {
+          "name": "\"gcharang\"",
+          "email": "21151592+gcharang@users.noreply.github.com"
+        }
+      ],
+      "lastContributor": {
         "name": "\"gcharang\"",
         "email": "gcharang@users.noreply.github.com"
-      },
-      {
-        "name": "\"gcharang\"",
-        "email": "21151592+gcharang@users.noreply.github.com"
-      },
-      {
+      }
+    },
+    "/historical/whitepaper/chapter2": {
+      "dateModified": "2023-10-03T07:36:45.000Z",
+      "contributors": [
+        {
+          "name": "\"gaeacodes\"",
+          "email": "gaeacodes@gmail.com"
+        },
+        {
+          "name": "\"gcharang\"",
+          "email": "gcharang@users.noreply.github.com"
+        },
+        {
+          "name": "\"gcharang\"",
+          "email": "21151592+gcharang@users.noreply.github.com"
+        }
+      ],
+      "lastContributor": {
         "name": "\"gaeacodes\"",
         "email": "gaeacodes@gmail.com"
-      },
-      {
-        "name": "\"siddhartha\"",
-        "email": "siddhartha-crypto@protonmail.com"
-      },
-      {
-        "name": "\"gcharang\"",
-        "email": "mrgcharang@gmail.com"
-      }
-    ],
-    "lastContributor": {
-      "name": "\"smk762\"",
-      "email": "smk762@iinet.net.au"
-    }
-  },
-  "/antara/tutorials/pegs-module-user-tutorial": {
-    "dateModified": "2023-09-27T17:48:31.000Z",
-    "contributors": [
-      {
-        "name": "\"smk762\"",
-        "email": "smk762@iinet.net.au"
-      },
-      {
-        "name": "\"gcharang\"",
-        "email": "gcharang@users.noreply.github.com"
-      },
-      {
+      }
+    },
+    "/historical/whitepaper/chapter3": {
+      "dateModified": "2023-10-03T07:36:45.000Z",
+      "contributors": [
+        {
+          "name": "\"gaeacodes\"",
+          "email": "gaeacodes@gmail.com"
+        },
+        {
+          "name": "\"smk762\"",
+          "email": "smk762@iinet.net.au"
+        },
+        {
+          "name": "\"gcharang\"",
+          "email": "gcharang@users.noreply.github.com"
+        },
+        {
+          "name": "\"gcharang\"",
+          "email": "21151592+gcharang@users.noreply.github.com"
+        }
+      ],
+      "lastContributor": {
         "name": "\"gaeacodes\"",
         "email": "gaeacodes@gmail.com"
-      },
-      {
+      }
+    },
+    "/historical/whitepaper/chapter4": {
+      "dateModified": "2023-09-27T20:43:30.000Z",
+      "contributors": [
+        {
+          "name": "\"smk762\"",
+          "email": "smk762@iinet.net.au"
+        },
+        {
+          "name": "\"gcharang\"",
+          "email": "21151592+gcharang@users.noreply.github.com"
+        },
+        {
+          "name": "\"gaeacodes\"",
+          "email": "gaeacodes@gmail.com"
+        }
+      ],
+      "lastContributor": {
+        "name": "\"smk762\"",
+        "email": "smk762@iinet.net.au"
+      }
+    },
+    "/historical/whitepaper/chapter5": {
+      "dateModified": "2023-09-27T20:43:30.000Z",
+      "contributors": [
+        {
+          "name": "\"smk762\"",
+          "email": "smk762@iinet.net.au"
+        },
+        {
+          "name": "\"gcharang\"",
+          "email": "gcharang@users.noreply.github.com"
+        },
+        {
+          "name": "\"gaeacodes\"",
+          "email": "gaeacodes@gmail.com"
+        },
+        {
+          "name": "\"gcharang\"",
+          "email": "21151592+gcharang@users.noreply.github.com"
+        }
+      ],
+      "lastContributor": {
+        "name": "\"smk762\"",
+        "email": "smk762@iinet.net.au"
+      }
+    },
+    "/historical/whitepaper/chapter6": {
+      "dateModified": "2023-09-27T20:43:30.000Z",
+      "contributors": [
+        {
+          "name": "\"smk762\"",
+          "email": "smk762@iinet.net.au"
+        },
+        {
+          "name": "\"gcharang\"",
+          "email": "gcharang@users.noreply.github.com"
+        },
+        {
+          "name": "\"gaeacodes\"",
+          "email": "gaeacodes@gmail.com"
+        },
+        {
+          "name": "\"gcharang\"",
+          "email": "21151592+gcharang@users.noreply.github.com"
+        }
+      ],
+      "lastContributor": {
+        "name": "\"smk762\"",
+        "email": "smk762@iinet.net.au"
+      }
+    },
+    "/historical/whitepaper/chapter7": {
+      "dateModified": "2023-09-27T20:43:30.000Z",
+      "contributors": [
+        {
+          "name": "\"smk762\"",
+          "email": "smk762@iinet.net.au"
+        },
+        {
+          "name": "\"gcharang\"",
+          "email": "gcharang@users.noreply.github.com"
+        },
+        {
+          "name": "\"gaeacodes\"",
+          "email": "gaeacodes@gmail.com"
+        },
+        {
+          "name": "\"gcharang\"",
+          "email": "21151592+gcharang@users.noreply.github.com"
+        }
+      ],
+      "lastContributor": {
+        "name": "\"smk762\"",
+        "email": "smk762@iinet.net.au"
+      }
+    },
+    "/historical/whitepaper/chapter8": {
+      "dateModified": "2023-09-05T12:43:04.000Z",
+      "contributors": [
+        {
+          "name": "\"gcharang\"",
+          "email": "gcharang@users.noreply.github.com"
+        },
+        {
+          "name": "\"gaeacodes\"",
+          "email": "gaeacodes@gmail.com"
+        },
+        {
+          "name": "\"gcharang\"",
+          "email": "21151592+gcharang@users.noreply.github.com"
+        }
+      ],
+      "lastContributor": {
+        "name": "\"gcharang\"",
+        "email": "gcharang@users.noreply.github.com"
+      }
+    },
+    "/historical/whitepaper": {
+      "dateModified": "2023-06-14T19:22:24.000Z",
+      "contributors": [
+        {
+          "name": "\"gcharang\"",
+          "email": "21151592+gcharang@users.noreply.github.com"
+        }
+      ],
+      "lastContributor": {
         "name": "\"gcharang\"",
         "email": "21151592+gcharang@users.noreply.github.com"
-      },
-      {
-        "name": "\"gcharang\"",
-        "email": "mrgcharang@gmail.com"
-      },
-      {
-        "name": "\"siddhartha\"",
-        "email": "siddhartha-crypto@protonmail.com"
-      },
-      {
-        "name": "\"Siddhartha Crypto\"",
-        "email": "33014953+siddhartha-crypto@users.noreply.github.com"
-      }
-    ],
-    "lastContributor": {
-      "name": "\"smk762\"",
-      "email": "smk762@iinet.net.au"
-    }
-  },
-  "/antara/tutorials/rogue-module-tutorial": {
-    "dateModified": "2023-10-03T07:36:45.000Z",
-    "contributors": [
-      {
+      }
+    },
+    "/historical/whitepaper/references": {
+      "dateModified": "2023-10-03T07:36:45.000Z",
+      "contributors": [
+        {
+          "name": "\"gaeacodes\"",
+          "email": "gaeacodes@gmail.com"
+        },
+        {
+          "name": "\"gcharang\"",
+          "email": "gcharang@users.noreply.github.com"
+        },
+        {
+          "name": "\"gcharang\"",
+          "email": "21151592+gcharang@users.noreply.github.com"
+        }
+      ],
+      "lastContributor": {
         "name": "\"gaeacodes\"",
         "email": "gaeacodes@gmail.com"
-      },
-      {
-        "name": "\"smk762\"",
-        "email": "smk762@iinet.net.au"
-      },
-      {
+      }
+    },
+    "/": {
+      "dateModified": "2023-09-27T20:43:30.000Z",
+      "contributors": [
+        {
+          "name": "\"smk762\"",
+          "email": "smk762@iinet.net.au"
+        },
+        {
+          "name": "\"gcharang\"",
+          "email": "gcharang@users.noreply.github.com"
+        },
+        {
+          "name": "\"gaeacodes\"",
+          "email": "gaeacodes@gmail.com"
+        },
+        {
+          "name": "\"gcharang\"",
+          "email": "21151592+gcharang@users.noreply.github.com"
+        }
+      ],
+      "lastContributor": {
+        "name": "\"smk762\"",
+        "email": "smk762@iinet.net.au"
+      }
+    },
+    "/smart-chains/api/address": {
+      "dateModified": "2023-09-27T20:43:30.000Z",
+      "contributors": [
+        {
+          "name": "\"smk762\"",
+          "email": "smk762@iinet.net.au"
+        },
+        {
+          "name": "\"gcharang\"",
+          "email": "gcharang@users.noreply.github.com"
+        },
+        {
+          "name": "\"gaeacodes\"",
+          "email": "gaeacodes@gmail.com"
+        },
+        {
+          "name": "\"gcharang\"",
+          "email": "21151592+gcharang@users.noreply.github.com"
+        }
+      ],
+      "lastContributor": {
+        "name": "\"smk762\"",
+        "email": "smk762@iinet.net.au"
+      }
+    },
+    "/smart-chains/api/blockchain": {
+      "dateModified": "2023-09-05T12:43:04.000Z",
+      "contributors": [
+        {
+          "name": "\"gcharang\"",
+          "email": "gcharang@users.noreply.github.com"
+        },
+        {
+          "name": "\"gcharang\"",
+          "email": "21151592+gcharang@users.noreply.github.com"
+        },
+        {
+          "name": "\"gaeacodes\"",
+          "email": "gaeacodes@gmail.com"
+        }
+      ],
+      "lastContributor": {
         "name": "\"gcharang\"",
         "email": "gcharang@users.noreply.github.com"
-      },
-      {
-        "name": "\"gcharang\"",
-        "email": "21151592+gcharang@users.noreply.github.com"
-      },
-      {
-        "name": "\"siddhartha-crypto\"",
-        "email": "siddhartha-crypto@protonmail.com"
-      }
-    ],
-    "lastContributor": {
-      "name": "\"gaeacodes\"",
-      "email": "gaeacodes@gmail.com"
-    }
-  },
-  "/antara/tutorials/test-use-write-integrate-antara": {
-    "dateModified": "2023-12-13T08:48:10.000Z",
-    "contributors": [
-      {
-        "name": "\"gcharang\"",
-        "email": "21151592+gcharang@users.noreply.github.com"
-      },
-      {
+      }
+    },
+    "/smart-chains/api/cclib": {
+      "dateModified": "2023-09-27T20:43:30.000Z",
+      "contributors": [
+        {
+          "name": "\"smk762\"",
+          "email": "smk762@iinet.net.au"
+        },
+        {
+          "name": "\"gcharang\"",
+          "email": "gcharang@users.noreply.github.com"
+        },
+        {
+          "name": "\"gaeacodes\"",
+          "email": "gaeacodes@gmail.com"
+        },
+        {
+          "name": "\"gcharang\"",
+          "email": "21151592+gcharang@users.noreply.github.com"
+        }
+      ],
+      "lastContributor": {
+        "name": "\"smk762\"",
+        "email": "smk762@iinet.net.au"
+      }
+    },
+    "/smart-chains/api/control": {
+      "dateModified": "2023-09-05T12:43:04.000Z",
+      "contributors": [
+        {
+          "name": "\"gcharang\"",
+          "email": "gcharang@users.noreply.github.com"
+        },
+        {
+          "name": "\"gaeacodes\"",
+          "email": "gaeacodes@gmail.com"
+        },
+        {
+          "name": "\"gcharang\"",
+          "email": "21151592+gcharang@users.noreply.github.com"
+        }
+      ],
+      "lastContributor": {
+        "name": "\"gcharang\"",
+        "email": "gcharang@users.noreply.github.com"
+      }
+    },
+    "/smart-chains/api/crosschain": {
+      "dateModified": "2023-10-03T07:36:45.000Z",
+      "contributors": [
+        {
+          "name": "\"gaeacodes\"",
+          "email": "gaeacodes@gmail.com"
+        },
+        {
+          "name": "\"smk762\"",
+          "email": "smk762@iinet.net.au"
+        },
+        {
+          "name": "\"gcharang\"",
+          "email": "gcharang@users.noreply.github.com"
+        },
+        {
+          "name": "\"gcharang\"",
+          "email": "21151592+gcharang@users.noreply.github.com"
+        }
+      ],
+      "lastContributor": {
         "name": "\"gaeacodes\"",
         "email": "gaeacodes@gmail.com"
-      },
-      {
-        "name": "\"gcharang\"",
-        "email": "mrgcharang@gmail.com"
-      }
-    ],
-    "lastContributor": {
-      "name": "\"gcharang\"",
-      "email": "21151592+gcharang@users.noreply.github.com"
-    }
-  },
-  "/antara/tutorials/understanding-antara-addresses": {
-    "dateModified": "2023-09-27T17:48:31.000Z",
-    "contributors": [
-      {
-        "name": "\"smk762\"",
-        "email": "smk762@iinet.net.au"
-      },
-      {
+      }
+    },
+    "/smart-chains/api/disclosure": {
+      "dateModified": "2023-10-04T06:26:45.000Z",
+      "contributors": [
+        {
+          "name": "\"gcharang\"",
+          "email": "gcharang@users.noreply.github.com"
+        },
+        {
+          "name": "\"gcharang\"",
+          "email": "21151592+gcharang@users.noreply.github.com"
+        },
+        {
+          "name": "\"gaeacodes\"",
+          "email": "gaeacodes@gmail.com"
+        }
+      ],
+      "lastContributor": {
         "name": "\"gcharang\"",
         "email": "gcharang@users.noreply.github.com"
-      },
-      {
+      }
+    },
+    "/smart-chains/api/generate": {
+      "dateModified": "2023-09-27T20:43:30.000Z",
+      "contributors": [
+        {
+          "name": "\"smk762\"",
+          "email": "smk762@iinet.net.au"
+        },
+        {
+          "name": "\"gcharang\"",
+          "email": "gcharang@users.noreply.github.com"
+        },
+        {
+          "name": "\"gaeacodes\"",
+          "email": "gaeacodes@gmail.com"
+        },
+        {
+          "name": "\"gcharang\"",
+          "email": "21151592+gcharang@users.noreply.github.com"
+        }
+      ],
+      "lastContributor": {
+        "name": "\"smk762\"",
+        "email": "smk762@iinet.net.au"
+      }
+    },
+    "/smart-chains/api": {
+      "dateModified": "2023-09-01T12:11:07.000Z",
+      "contributors": [
+        {
+          "name": "\"gcharang\"",
+          "email": "gcharang@users.noreply.github.com"
+        },
+        {
+          "name": "\"gcharang\"",
+          "email": "21151592+gcharang@users.noreply.github.com"
+        }
+      ],
+      "lastContributor": {
+        "name": "\"gcharang\"",
+        "email": "gcharang@users.noreply.github.com"
+      }
+    },
+    "/smart-chains/api/jumblr": {
+      "dateModified": "2023-09-27T20:43:30.000Z",
+      "contributors": [
+        {
+          "name": "\"smk762\"",
+          "email": "smk762@iinet.net.au"
+        },
+        {
+          "name": "\"gcharang\"",
+          "email": "gcharang@users.noreply.github.com"
+        },
+        {
+          "name": "\"gaeacodes\"",
+          "email": "gaeacodes@gmail.com"
+        },
+        {
+          "name": "\"gcharang\"",
+          "email": "21151592+gcharang@users.noreply.github.com"
+        }
+      ],
+      "lastContributor": {
+        "name": "\"smk762\"",
+        "email": "smk762@iinet.net.au"
+      }
+    },
+    "/smart-chains/api/mining": {
+      "dateModified": "2023-09-27T20:43:30.000Z",
+      "contributors": [
+        {
+          "name": "\"smk762\"",
+          "email": "smk762@iinet.net.au"
+        },
+        {
+          "name": "\"gcharang\"",
+          "email": "gcharang@users.noreply.github.com"
+        },
+        {
+          "name": "\"gaeacodes\"",
+          "email": "gaeacodes@gmail.com"
+        },
+        {
+          "name": "\"gcharang\"",
+          "email": "21151592+gcharang@users.noreply.github.com"
+        }
+      ],
+      "lastContributor": {
+        "name": "\"smk762\"",
+        "email": "smk762@iinet.net.au"
+      }
+    },
+    "/smart-chains/api/network": {
+      "dateModified": "2023-10-03T07:36:45.000Z",
+      "contributors": [
+        {
+          "name": "\"gaeacodes\"",
+          "email": "gaeacodes@gmail.com"
+        },
+        {
+          "name": "\"smk762\"",
+          "email": "smk762@iinet.net.au"
+        },
+        {
+          "name": "\"gcharang\"",
+          "email": "gcharang@users.noreply.github.com"
+        },
+        {
+          "name": "\"gcharang\"",
+          "email": "21151592+gcharang@users.noreply.github.com"
+        }
+      ],
+      "lastContributor": {
         "name": "\"gaeacodes\"",
         "email": "gaeacodes@gmail.com"
-      },
-      {
+      }
+    },
+    "/smart-chains/api/rawtransactions": {
+      "dateModified": "2023-09-27T20:43:30.000Z",
+      "contributors": [
+        {
+          "name": "\"smk762\"",
+          "email": "smk762@iinet.net.au"
+        },
+        {
+          "name": "\"gcharang\"",
+          "email": "gcharang@users.noreply.github.com"
+        },
+        {
+          "name": "\"gaeacodes\"",
+          "email": "gaeacodes@gmail.com"
+        },
+        {
+          "name": "\"gcharang\"",
+          "email": "21151592+gcharang@users.noreply.github.com"
+        }
+      ],
+      "lastContributor": {
+        "name": "\"smk762\"",
+        "email": "smk762@iinet.net.au"
+      }
+    },
+    "/smart-chains/api/util": {
+      "dateModified": "2023-09-27T20:43:30.000Z",
+      "contributors": [
+        {
+          "name": "\"smk762\"",
+          "email": "smk762@iinet.net.au"
+        },
+        {
+          "name": "\"gcharang\"",
+          "email": "gcharang@users.noreply.github.com"
+        },
+        {
+          "name": "\"gaeacodes\"",
+          "email": "gaeacodes@gmail.com"
+        },
+        {
+          "name": "\"gcharang\"",
+          "email": "21151592+gcharang@users.noreply.github.com"
+        }
+      ],
+      "lastContributor": {
+        "name": "\"smk762\"",
+        "email": "smk762@iinet.net.au"
+      }
+    },
+    "/smart-chains/api/wallet": {
+      "dateModified": "2023-11-10T06:46:07.000Z",
+      "contributors": [
+        {
+          "name": "\"gcharang\"",
+          "email": "21151592+gcharang@users.noreply.github.com"
+        },
+        {
+          "name": "\"smk762\"",
+          "email": "smk762@iinet.net.au"
+        },
+        {
+          "name": "\"gcharang\"",
+          "email": "gcharang@users.noreply.github.com"
+        },
+        {
+          "name": "\"gaeacodes\"",
+          "email": "gaeacodes@gmail.com"
+        }
+      ],
+      "lastContributor": {
         "name": "\"gcharang\"",
         "email": "21151592+gcharang@users.noreply.github.com"
-      },
-      {
-        "name": "\"Siddhartha\"",
-        "email": "siddhartha-crypto@protonmail.com"
-      },
-      {
-        "name": "\"siddhartha-crypto\"",
-        "email": "siddhartha-crypto@protonmail.com"
-      }
-    ],
-    "lastContributor": {
-      "name": "\"smk762\"",
-      "email": "smk762@iinet.net.au"
-    }
-  },
-  "/atomicdex/api/common_structures/activation": {
-    "dateModified": "2023-10-05T07:16:36.000Z",
-    "contributors": [
-      {
-        "name": "\"smk762\"",
-        "email": "smk762@iinet.net.au"
-      }
-    ],
-    "lastContributor": {
-      "name": "\"smk762\"",
-      "email": "smk762@iinet.net.au"
-    }
-  },
-  "/atomicdex/api/common_structures": {
-    "dateModified": "2023-10-05T07:39:46.000Z",
-    "contributors": [
-      {
-        "name": "\"smk762\"",
-        "email": "smk762@iinet.net.au"
-      }
-    ],
-    "lastContributor": {
-      "name": "\"smk762\"",
-      "email": "smk762@iinet.net.au"
-    }
-  },
-  "/atomicdex/api/common_structures/lightning": {
-    "dateModified": "2023-11-10T06:44:47.000Z",
-    "contributors": [
-      {
-        "name": "\"gcharang\"",
-        "email": "21151592+gcharang@users.noreply.github.com"
-      },
-      {
-        "name": "\"smk762\"",
-        "email": "smk762@iinet.net.au"
-      }
-    ],
-    "lastContributor": {
-      "name": "\"gcharang\"",
-      "email": "21151592+gcharang@users.noreply.github.com"
-    }
-  },
-  "/atomicdex/api/common_structures/nfts": {
-    "dateModified": "2023-10-04T08:31:28.000Z",
-    "contributors": [
-      {
-        "name": "\"smk762\"",
-        "email": "smk762@iinet.net.au"
-      }
-    ],
-    "lastContributor": {
-      "name": "\"smk762\"",
-      "email": "smk762@iinet.net.au"
-    }
-  },
-  "/atomicdex/api/common_structures/orders": {
-    "dateModified": "2023-10-05T08:00:09.000Z",
-    "contributors": [
-      {
-        "name": "\"smk762\"",
-        "email": "smk762@iinet.net.au"
-      }
-    ],
-    "lastContributor": {
-      "name": "\"smk762\"",
-      "email": "smk762@iinet.net.au"
-    }
-  },
-  "/atomicdex/api/common_structures/swaps": {
-    "dateModified": "2023-10-04T23:08:10.000Z",
-    "contributors": [
-      {
-        "name": "\"smk762\"",
-        "email": "smk762@iinet.net.au"
-      }
-    ],
-    "lastContributor": {
-      "name": "\"smk762\"",
-      "email": "smk762@iinet.net.au"
-    }
-  },
-  "/atomicdex/api/common_structures/swaps/maker_events": {
-    "dateModified": "2023-10-04T23:08:10.000Z",
-    "contributors": [
-      {
-        "name": "\"smk762\"",
-        "email": "smk762@iinet.net.au"
-      }
-    ],
-    "lastContributor": {
-      "name": "\"smk762\"",
-      "email": "smk762@iinet.net.au"
-    }
-  },
-  "/atomicdex/api/common_structures/swaps/taker_events": {
-    "dateModified": "2023-10-04T23:08:10.000Z",
-    "contributors": [
-      {
-        "name": "\"smk762\"",
-        "email": "smk762@iinet.net.au"
-      }
-    ],
-    "lastContributor": {
-      "name": "\"smk762\"",
-      "email": "smk762@iinet.net.au"
-    }
-  },
-  "/atomicdex/api": {
-    "dateModified": "2023-10-10T15:07:46.000Z",
-    "contributors": [
-      {
-        "name": "\"smk762\"",
-        "email": "smk762@iinet.net.au"
-      },
-      {
-        "name": "\"loskj200\"",
-        "email": "loskj200@gmail.com"
-      },
-      {
+      }
+    },
+    "/smart-chains/changelog": {
+      "dateModified": "2023-09-01T12:11:07.000Z",
+      "contributors": [
+        {
+          "name": "\"gcharang\"",
+          "email": "gcharang@users.noreply.github.com"
+        },
+        {
+          "name": "\"gaeacodes\"",
+          "email": "gaeacodes@gmail.com"
+        },
+        {
+          "name": "\"gcharang\"",
+          "email": "21151592+gcharang@users.noreply.github.com"
+        }
+      ],
+      "lastContributor": {
         "name": "\"gcharang\"",
         "email": "gcharang@users.noreply.github.com"
-      },
-      {
-        "name": "\"smk762\"",
-        "email": "smk762@iinet.net.au"
-      },
-      {
-        "name": "\"gcharang\"",
-        "email": "21151592+gcharang@users.noreply.github.com"
-      },
-      {
+      }
+    },
+    "/smart-chains": {
+      "dateModified": "2023-09-27T20:43:30.000Z",
+      "contributors": [
+        {
+          "name": "\"smk762\"",
+          "email": "smk762@iinet.net.au"
+        },
+        {
+          "name": "\"gcharang\"",
+          "email": "gcharang@users.noreply.github.com"
+        },
+        {
+          "name": "\"gcharang\"",
+          "email": "21151592+gcharang@users.noreply.github.com"
+        },
+        {
+          "name": "\"gaeacodes\"",
+          "email": "gaeacodes@gmail.com"
+        }
+      ],
+      "lastContributor": {
+        "name": "\"smk762\"",
+        "email": "smk762@iinet.net.au"
+      }
+    },
+    "/smart-chains/setup/common-runtime-parameters": {
+      "dateModified": "2023-10-03T07:36:45.000Z",
+      "contributors": [
+        {
+          "name": "\"gaeacodes\"",
+          "email": "gaeacodes@gmail.com"
+        },
+        {
+          "name": "\"smk762\"",
+          "email": "smk762@iinet.net.au"
+        },
+        {
+          "name": "\"gcharang\"",
+          "email": "gcharang@users.noreply.github.com"
+        },
+        {
+          "name": "\"gcharang\"",
+          "email": "21151592+gcharang@users.noreply.github.com"
+        }
+      ],
+      "lastContributor": {
         "name": "\"gaeacodes\"",
         "email": "gaeacodes@gmail.com"
-      },
-      {
-        "name": "\"gcharang\"",
-        "email": "mrgcharang@gmail.com"
-      },
-      {
-        "name": "\"smk762\"",
-        "email": "35845239+smk762@users.noreply.github.com"
-      }
-    ],
-    "lastContributor": {
-      "name": "\"gcharang\"",
-      "email": "gcharang@users.noreply.github.com"
-    }
-  },
-  "/atomicdex/api/legacy/active_swaps": {
-    "dateModified": "2023-10-04T12:56:06.000Z",
-    "contributors": [
-      {
-        "name": "\"smk762\"",
-        "email": "smk762@iinet.net.au"
-      },
-      {
-        "name": "\"gcharang\"",
-        "email": "21151592+gcharang@users.noreply.github.com"
-      },
-      {
-        "name": "\"gcharang\"",
-        "email": "gcharang@users.noreply.github.com"
-      },
-      {
+      }
+    },
+    "/smart-chains/setup/ecosystem-launch-parameters": {
+      "dateModified": "2023-06-01T17:59:27.000Z",
+      "contributors": [
+        {
+          "name": "\"gaeacodes\"",
+          "email": "gaeacodes@gmail.com"
+        },
+        {
+          "name": "\"gcharang\"",
+          "email": "21151592+gcharang@users.noreply.github.com"
+        }
+      ],
+      "lastContributor": {
         "name": "\"gaeacodes\"",
         "email": "gaeacodes@gmail.com"
-      },
-      {
-        "name": "\"gcharang\"",
-        "email": "mrgcharang@gmail.com"
-      }
-    ],
-    "lastContributor": {
-      "name": "\"smk762\"",
-      "email": "smk762@iinet.net.au"
-    }
-  },
-  "/atomicdex/api/legacy/all_swaps_uuids_by_filter": {
-    "dateModified": "2023-10-04T12:56:06.000Z",
-    "contributors": [
-      {
-        "name": "\"smk762\"",
-        "email": "smk762@iinet.net.au"
-      },
-      {
+      }
+    },
+    "/smart-chains/setup": {
+      "dateModified": "2023-09-01T12:11:07.000Z",
+      "contributors": [
+        {
+          "name": "\"gcharang\"",
+          "email": "gcharang@users.noreply.github.com"
+        },
+        {
+          "name": "\"gcharang\"",
+          "email": "21151592+gcharang@users.noreply.github.com"
+        }
+      ],
+      "lastContributor": {
+        "name": "\"gcharang\"",
+        "email": "gcharang@users.noreply.github.com"
+      }
+    },
+    "/smart-chains/setup/installing-from-source": {
+      "dateModified": "2023-10-04T05:01:12.000Z",
+      "contributors": [
+        {
+          "name": "\"gcharang\"",
+          "email": "21151592+gcharang@users.noreply.github.com"
+        },
+        {
+          "name": "\"gaeacodes\"",
+          "email": "gaeacodes@gmail.com"
+        },
+        {
+          "name": "\"smk762\"",
+          "email": "smk762@iinet.net.au"
+        },
+        {
+          "name": "\"gcharang\"",
+          "email": "gcharang@users.noreply.github.com"
+        }
+      ],
+      "lastContributor": {
         "name": "\"gcharang\"",
         "email": "21151592+gcharang@users.noreply.github.com"
-      },
-      {
+      }
+    },
+    "/smart-chains/setup/interacting-with-smart-chains": {
+      "dateModified": "2023-09-27T20:43:30.000Z",
+      "contributors": [
+        {
+          "name": "\"smk762\"",
+          "email": "smk762@iinet.net.au"
+        },
+        {
+          "name": "\"gaeacodes\"",
+          "email": "gaeacodes@gmail.com"
+        },
+        {
+          "name": "\"gcharang\"",
+          "email": "21151592+gcharang@users.noreply.github.com"
+        }
+      ],
+      "lastContributor": {
+        "name": "\"smk762\"",
+        "email": "smk762@iinet.net.au"
+      }
+    },
+    "/smart-chains/setup/nspv": {
+      "dateModified": "2023-09-27T20:43:30.000Z",
+      "contributors": [
+        {
+          "name": "\"smk762\"",
+          "email": "smk762@iinet.net.au"
+        },
+        {
+          "name": "\"gcharang\"",
+          "email": "21151592+gcharang@users.noreply.github.com"
+        },
+        {
+          "name": "\"gcharang\"",
+          "email": "gcharang@users.noreply.github.com"
+        },
+        {
+          "name": "\"gaeacodes\"",
+          "email": "gaeacodes@gmail.com"
+        }
+      ],
+      "lastContributor": {
+        "name": "\"smk762\"",
+        "email": "smk762@iinet.net.au"
+      }
+    },
+    "/smart-chains/setup/smart-chain-maintenance": {
+      "dateModified": "2023-09-01T12:11:07.000Z",
+      "contributors": [
+        {
+          "name": "\"gcharang\"",
+          "email": "gcharang@users.noreply.github.com"
+        },
+        {
+          "name": "\"gaeacodes\"",
+          "email": "gaeacodes@gmail.com"
+        },
+        {
+          "name": "\"gcharang\"",
+          "email": "21151592+gcharang@users.noreply.github.com"
+        }
+      ],
+      "lastContributor": {
         "name": "\"gcharang\"",
         "email": "gcharang@users.noreply.github.com"
-      },
-      {
+      }
+    },
+    "/smart-chains/setup/updating-from-source": {
+      "dateModified": "2023-06-01T17:59:27.000Z",
+      "contributors": [
+        {
+          "name": "\"gaeacodes\"",
+          "email": "gaeacodes@gmail.com"
+        },
+        {
+          "name": "\"gcharang\"",
+          "email": "21151592+gcharang@users.noreply.github.com"
+        }
+      ],
+      "lastContributor": {
         "name": "\"gaeacodes\"",
         "email": "gaeacodes@gmail.com"
-      },
-      {
-        "name": "\"gcharang\"",
-        "email": "mrgcharang@gmail.com"
-      }
-    ],
-    "lastContributor": {
-      "name": "\"smk762\"",
-      "email": "smk762@iinet.net.au"
-    }
-  },
-  "/atomicdex/api/legacy/ban_pubkey": {
-    "dateModified": "2023-09-09T13:48:49.000Z",
-    "contributors": [
-      {
-        "name": "\"gcharang\"",
-        "email": "21151592+gcharang@users.noreply.github.com"
-      },
-      {
-        "name": "\"gcharang\"",
-        "email": "gcharang@users.noreply.github.com"
-      },
-      {
+      }
+    },
+    "/smart-chains/tutorials/basic-environment-setup-for-linux-vps": {
+      "dateModified": "2023-10-03T07:36:45.000Z",
+      "contributors": [
+        {
+          "name": "\"gaeacodes\"",
+          "email": "gaeacodes@gmail.com"
+        },
+        {
+          "name": "\"gcharang\"",
+          "email": "gcharang@users.noreply.github.com"
+        },
+        {
+          "name": "\"gcharang\"",
+          "email": "21151592+gcharang@users.noreply.github.com"
+        }
+      ],
+      "lastContributor": {
         "name": "\"gaeacodes\"",
         "email": "gaeacodes@gmail.com"
-      },
-      {
-        "name": "\"smk762\"",
-        "email": "smk762@iinet.net.au"
-      },
-      {
-        "name": "\"gcharang\"",
-        "email": "mrgcharang@gmail.com"
-      }
-    ],
-    "lastContributor": {
-      "name": "\"gcharang\"",
-      "email": "21151592+gcharang@users.noreply.github.com"
-    }
-  },
-  "/atomicdex/api/legacy/batch_requests": {
-    "dateModified": "2023-09-27T13:46:21.000Z",
-    "contributors": [
-      {
-        "name": "\"smk762\"",
-        "email": "smk762@iinet.net.au"
-      },
-      {
+      }
+    },
+    "/smart-chains/tutorials/create-a-default-smart-chain": {
+      "dateModified": "2023-09-27T20:43:30.000Z",
+      "contributors": [
+        {
+          "name": "\"smk762\"",
+          "email": "smk762@iinet.net.au"
+        },
+        {
+          "name": "\"gcharang\"",
+          "email": "gcharang@users.noreply.github.com"
+        },
+        {
+          "name": "\"gaeacodes\"",
+          "email": "gaeacodes@gmail.com"
+        },
+        {
+          "name": "\"gcharang\"",
+          "email": "21151592+gcharang@users.noreply.github.com"
+        }
+      ],
+      "lastContributor": {
+        "name": "\"smk762\"",
+        "email": "smk762@iinet.net.au"
+      }
+    },
+    "/smart-chains/tutorials/creating-a-smart-chain-on-a-single-node": {
+      "dateModified": "2023-09-27T20:43:30.000Z",
+      "contributors": [
+        {
+          "name": "\"smk762\"",
+          "email": "smk762@iinet.net.au"
+        },
+        {
+          "name": "\"gcharang\"",
+          "email": "gcharang@users.noreply.github.com"
+        },
+        {
+          "name": "\"gcharang\"",
+          "email": "21151592+gcharang@users.noreply.github.com"
+        },
+        {
+          "name": "\"gaeacodes\"",
+          "email": "gaeacodes@gmail.com"
+        }
+      ],
+      "lastContributor": {
+        "name": "\"smk762\"",
+        "email": "smk762@iinet.net.au"
+      }
+    },
+    "/smart-chains/tutorials": {
+      "dateModified": "2023-09-01T12:11:07.000Z",
+      "contributors": [
+        {
+          "name": "\"gcharang\"",
+          "email": "gcharang@users.noreply.github.com"
+        },
+        {
+          "name": "\"gcharang\"",
+          "email": "21151592+gcharang@users.noreply.github.com"
+        }
+      ],
+      "lastContributor": {
+        "name": "\"gcharang\"",
+        "email": "gcharang@users.noreply.github.com"
+      }
+    },
+    "/smart-chains/tutorials/introduction-to-smart-chain-tutorials": {
+      "dateModified": "2023-06-14T19:22:24.000Z",
+      "contributors": [
+        {
+          "name": "\"gcharang\"",
+          "email": "21151592+gcharang@users.noreply.github.com"
+        },
+        {
+          "name": "\"gaeacodes\"",
+          "email": "gaeacodes@gmail.com"
+        }
+      ],
+      "lastContributor": {
         "name": "\"gcharang\"",
         "email": "21151592+gcharang@users.noreply.github.com"
-      },
-      {
+      }
+    },
+    "/smart-chains/tutorials/multisignature-transaction-creation-and-walkthrough": {
+      "dateModified": "2023-09-01T12:11:07.000Z",
+      "contributors": [
+        {
+          "name": "\"gcharang\"",
+          "email": "gcharang@users.noreply.github.com"
+        },
+        {
+          "name": "\"gaeacodes\"",
+          "email": "gaeacodes@gmail.com"
+        },
+        {
+          "name": "\"gcharang\"",
+          "email": "21151592+gcharang@users.noreply.github.com"
+        }
+      ],
+      "lastContributor": {
         "name": "\"gcharang\"",
         "email": "gcharang@users.noreply.github.com"
-      },
-      {
+      }
+    },
+    "/smart-chains/tutorials/running-komodo-software-in-debug-mode": {
+      "dateModified": "2023-09-01T12:11:07.000Z",
+      "contributors": [
+        {
+          "name": "\"gcharang\"",
+          "email": "gcharang@users.noreply.github.com"
+        },
+        {
+          "name": "\"gaeacodes\"",
+          "email": "gaeacodes@gmail.com"
+        },
+        {
+          "name": "\"gcharang\"",
+          "email": "21151592+gcharang@users.noreply.github.com"
+        }
+      ],
+      "lastContributor": {
+        "name": "\"gcharang\"",
+        "email": "gcharang@users.noreply.github.com"
+      }
+    },
+    "/smart-chains/tutorials/smart-chain-api-basics": {
+      "dateModified": "2023-09-27T20:43:30.000Z",
+      "contributors": [
+        {
+          "name": "\"smk762\"",
+          "email": "smk762@iinet.net.au"
+        },
+        {
+          "name": "\"gcharang\"",
+          "email": "gcharang@users.noreply.github.com"
+        },
+        {
+          "name": "\"gaeacodes\"",
+          "email": "gaeacodes@gmail.com"
+        },
+        {
+          "name": "\"gcharang\"",
+          "email": "21151592+gcharang@users.noreply.github.com"
+        }
+      ],
+      "lastContributor": {
+        "name": "\"smk762\"",
+        "email": "smk762@iinet.net.au"
+      }
+    },
+    "/start-here/about-komodo-platform": {
+      "dateModified": "2023-10-04T06:26:45.000Z",
+      "contributors": [
+        {
+          "name": "\"gcharang\"",
+          "email": "gcharang@users.noreply.github.com"
+        },
+        {
+          "name": "\"gcharang\"",
+          "email": "21151592+gcharang@users.noreply.github.com"
+        },
+        {
+          "name": "\"gaeacodes\"",
+          "email": "gaeacodes@gmail.com"
+        }
+      ],
+      "lastContributor": {
+        "name": "\"gcharang\"",
+        "email": "gcharang@users.noreply.github.com"
+      }
+    },
+    "/start-here/about-komodo-platform/orientation": {
+      "dateModified": "2023-09-27T20:43:30.000Z",
+      "contributors": [
+        {
+          "name": "\"smk762\"",
+          "email": "smk762@iinet.net.au"
+        },
+        {
+          "name": "\"gcharang\"",
+          "email": "gcharang@users.noreply.github.com"
+        },
+        {
+          "name": "\"gaeacodes\"",
+          "email": "gaeacodes@gmail.com"
+        },
+        {
+          "name": "\"gcharang\"",
+          "email": "21151592+gcharang@users.noreply.github.com"
+        }
+      ],
+      "lastContributor": {
+        "name": "\"smk762\"",
+        "email": "smk762@iinet.net.au"
+      }
+    },
+    "/start-here/about-komodo-platform/product-introductions": {
+      "dateModified": "2023-10-04T06:26:45.000Z",
+      "contributors": [
+        {
+          "name": "\"gcharang\"",
+          "email": "gcharang@users.noreply.github.com"
+        },
+        {
+          "name": "\"gcharang\"",
+          "email": "21151592+gcharang@users.noreply.github.com"
+        },
+        {
+          "name": "\"smk762\"",
+          "email": "smk762@iinet.net.au"
+        },
+        {
+          "name": "\"gaeacodes\"",
+          "email": "gaeacodes@gmail.com"
+        }
+      ],
+      "lastContributor": {
+        "name": "\"gcharang\"",
+        "email": "gcharang@users.noreply.github.com"
+      }
+    },
+    "/start-here/about-komodo-platform/simple-installations": {
+      "dateModified": "2023-10-03T07:36:45.000Z",
+      "contributors": [
+        {
+          "name": "\"gaeacodes\"",
+          "email": "gaeacodes@gmail.com"
+        },
+        {
+          "name": "\"smk762\"",
+          "email": "smk762@iinet.net.au"
+        },
+        {
+          "name": "\"gcharang\"",
+          "email": "21151592+gcharang@users.noreply.github.com"
+        }
+      ],
+      "lastContributor": {
         "name": "\"gaeacodes\"",
         "email": "gaeacodes@gmail.com"
-<<<<<<< HEAD
-=======
-      },
-      {
-        "name": "\"smk762\"",
-        "email": "smk762@iinet.net.au"
-      },
-      {
-        "name": "\"gcharang\"",
-        "email": "mrgcharang@gmail.com"
->>>>>>> 1892ac49
-      }
-    ],
-    "lastContributor": {
-      "name": "\"smk762\"",
-      "email": "smk762@iinet.net.au"
-    }
-  },
-  "/atomicdex/api/legacy/best_orders": {
-    "dateModified": "2023-10-05T01:14:39.000Z",
-    "contributors": [
-      {
-        "name": "\"smk762\"",
-        "email": "smk762@iinet.net.au"
-      },
-      {
-        "name": "\"gcharang\"",
-        "email": "21151592+gcharang@users.noreply.github.com"
-      },
-      {
-        "name": "\"gcharang\"",
-        "email": "gcharang@users.noreply.github.com"
-      },
-      {
+      }
+    },
+    "/start-here/core-technology-discussions/antara": {
+      "dateModified": "2023-05-24T13:18:47.000Z",
+      "contributors": [
+        {
+          "name": "\"gaeacodes\"",
+          "email": "gaeacodes@gmail.com"
+        },
+        {
+          "name": "\"gcharang\"",
+          "email": "21151592+gcharang@users.noreply.github.com"
+        }
+      ],
+      "lastContributor": {
         "name": "\"gaeacodes\"",
         "email": "gaeacodes@gmail.com"
-      },
-      {
-        "name": "\"gcharang\"",
-        "email": "mrgcharang@gmail.com"
-      }
-    ],
-    "lastContributor": {
-      "name": "\"smk762\"",
-      "email": "smk762@iinet.net.au"
-    }
-  },
-  "/atomicdex/api/legacy/buy": {
-    "dateModified": "2023-10-04T15:08:02.000Z",
-    "contributors": [
-      {
-        "name": "\"smk762\"",
-        "email": "smk762@iinet.net.au"
-      },
-      {
-        "name": "\"gcharang\"",
-        "email": "21151592+gcharang@users.noreply.github.com"
-      },
-      {
-        "name": "\"gcharang\"",
-        "email": "gcharang@users.noreply.github.com"
-      },
-      {
+      }
+    },
+    "/start-here/core-technology-discussions/atomicdex": {
+      "dateModified": "2023-09-27T20:43:30.000Z",
+      "contributors": [
+        {
+          "name": "\"smk762\"",
+          "email": "smk762@iinet.net.au"
+        },
+        {
+          "name": "\"gcharang\"",
+          "email": "21151592+gcharang@users.noreply.github.com"
+        },
+        {
+          "name": "\"gcharang\"",
+          "email": "gcharang@users.noreply.github.com"
+        },
+        {
+          "name": "\"gaeacodes\"",
+          "email": "gaeacodes@gmail.com"
+        }
+      ],
+      "lastContributor": {
+        "name": "\"smk762\"",
+        "email": "smk762@iinet.net.au"
+      }
+    },
+    "/start-here/core-technology-discussions/delayed-proof-of-work": {
+      "dateModified": "2023-10-03T07:36:45.000Z",
+      "contributors": [
+        {
+          "name": "\"gaeacodes\"",
+          "email": "gaeacodes@gmail.com"
+        },
+        {
+          "name": "\"gcharang\"",
+          "email": "gcharang@users.noreply.github.com"
+        },
+        {
+          "name": "\"gcharang\"",
+          "email": "21151592+gcharang@users.noreply.github.com"
+        }
+      ],
+      "lastContributor": {
         "name": "\"gaeacodes\"",
         "email": "gaeacodes@gmail.com"
-      },
-      {
-        "name": "\"gcharang\"",
-        "email": "mrgcharang@gmail.com"
-      }
-    ],
-    "lastContributor": {
-      "name": "\"smk762\"",
-      "email": "smk762@iinet.net.au"
-    }
-  },
-  "/atomicdex/api/legacy/cancel_all_orders": {
-    "dateModified": "2023-10-04T15:08:02.000Z",
-    "contributors": [
-      {
-        "name": "\"smk762\"",
-        "email": "smk762@iinet.net.au"
-      },
-      {
-        "name": "\"gcharang\"",
-        "email": "21151592+gcharang@users.noreply.github.com"
-      },
-      {
+      }
+    },
+    "/start-here/core-technology-discussions": {
+      "dateModified": "2023-09-01T12:11:07.000Z",
+      "contributors": [
+        {
+          "name": "\"gcharang\"",
+          "email": "gcharang@users.noreply.github.com"
+        },
+        {
+          "name": "\"gaeacodes\"",
+          "email": "gaeacodes@gmail.com"
+        }
+      ],
+      "lastContributor": {
         "name": "\"gcharang\"",
         "email": "gcharang@users.noreply.github.com"
-      },
-      {
+      }
+    },
+    "/start-here/core-technology-discussions/initial-dex-offering": {
+      "dateModified": "2023-10-03T07:36:45.000Z",
+      "contributors": [
+        {
+          "name": "\"gaeacodes\"",
+          "email": "gaeacodes@gmail.com"
+        },
+        {
+          "name": "\"smk762\"",
+          "email": "smk762@iinet.net.au"
+        },
+        {
+          "name": "\"gcharang\"",
+          "email": "21151592+gcharang@users.noreply.github.com"
+        },
+        {
+          "name": "\"gcharang\"",
+          "email": "gcharang@users.noreply.github.com"
+        }
+      ],
+      "lastContributor": {
         "name": "\"gaeacodes\"",
         "email": "gaeacodes@gmail.com"
-      },
-      {
-        "name": "\"gcharang\"",
-        "email": "mrgcharang@gmail.com"
-      }
-    ],
-    "lastContributor": {
-      "name": "\"smk762\"",
-      "email": "smk762@iinet.net.au"
-    }
-  },
-  "/atomicdex/api/legacy/cancel_order": {
-    "dateModified": "2023-09-09T13:48:49.000Z",
-    "contributors": [
-      {
-        "name": "\"gcharang\"",
-        "email": "21151592+gcharang@users.noreply.github.com"
-      },
-      {
-        "name": "\"gcharang\"",
-        "email": "gcharang@users.noreply.github.com"
-      },
-      {
+      }
+    },
+    "/start-here/core-technology-discussions/miscellaneous": {
+      "dateModified": "2023-09-27T20:43:30.000Z",
+      "contributors": [
+        {
+          "name": "\"smk762\"",
+          "email": "smk762@iinet.net.au"
+        },
+        {
+          "name": "\"gcharang\"",
+          "email": "gcharang@users.noreply.github.com"
+        },
+        {
+          "name": "\"gaeacodes\"",
+          "email": "gaeacodes@gmail.com"
+        },
+        {
+          "name": "\"gcharang\"",
+          "email": "21151592+gcharang@users.noreply.github.com"
+        }
+      ],
+      "lastContributor": {
+        "name": "\"smk762\"",
+        "email": "smk762@iinet.net.au"
+      }
+    },
+    "/start-here/core-technology-discussions/references": {
+      "dateModified": "2023-10-03T07:36:45.000Z",
+      "contributors": [
+        {
+          "name": "\"gaeacodes\"",
+          "email": "gaeacodes@gmail.com"
+        },
+        {
+          "name": "\"gcharang\"",
+          "email": "gcharang@users.noreply.github.com"
+        },
+        {
+          "name": "\"gcharang\"",
+          "email": "21151592+gcharang@users.noreply.github.com"
+        }
+      ],
+      "lastContributor": {
         "name": "\"gaeacodes\"",
         "email": "gaeacodes@gmail.com"
-      },
-      {
-        "name": "\"smk762\"",
-        "email": "smk762@iinet.net.au"
-      },
-      {
-        "name": "\"gcharang\"",
-        "email": "mrgcharang@gmail.com"
-      }
-    ],
-    "lastContributor": {
-      "name": "\"gcharang\"",
-      "email": "21151592+gcharang@users.noreply.github.com"
-    }
-  },
-  "/atomicdex/api/legacy/coin_activation": {
-    "dateModified": "2023-09-29T09:18:12.000Z",
-    "contributors": [
-      {
+      }
+    },
+    "/start-here": {
+      "dateModified": "2023-09-01T12:11:07.000Z",
+      "contributors": [
+        {
+          "name": "\"gcharang\"",
+          "email": "gcharang@users.noreply.github.com"
+        },
+        {
+          "name": "\"gcharang\"",
+          "email": "21151592+gcharang@users.noreply.github.com"
+        }
+      ],
+      "lastContributor": {
+        "name": "\"gcharang\"",
+        "email": "gcharang@users.noreply.github.com"
+      }
+    },
+    "/start-here/learning-launchpad/common-terminology-and-concepts": {
+      "dateModified": "2023-09-27T20:43:30.000Z",
+      "contributors": [
+        {
+          "name": "\"smk762\"",
+          "email": "smk762@iinet.net.au"
+        },
+        {
+          "name": "\"gcharang\"",
+          "email": "gcharang@users.noreply.github.com"
+        },
+        {
+          "name": "\"gaeacodes\"",
+          "email": "gaeacodes@gmail.com"
+        },
+        {
+          "name": "\"gcharang\"",
+          "email": "21151592+gcharang@users.noreply.github.com"
+        }
+      ],
+      "lastContributor": {
+        "name": "\"smk762\"",
+        "email": "smk762@iinet.net.au"
+      }
+    },
+    "/start-here/learning-launchpad": {
+      "dateModified": "2023-09-29T09:42:14.000Z",
+      "contributors": [
+        {
+          "name": "\"gaeacodes\"",
+          "email": "gaeacodes@gmail.com"
+        },
+        {
+          "name": "\"smk762\"",
+          "email": "smk762@iinet.net.au"
+        },
+        {
+          "name": "\"gcharang\"",
+          "email": "gcharang@users.noreply.github.com"
+        },
+        {
+          "name": "\"gcharang\"",
+          "email": "21151592+gcharang@users.noreply.github.com"
+        }
+      ],
+      "lastContributor": {
         "name": "\"gaeacodes\"",
         "email": "gaeacodes@gmail.com"
-      },
-      {
-        "name": "\"smk762\"",
-        "email": "smk762@iinet.net.au"
-      },
-      {
-        "name": "\"gcharang\"",
-        "email": "21151592+gcharang@users.noreply.github.com"
-      },
-      {
-        "name": "\"gcharang\"",
-        "email": "gcharang@users.noreply.github.com"
-      },
-      {
-        "name": "\"Samuel Onoja\"",
-        "email": "samiodev@icloud.com"
-      },
-      {
-        "name": "\"smk762\"",
-        "email": "35845239+smk762@users.noreply.github.com"
-      },
-      {
-        "name": "\"gcharang\"",
-        "email": "mrgcharang@gmail.com"
-      }
-    ],
-    "lastContributor": {
-      "name": "\"gaeacodes\"",
-      "email": "gaeacodes@gmail.com"
+      }
     }
-  },
-  "/atomicdex/api/legacy/coins_needed_for_kick_start": {
-    "dateModified": "2023-09-09T13:48:49.000Z",
-    "contributors": [
-      {
-        "name": "\"gcharang\"",
-        "email": "21151592+gcharang@users.noreply.github.com"
-      },
-      {
-        "name": "\"gcharang\"",
-        "email": "gcharang@users.noreply.github.com"
-      },
-      {
-        "name": "\"gaeacodes\"",
-        "email": "gaeacodes@gmail.com"
-      },
-      {
-        "name": "\"smk762\"",
-        "email": "smk762@iinet.net.au"
-      },
-      {
-        "name": "\"gcharang\"",
-        "email": "mrgcharang@gmail.com"
-      }
-    ],
-    "lastContributor": {
-      "name": "\"gcharang\"",
-      "email": "21151592+gcharang@users.noreply.github.com"
-    }
-  },
-  "/atomicdex/api/legacy/convert_utxo_address": {
-    "dateModified": "2023-09-09T13:48:49.000Z",
-    "contributors": [
-      {
-        "name": "\"gcharang\"",
-        "email": "21151592+gcharang@users.noreply.github.com"
-      },
-      {
-        "name": "\"gcharang\"",
-        "email": "gcharang@users.noreply.github.com"
-      },
-      {
-        "name": "\"gaeacodes\"",
-        "email": "gaeacodes@gmail.com"
-      },
-      {
-        "name": "\"smk762\"",
-        "email": "smk762@iinet.net.au"
-      },
-      {
-        "name": "\"gcharang\"",
-        "email": "mrgcharang@gmail.com"
-      }
-    ],
-    "lastContributor": {
-      "name": "\"gcharang\"",
-      "email": "21151592+gcharang@users.noreply.github.com"
-    }
-  },
-  "/atomicdex/api/legacy/convertaddress": {
-    "dateModified": "2023-10-04T23:08:10.000Z",
-    "contributors": [
-      {
-        "name": "\"smk762\"",
-        "email": "smk762@iinet.net.au"
-      },
-      {
-        "name": "\"gcharang\"",
-        "email": "21151592+gcharang@users.noreply.github.com"
-      },
-      {
-        "name": "\"gcharang\"",
-        "email": "gcharang@users.noreply.github.com"
-      },
-      {
-        "name": "\"gaeacodes\"",
-        "email": "gaeacodes@gmail.com"
-      },
-      {
-        "name": "\"gcharang\"",
-        "email": "mrgcharang@gmail.com"
-      }
-    ],
-    "lastContributor": {
-      "name": "\"smk762\"",
-      "email": "smk762@iinet.net.au"
-    }
-  },
-  "/atomicdex/api/legacy/disable_coin": {
-    "dateModified": "2023-10-04T15:33:39.000Z",
-    "contributors": [
-      {
-        "name": "\"smk762\"",
-        "email": "smk762@iinet.net.au"
-      },
-      {
-        "name": "\"gcharang\"",
-        "email": "21151592+gcharang@users.noreply.github.com"
-      },
-      {
-        "name": "\"gcharang\"",
-        "email": "gcharang@users.noreply.github.com"
-      },
-      {
-        "name": "\"gaeacodes\"",
-        "email": "gaeacodes@gmail.com"
-      },
-      {
-        "name": "\"gcharang\"",
-        "email": "mrgcharang@gmail.com"
-      }
-    ],
-    "lastContributor": {
-      "name": "\"smk762\"",
-      "email": "smk762@iinet.net.au"
-    }
-  },
-  "/atomicdex/api/legacy/get_enabled_coins": {
-    "dateModified": "2023-09-09T13:48:49.000Z",
-    "contributors": [
-      {
-        "name": "\"gcharang\"",
-        "email": "21151592+gcharang@users.noreply.github.com"
-      },
-      {
-        "name": "\"gcharang\"",
-        "email": "gcharang@users.noreply.github.com"
-      },
-      {
-        "name": "\"gaeacodes\"",
-        "email": "gaeacodes@gmail.com"
-      },
-      {
-        "name": "\"smk762\"",
-        "email": "smk762@iinet.net.au"
-      },
-      {
-        "name": "\"gcharang\"",
-        "email": "mrgcharang@gmail.com"
-      }
-    ],
-    "lastContributor": {
-      "name": "\"gcharang\"",
-      "email": "21151592+gcharang@users.noreply.github.com"
-    }
-  },
-  "/atomicdex/api/legacy/get_gossip_mesh": {
-    "dateModified": "2023-09-09T13:48:49.000Z",
-    "contributors": [
-      {
-        "name": "\"gcharang\"",
-        "email": "21151592+gcharang@users.noreply.github.com"
-      },
-      {
-        "name": "\"gcharang\"",
-        "email": "gcharang@users.noreply.github.com"
-      },
-      {
-        "name": "\"gaeacodes\"",
-        "email": "gaeacodes@gmail.com"
-      },
-      {
-        "name": "\"smk762\"",
-        "email": "smk762@iinet.net.au"
-      }
-    ],
-    "lastContributor": {
-      "name": "\"gcharang\"",
-      "email": "21151592+gcharang@users.noreply.github.com"
-    }
-  },
-  "/atomicdex/api/legacy/get_gossip_peer_topics": {
-    "dateModified": "2023-09-09T13:48:49.000Z",
-    "contributors": [
-      {
-        "name": "\"gcharang\"",
-        "email": "21151592+gcharang@users.noreply.github.com"
-      },
-      {
-        "name": "\"gcharang\"",
-        "email": "gcharang@users.noreply.github.com"
-      },
-      {
-        "name": "\"gaeacodes\"",
-        "email": "gaeacodes@gmail.com"
-      },
-      {
-        "name": "\"smk762\"",
-        "email": "smk762@iinet.net.au"
-      }
-    ],
-    "lastContributor": {
-      "name": "\"gcharang\"",
-      "email": "21151592+gcharang@users.noreply.github.com"
-    }
-  },
-  "/atomicdex/api/legacy/get_gossip_topic_peers": {
-    "dateModified": "2023-09-28T07:24:20.000Z",
-    "contributors": [
-      {
-        "name": "\"gcharang\"",
-        "email": "21151592+gcharang@users.noreply.github.com"
-      },
-      {
-        "name": "\"smk762\"",
-        "email": "smk762@iinet.net.au"
-      },
-      {
-        "name": "\"gcharang\"",
-        "email": "gcharang@users.noreply.github.com"
-      },
-      {
-        "name": "\"gaeacodes\"",
-        "email": "gaeacodes@gmail.com"
-      }
-    ],
-    "lastContributor": {
-      "name": "\"gcharang\"",
-      "email": "21151592+gcharang@users.noreply.github.com"
-    }
-  },
-  "/atomicdex/api/legacy/get_my_peer_id": {
-    "dateModified": "2023-09-09T13:48:49.000Z",
-    "contributors": [
-      {
-        "name": "\"gcharang\"",
-        "email": "21151592+gcharang@users.noreply.github.com"
-      },
-      {
-        "name": "\"gcharang\"",
-        "email": "gcharang@users.noreply.github.com"
-      },
-      {
-        "name": "\"gaeacodes\"",
-        "email": "gaeacodes@gmail.com"
-      },
-      {
-        "name": "\"smk762\"",
-        "email": "smk762@iinet.net.au"
-      },
-      {
-        "name": "\"gcharang\"",
-        "email": "mrgcharang@gmail.com"
-      }
-    ],
-    "lastContributor": {
-      "name": "\"gcharang\"",
-      "email": "21151592+gcharang@users.noreply.github.com"
-    }
-  },
-  "/atomicdex/api/legacy/get_peers_info": {
-    "dateModified": "2023-09-09T13:48:49.000Z",
-    "contributors": [
-      {
-        "name": "\"gcharang\"",
-        "email": "21151592+gcharang@users.noreply.github.com"
-      },
-      {
-        "name": "\"gcharang\"",
-        "email": "gcharang@users.noreply.github.com"
-      },
-      {
-        "name": "\"gaeacodes\"",
-        "email": "gaeacodes@gmail.com"
-      },
-      {
-        "name": "\"smk762\"",
-        "email": "smk762@iinet.net.au"
-      }
-    ],
-    "lastContributor": {
-      "name": "\"gcharang\"",
-      "email": "21151592+gcharang@users.noreply.github.com"
-    }
-  },
-  "/atomicdex/api/legacy/get_relay_mesh": {
-    "dateModified": "2023-09-09T13:48:49.000Z",
-    "contributors": [
-      {
-        "name": "\"gcharang\"",
-        "email": "21151592+gcharang@users.noreply.github.com"
-      },
-      {
-        "name": "\"gcharang\"",
-        "email": "gcharang@users.noreply.github.com"
-      },
-      {
-        "name": "\"gaeacodes\"",
-        "email": "gaeacodes@gmail.com"
-      },
-      {
-        "name": "\"smk762\"",
-        "email": "smk762@iinet.net.au"
-      }
-    ],
-    "lastContributor": {
-      "name": "\"gcharang\"",
-      "email": "21151592+gcharang@users.noreply.github.com"
-    }
-  },
-  "/atomicdex/api/legacy/get_trade_fee": {
-    "dateModified": "2023-10-04T15:33:39.000Z",
-    "contributors": [
-      {
-        "name": "\"smk762\"",
-        "email": "smk762@iinet.net.au"
-      },
-      {
-        "name": "\"gcharang\"",
-        "email": "21151592+gcharang@users.noreply.github.com"
-      },
-      {
-        "name": "\"gcharang\"",
-        "email": "gcharang@users.noreply.github.com"
-      },
-      {
-        "name": "\"gaeacodes\"",
-        "email": "gaeacodes@gmail.com"
-      },
-      {
-        "name": "\"gcharang\"",
-        "email": "mrgcharang@gmail.com"
-      }
-    ],
-    "lastContributor": {
-      "name": "\"smk762\"",
-      "email": "smk762@iinet.net.au"
-    }
-  },
-  "/atomicdex/api/legacy/help": {
-    "dateModified": "2023-10-04T15:33:39.000Z",
-    "contributors": [
-      {
-        "name": "\"smk762\"",
-        "email": "smk762@iinet.net.au"
-      },
-      {
-        "name": "\"gaeacodes\"",
-        "email": "gaeacodes@gmail.com"
-      },
-      {
-        "name": "\"gcharang\"",
-        "email": "21151592+gcharang@users.noreply.github.com"
-      },
-      {
-        "name": "\"gcharang\"",
-        "email": "mrgcharang@gmail.com"
-      }
-    ],
-    "lastContributor": {
-      "name": "\"smk762\"",
-      "email": "smk762@iinet.net.au"
-    }
-  },
-  "/atomicdex/api/legacy/import_swaps": {
-    "dateModified": "2023-10-04T15:33:39.000Z",
-    "contributors": [
-      {
-        "name": "\"smk762\"",
-        "email": "smk762@iinet.net.au"
-      },
-      {
-        "name": "\"gcharang\"",
-        "email": "21151592+gcharang@users.noreply.github.com"
-      },
-      {
-        "name": "\"gcharang\"",
-        "email": "gcharang@users.noreply.github.com"
-      },
-      {
-        "name": "\"gaeacodes\"",
-        "email": "gaeacodes@gmail.com"
-      },
-      {
-        "name": "\"gcharang\"",
-        "email": "mrgcharang@gmail.com"
-      }
-    ],
-    "lastContributor": {
-      "name": "\"smk762\"",
-      "email": "smk762@iinet.net.au"
-    }
-  },
-  "/atomicdex/api/legacy": {
-    "dateModified": "2023-09-01T12:11:07.000Z",
-    "contributors": [
-      {
-        "name": "\"gcharang\"",
-        "email": "gcharang@users.noreply.github.com"
-      },
-      {
-        "name": "\"gcharang\"",
-        "email": "21151592+gcharang@users.noreply.github.com"
-      },
-      {
-        "name": "\"gcharang\"",
-        "email": "mrgcharang@gmail.com"
-      }
-    ],
-    "lastContributor": {
-      "name": "\"gcharang\"",
-      "email": "gcharang@users.noreply.github.com"
-    }
-  },
-  "/atomicdex/api/legacy/kmd_rewards_info": {
-    "dateModified": "2023-10-04T15:33:39.000Z",
-    "contributors": [
-      {
-        "name": "\"smk762\"",
-        "email": "smk762@iinet.net.au"
-      },
-      {
-        "name": "\"gcharang\"",
-        "email": "21151592+gcharang@users.noreply.github.com"
-      },
-      {
-        "name": "\"gcharang\"",
-        "email": "gcharang@users.noreply.github.com"
-      },
-      {
-        "name": "\"gaeacodes\"",
-        "email": "gaeacodes@gmail.com"
-      },
-      {
-        "name": "\"gcharang\"",
-        "email": "mrgcharang@gmail.com"
-      }
-    ],
-    "lastContributor": {
-      "name": "\"smk762\"",
-      "email": "smk762@iinet.net.au"
-    }
-  },
-  "/atomicdex/api/legacy/list_banned_pubkeys": {
-    "dateModified": "2023-09-09T13:48:49.000Z",
-    "contributors": [
-      {
-        "name": "\"gcharang\"",
-        "email": "21151592+gcharang@users.noreply.github.com"
-      },
-      {
-        "name": "\"gcharang\"",
-        "email": "gcharang@users.noreply.github.com"
-      },
-      {
-        "name": "\"gaeacodes\"",
-        "email": "gaeacodes@gmail.com"
-      },
-      {
-        "name": "\"smk762\"",
-        "email": "smk762@iinet.net.au"
-      },
-      {
-        "name": "\"gcharang\"",
-        "email": "mrgcharang@gmail.com"
-      }
-    ],
-    "lastContributor": {
-      "name": "\"gcharang\"",
-      "email": "21151592+gcharang@users.noreply.github.com"
-    }
-  },
-  "/atomicdex/api/legacy/max_taker_vol": {
-    "dateModified": "2023-10-04T15:33:39.000Z",
-    "contributors": [
-      {
-        "name": "\"smk762\"",
-        "email": "smk762@iinet.net.au"
-      },
-      {
-        "name": "\"gcharang\"",
-        "email": "21151592+gcharang@users.noreply.github.com"
-      },
-      {
-        "name": "\"gcharang\"",
-        "email": "gcharang@users.noreply.github.com"
-      },
-      {
-        "name": "\"gaeacodes\"",
-        "email": "gaeacodes@gmail.com"
-      },
-      {
-        "name": "\"gcharang\"",
-        "email": "mrgcharang@gmail.com"
-      }
-    ],
-    "lastContributor": {
-      "name": "\"smk762\"",
-      "email": "smk762@iinet.net.au"
-    }
-  },
-  "/atomicdex/api/legacy/metrics": {
-    "dateModified": "2023-09-09T13:48:49.000Z",
-    "contributors": [
-      {
-        "name": "\"gcharang\"",
-        "email": "21151592+gcharang@users.noreply.github.com"
-      },
-      {
-        "name": "\"gcharang\"",
-        "email": "gcharang@users.noreply.github.com"
-      },
-      {
-        "name": "\"gaeacodes\"",
-        "email": "gaeacodes@gmail.com"
-      }
-    ],
-    "lastContributor": {
-      "name": "\"gcharang\"",
-      "email": "21151592+gcharang@users.noreply.github.com"
-    }
-  },
-  "/atomicdex/api/legacy/min_trading_vol": {
-    "dateModified": "2023-10-04T23:08:10.000Z",
-    "contributors": [
-      {
-        "name": "\"smk762\"",
-        "email": "smk762@iinet.net.au"
-      },
-      {
-        "name": "\"gcharang\"",
-        "email": "21151592+gcharang@users.noreply.github.com"
-      },
-      {
-        "name": "\"gcharang\"",
-        "email": "gcharang@users.noreply.github.com"
-      },
-      {
-        "name": "\"gaeacodes\"",
-        "email": "gaeacodes@gmail.com"
-      },
-      {
-        "name": "\"gcharang\"",
-        "email": "mrgcharang@gmail.com"
-      }
-    ],
-    "lastContributor": {
-      "name": "\"smk762\"",
-      "email": "smk762@iinet.net.au"
-    }
-  },
-  "/atomicdex/api/legacy/my_balance": {
-    "dateModified": "2023-09-09T13:48:49.000Z",
-    "contributors": [
-      {
-        "name": "\"gcharang\"",
-        "email": "21151592+gcharang@users.noreply.github.com"
-      },
-      {
-        "name": "\"gcharang\"",
-        "email": "gcharang@users.noreply.github.com"
-      },
-      {
-        "name": "\"gaeacodes\"",
-        "email": "gaeacodes@gmail.com"
-      },
-      {
-        "name": "\"smk762\"",
-        "email": "smk762@iinet.net.au"
-      },
-      {
-        "name": "\"gcharang\"",
-        "email": "mrgcharang@gmail.com"
-      }
-    ],
-    "lastContributor": {
-      "name": "\"gcharang\"",
-      "email": "21151592+gcharang@users.noreply.github.com"
-    }
-  },
-  "/atomicdex/api/legacy/my_orders": {
-    "dateModified": "2023-09-09T13:48:49.000Z",
-    "contributors": [
-      {
-        "name": "\"gcharang\"",
-        "email": "21151592+gcharang@users.noreply.github.com"
-      },
-      {
-        "name": "\"gcharang\"",
-        "email": "gcharang@users.noreply.github.com"
-      },
-      {
-        "name": "\"gaeacodes\"",
-        "email": "gaeacodes@gmail.com"
-      },
-      {
-        "name": "\"smk762\"",
-        "email": "smk762@iinet.net.au"
-      },
-      {
-        "name": "\"gcharang\"",
-        "email": "mrgcharang@gmail.com"
-      }
-    ],
-    "lastContributor": {
-      "name": "\"gcharang\"",
-      "email": "21151592+gcharang@users.noreply.github.com"
-    }
-  },
-  "/atomicdex/api/legacy/my_recent_swaps": {
-    "dateModified": "2023-10-04T23:08:10.000Z",
-    "contributors": [
-      {
-        "name": "\"smk762\"",
-        "email": "smk762@iinet.net.au"
-      },
-      {
-        "name": "\"gcharang\"",
-        "email": "21151592+gcharang@users.noreply.github.com"
-      },
-      {
-        "name": "\"gcharang\"",
-        "email": "gcharang@users.noreply.github.com"
-      },
-      {
-        "name": "\"gaeacodes\"",
-        "email": "gaeacodes@gmail.com"
-      },
-      {
-        "name": "\"gcharang\"",
-        "email": "mrgcharang@gmail.com"
-      }
-    ],
-    "lastContributor": {
-      "name": "\"smk762\"",
-      "email": "smk762@iinet.net.au"
-    }
-  },
-  "/atomicdex/api/legacy/my_swap_status": {
-    "dateModified": "2023-10-04T23:08:10.000Z",
-    "contributors": [
-      {
-        "name": "\"smk762\"",
-        "email": "smk762@iinet.net.au"
-      },
-      {
-        "name": "\"gcharang\"",
-        "email": "21151592+gcharang@users.noreply.github.com"
-      },
-      {
-        "name": "\"gcharang\"",
-        "email": "gcharang@users.noreply.github.com"
-      },
-      {
-        "name": "\"gaeacodes\"",
-        "email": "gaeacodes@gmail.com"
-      },
-      {
-        "name": "\"smk762\"",
-        "email": "35845239+smk762@users.noreply.github.com"
-      },
-      {
-        "name": "\"gcharang\"",
-        "email": "mrgcharang@gmail.com"
-      }
-    ],
-    "lastContributor": {
-      "name": "\"smk762\"",
-      "email": "smk762@iinet.net.au"
-    }
-  },
-  "/atomicdex/api/legacy/my_tx_history": {
-    "dateModified": "2023-10-05T07:39:46.000Z",
-    "contributors": [
-      {
-        "name": "\"smk762\"",
-        "email": "smk762@iinet.net.au"
-      },
-      {
-        "name": "\"gcharang\"",
-        "email": "21151592+gcharang@users.noreply.github.com"
-      },
-      {
-        "name": "\"gcharang\"",
-        "email": "gcharang@users.noreply.github.com"
-      },
-      {
-        "name": "\"gaeacodes\"",
-        "email": "gaeacodes@gmail.com"
-      },
-      {
-        "name": "\"gcharang\"",
-        "email": "mrgcharang@gmail.com"
-      }
-    ],
-    "lastContributor": {
-      "name": "\"smk762\"",
-      "email": "smk762@iinet.net.au"
-    }
-  },
-  "/atomicdex/api/legacy/order_status": {
-    "dateModified": "2023-10-05T01:14:39.000Z",
-    "contributors": [
-      {
-        "name": "\"smk762\"",
-        "email": "smk762@iinet.net.au"
-      },
-      {
-        "name": "\"gcharang\"",
-        "email": "21151592+gcharang@users.noreply.github.com"
-      },
-      {
-        "name": "\"gcharang\"",
-        "email": "gcharang@users.noreply.github.com"
-      },
-      {
-        "name": "\"gaeacodes\"",
-        "email": "gaeacodes@gmail.com"
-      },
-      {
-        "name": "\"smk762\"",
-        "email": "35845239+smk762@users.noreply.github.com"
-      },
-      {
-        "name": "\"gcharang\"",
-        "email": "mrgcharang@gmail.com"
-      }
-    ],
-    "lastContributor": {
-      "name": "\"smk762\"",
-      "email": "smk762@iinet.net.au"
-    }
-  },
-  "/atomicdex/api/legacy/orderbook": {
-    "dateModified": "2023-10-05T01:14:39.000Z",
-    "contributors": [
-      {
-        "name": "\"smk762\"",
-        "email": "smk762@iinet.net.au"
-      },
-      {
-        "name": "\"gcharang\"",
-        "email": "21151592+gcharang@users.noreply.github.com"
-      },
-      {
-        "name": "\"gcharang\"",
-        "email": "gcharang@users.noreply.github.com"
-      },
-      {
-        "name": "\"gaeacodes\"",
-        "email": "gaeacodes@gmail.com"
-      },
-      {
-        "name": "\"gcharang\"",
-        "email": "mrgcharang@gmail.com"
-      }
-    ],
-    "lastContributor": {
-      "name": "\"smk762\"",
-      "email": "smk762@iinet.net.au"
-    }
-  },
-  "/atomicdex/api/legacy/orderbook_depth": {
-    "dateModified": "2023-09-09T13:48:49.000Z",
-    "contributors": [
-      {
-        "name": "\"gcharang\"",
-        "email": "21151592+gcharang@users.noreply.github.com"
-      },
-      {
-        "name": "\"gcharang\"",
-        "email": "gcharang@users.noreply.github.com"
-      },
-      {
-        "name": "\"gaeacodes\"",
-        "email": "gaeacodes@gmail.com"
-      },
-      {
-        "name": "\"smk762\"",
-        "email": "smk762@iinet.net.au"
-      },
-      {
-        "name": "\"gcharang\"",
-        "email": "mrgcharang@gmail.com"
-      }
-    ],
-    "lastContributor": {
-      "name": "\"gcharang\"",
-      "email": "21151592+gcharang@users.noreply.github.com"
-    }
-  },
-  "/atomicdex/api/legacy/orders_history_by_filter": {
-    "dateModified": "2023-10-05T01:14:39.000Z",
-    "contributors": [
-      {
-        "name": "\"smk762\"",
-        "email": "smk762@iinet.net.au"
-      },
-      {
-        "name": "\"gcharang\"",
-        "email": "21151592+gcharang@users.noreply.github.com"
-      },
-      {
-        "name": "\"gcharang\"",
-        "email": "gcharang@users.noreply.github.com"
-      },
-      {
-        "name": "\"gaeacodes\"",
-        "email": "gaeacodes@gmail.com"
-      },
-      {
-        "name": "\"smk762\"",
-        "email": "35845239+smk762@users.noreply.github.com"
-      },
-      {
-        "name": "\"gcharang\"",
-        "email": "mrgcharang@gmail.com"
-      }
-    ],
-    "lastContributor": {
-      "name": "\"smk762\"",
-      "email": "smk762@iinet.net.au"
-    }
-  },
-  "/atomicdex/api/legacy/rational_number_note": {
-    "dateModified": "2023-09-01T12:11:07.000Z",
-    "contributors": [
-      {
-        "name": "\"gcharang\"",
-        "email": "gcharang@users.noreply.github.com"
-      },
-      {
-        "name": "\"gaeacodes\"",
-        "email": "gaeacodes@gmail.com"
-      },
-      {
-        "name": "\"gcharang\"",
-        "email": "21151592+gcharang@users.noreply.github.com"
-      },
-      {
-        "name": "\"gcharang\"",
-        "email": "mrgcharang@gmail.com"
-      }
-    ],
-    "lastContributor": {
-      "name": "\"gcharang\"",
-      "email": "gcharang@users.noreply.github.com"
-    }
-  },
-  "/atomicdex/api/legacy/recover_funds_of_swap": {
-    "dateModified": "2023-10-05T01:14:39.000Z",
-    "contributors": [
-      {
-        "name": "\"smk762\"",
-        "email": "smk762@iinet.net.au"
-      },
-      {
-        "name": "\"gcharang\"",
-        "email": "21151592+gcharang@users.noreply.github.com"
-      },
-      {
-        "name": "\"gcharang\"",
-        "email": "gcharang@users.noreply.github.com"
-      },
-      {
-        "name": "\"gaeacodes\"",
-        "email": "gaeacodes@gmail.com"
-      },
-      {
-        "name": "\"gcharang\"",
-        "email": "mrgcharang@gmail.com"
-      }
-    ],
-    "lastContributor": {
-      "name": "\"smk762\"",
-      "email": "smk762@iinet.net.au"
-    }
-  },
-  "/atomicdex/api/legacy/sell": {
-    "dateModified": "2023-10-04T15:08:02.000Z",
-    "contributors": [
-      {
-        "name": "\"smk762\"",
-        "email": "smk762@iinet.net.au"
-      },
-      {
-        "name": "\"gcharang\"",
-        "email": "21151592+gcharang@users.noreply.github.com"
-      },
-      {
-        "name": "\"gcharang\"",
-        "email": "gcharang@users.noreply.github.com"
-      },
-      {
-        "name": "\"gaeacodes\"",
-        "email": "gaeacodes@gmail.com"
-      },
-      {
-        "name": "\"gcharang\"",
-        "email": "mrgcharang@gmail.com"
-      }
-    ],
-    "lastContributor": {
-      "name": "\"smk762\"",
-      "email": "smk762@iinet.net.au"
-    }
-  },
-  "/atomicdex/api/legacy/send_raw_transaction": {
-    "dateModified": "2023-09-09T13:48:49.000Z",
-    "contributors": [
-      {
-        "name": "\"gcharang\"",
-        "email": "21151592+gcharang@users.noreply.github.com"
-      },
-      {
-        "name": "\"gcharang\"",
-        "email": "gcharang@users.noreply.github.com"
-      },
-      {
-        "name": "\"gaeacodes\"",
-        "email": "gaeacodes@gmail.com"
-      },
-      {
-        "name": "\"smk762\"",
-        "email": "smk762@iinet.net.au"
-      },
-      {
-        "name": "\"gcharang\"",
-        "email": "mrgcharang@gmail.com"
-      }
-    ],
-    "lastContributor": {
-      "name": "\"gcharang\"",
-      "email": "21151592+gcharang@users.noreply.github.com"
-    }
-  },
-  "/atomicdex/api/legacy/set_required_confirmations": {
-    "dateModified": "2023-10-05T00:59:59.000Z",
-    "contributors": [
-      {
-        "name": "\"smk762\"",
-        "email": "smk762@iinet.net.au"
-      },
-      {
-        "name": "\"gcharang\"",
-        "email": "21151592+gcharang@users.noreply.github.com"
-      },
-      {
-        "name": "\"gcharang\"",
-        "email": "gcharang@users.noreply.github.com"
-      },
-      {
-        "name": "\"gaeacodes\"",
-        "email": "gaeacodes@gmail.com"
-      },
-      {
-        "name": "\"gcharang\"",
-        "email": "mrgcharang@gmail.com"
-      }
-    ],
-    "lastContributor": {
-      "name": "\"smk762\"",
-      "email": "smk762@iinet.net.au"
-    }
-  },
-  "/atomicdex/api/legacy/set_requires_notarization": {
-    "dateModified": "2023-10-05T00:59:59.000Z",
-    "contributors": [
-      {
-        "name": "\"smk762\"",
-        "email": "smk762@iinet.net.au"
-      },
-      {
-        "name": "\"gcharang\"",
-        "email": "21151592+gcharang@users.noreply.github.com"
-      },
-      {
-        "name": "\"gcharang\"",
-        "email": "gcharang@users.noreply.github.com"
-      },
-      {
-        "name": "\"gaeacodes\"",
-        "email": "gaeacodes@gmail.com"
-      },
-      {
-        "name": "\"gcharang\"",
-        "email": "mrgcharang@gmail.com"
-      }
-    ],
-    "lastContributor": {
-      "name": "\"smk762\"",
-      "email": "smk762@iinet.net.au"
-    }
-  },
-  "/atomicdex/api/legacy/setprice": {
-    "dateModified": "2023-10-05T00:59:59.000Z",
-    "contributors": [
-      {
-        "name": "\"smk762\"",
-        "email": "smk762@iinet.net.au"
-      },
-      {
-        "name": "\"gcharang\"",
-        "email": "21151592+gcharang@users.noreply.github.com"
-      },
-      {
-        "name": "\"gcharang\"",
-        "email": "gcharang@users.noreply.github.com"
-      },
-      {
-        "name": "\"gaeacodes\"",
-        "email": "gaeacodes@gmail.com"
-      },
-      {
-        "name": "\"gcharang\"",
-        "email": "mrgcharang@gmail.com"
-      }
-    ],
-    "lastContributor": {
-      "name": "\"smk762\"",
-      "email": "smk762@iinet.net.au"
-    }
-  },
-  "/atomicdex/api/legacy/show_priv_key": {
-    "dateModified": "2023-09-09T13:48:49.000Z",
-    "contributors": [
-      {
-        "name": "\"gcharang\"",
-        "email": "21151592+gcharang@users.noreply.github.com"
-      },
-      {
-        "name": "\"gcharang\"",
-        "email": "gcharang@users.noreply.github.com"
-      },
-      {
-        "name": "\"gaeacodes\"",
-        "email": "gaeacodes@gmail.com"
-      },
-      {
-        "name": "\"smk762\"",
-        "email": "smk762@iinet.net.au"
-      },
-      {
-        "name": "\"gcharang\"",
-        "email": "mrgcharang@gmail.com"
-      }
-    ],
-    "lastContributor": {
-      "name": "\"gcharang\"",
-      "email": "21151592+gcharang@users.noreply.github.com"
-    }
-  },
-  "/atomicdex/api/legacy/stop": {
-    "dateModified": "2023-05-24T13:18:47.000Z",
-    "contributors": [
-      {
-        "name": "\"gaeacodes\"",
-        "email": "gaeacodes@gmail.com"
-      },
-      {
-        "name": "\"gcharang\"",
-        "email": "21151592+gcharang@users.noreply.github.com"
-      },
-      {
-        "name": "\"gcharang\"",
-        "email": "mrgcharang@gmail.com"
-      }
-    ],
-    "lastContributor": {
-      "name": "\"gaeacodes\"",
-      "email": "gaeacodes@gmail.com"
-    }
-  },
-  "/atomicdex/api/legacy/trade_preimage": {
-    "dateModified": "2023-10-05T01:14:39.000Z",
-    "contributors": [
-      {
-        "name": "\"smk762\"",
-        "email": "smk762@iinet.net.au"
-      },
-      {
-        "name": "\"gcharang\"",
-        "email": "21151592+gcharang@users.noreply.github.com"
-      },
-      {
-        "name": "\"gcharang\"",
-        "email": "gcharang@users.noreply.github.com"
-      },
-      {
-        "name": "\"gaeacodes\"",
-        "email": "gaeacodes@gmail.com"
-      },
-      {
-        "name": "\"gcharang\"",
-        "email": "mrgcharang@gmail.com"
-      }
-    ],
-    "lastContributor": {
-      "name": "\"smk762\"",
-      "email": "smk762@iinet.net.au"
-    }
-  },
-  "/atomicdex/api/legacy/unban_pubkeys": {
-    "dateModified": "2023-10-05T01:14:39.000Z",
-    "contributors": [
-      {
-        "name": "\"smk762\"",
-        "email": "smk762@iinet.net.au"
-      },
-      {
-        "name": "\"gcharang\"",
-        "email": "21151592+gcharang@users.noreply.github.com"
-      },
-      {
-        "name": "\"gcharang\"",
-        "email": "gcharang@users.noreply.github.com"
-      },
-      {
-        "name": "\"gaeacodes\"",
-        "email": "gaeacodes@gmail.com"
-      },
-      {
-        "name": "\"smk762\"",
-        "email": "35845239+smk762@users.noreply.github.com"
-      }
-    ],
-    "lastContributor": {
-      "name": "\"smk762\"",
-      "email": "smk762@iinet.net.au"
-    }
-  },
-  "/atomicdex/api/legacy/update_maker_order": {
-    "dateModified": "2023-10-05T00:59:59.000Z",
-    "contributors": [
-      {
-        "name": "\"smk762\"",
-        "email": "smk762@iinet.net.au"
-      },
-      {
-        "name": "\"gcharang\"",
-        "email": "21151592+gcharang@users.noreply.github.com"
-      },
-      {
-        "name": "\"gcharang\"",
-        "email": "gcharang@users.noreply.github.com"
-      },
-      {
-        "name": "\"gaeacodes\"",
-        "email": "gaeacodes@gmail.com"
-      },
-      {
-        "name": "\"gcharang\"",
-        "email": "mrgcharang@gmail.com"
-      }
-    ],
-    "lastContributor": {
-      "name": "\"smk762\"",
-      "email": "smk762@iinet.net.au"
-    }
-  },
-  "/atomicdex/api/legacy/validateaddress": {
-    "dateModified": "2023-10-05T01:14:39.000Z",
-    "contributors": [
-      {
-        "name": "\"smk762\"",
-        "email": "smk762@iinet.net.au"
-      },
-      {
-        "name": "\"gcharang\"",
-        "email": "21151592+gcharang@users.noreply.github.com"
-      },
-      {
-        "name": "\"gcharang\"",
-        "email": "gcharang@users.noreply.github.com"
-      },
-      {
-        "name": "\"gaeacodes\"",
-        "email": "gaeacodes@gmail.com"
-      },
-      {
-        "name": "\"gcharang\"",
-        "email": "mrgcharang@gmail.com"
-      }
-    ],
-    "lastContributor": {
-      "name": "\"smk762\"",
-      "email": "smk762@iinet.net.au"
-    }
-  },
-  "/atomicdex/api/legacy/version": {
-    "dateModified": "2023-09-09T13:48:49.000Z",
-    "contributors": [
-      {
-        "name": "\"gcharang\"",
-        "email": "21151592+gcharang@users.noreply.github.com"
-      },
-      {
-        "name": "\"gcharang\"",
-        "email": "gcharang@users.noreply.github.com"
-      },
-      {
-        "name": "\"gaeacodes\"",
-        "email": "gaeacodes@gmail.com"
-      },
-      {
-        "name": "\"smk762\"",
-        "email": "smk762@iinet.net.au"
-      },
-      {
-        "name": "\"gcharang\"",
-        "email": "mrgcharang@gmail.com"
-      }
-    ],
-    "lastContributor": {
-      "name": "\"gcharang\"",
-      "email": "21151592+gcharang@users.noreply.github.com"
-    }
-  },
-  "/atomicdex/api/legacy/withdraw": {
-    "dateModified": "2023-10-05T01:14:39.000Z",
-    "contributors": [
-      {
-        "name": "\"smk762\"",
-        "email": "smk762@iinet.net.au"
-      },
-      {
-        "name": "\"gcharang\"",
-        "email": "21151592+gcharang@users.noreply.github.com"
-      },
-      {
-        "name": "\"gcharang\"",
-        "email": "gcharang@users.noreply.github.com"
-      },
-      {
-        "name": "\"gaeacodes\"",
-        "email": "gaeacodes@gmail.com"
-      },
-      {
-        "name": "\"Canialon\"",
-        "email": "canialon666@gmail.com"
-      },
-      {
-        "name": "\"gcharang\"",
-        "email": "mrgcharang@gmail.com"
-      }
-    ],
-    "lastContributor": {
-      "name": "\"smk762\"",
-      "email": "smk762@iinet.net.au"
-    }
-  },
-  "/atomicdex/api/v20/add_delegation": {
-    "dateModified": "2023-09-29T09:42:14.000Z",
-    "contributors": [
-      {
-        "name": "\"gaeacodes\"",
-        "email": "gaeacodes@gmail.com"
-      },
-      {
-        "name": "\"smk762\"",
-        "email": "smk762@iinet.net.au"
-      },
-      {
-        "name": "\"gcharang\"",
-        "email": "21151592+gcharang@users.noreply.github.com"
-      },
-      {
-        "name": "\"gcharang\"",
-        "email": "gcharang@users.noreply.github.com"
-      },
-      {
-        "name": "\"gcharang\"",
-        "email": "mrgcharang@gmail.com"
-      }
-    ],
-    "lastContributor": {
-      "name": "\"gaeacodes\"",
-      "email": "gaeacodes@gmail.com"
-    }
-  },
-  "/atomicdex/api/v20/add_node_to_version_stat": {
-    "dateModified": "2023-09-09T13:48:49.000Z",
-    "contributors": [
-      {
-        "name": "\"gcharang\"",
-        "email": "21151592+gcharang@users.noreply.github.com"
-      },
-      {
-        "name": "\"gcharang\"",
-        "email": "gcharang@users.noreply.github.com"
-      },
-      {
-        "name": "\"gaeacodes\"",
-        "email": "gaeacodes@gmail.com"
-      },
-      {
-        "name": "\"smk762\"",
-        "email": "smk762@iinet.net.au"
-      },
-      {
-        "name": "\"gcharang\"",
-        "email": "mrgcharang@gmail.com"
-      }
-    ],
-    "lastContributor": {
-      "name": "\"gcharang\"",
-      "email": "21151592+gcharang@users.noreply.github.com"
-    }
-  },
-  "/atomicdex/api/v20/best_orders": {
-    "dateModified": "2023-10-05T07:16:36.000Z",
-    "contributors": [
-      {
-        "name": "\"smk762\"",
-        "email": "smk762@iinet.net.au"
-      },
-      {
-        "name": "\"gcharang\"",
-        "email": "21151592+gcharang@users.noreply.github.com"
-      },
-      {
-        "name": "\"gcharang\"",
-        "email": "gcharang@users.noreply.github.com"
-      },
-      {
-        "name": "\"gaeacodes\"",
-        "email": "gaeacodes@gmail.com"
-      }
-    ],
-    "lastContributor": {
-      "name": "\"smk762\"",
-      "email": "smk762@iinet.net.au"
-    }
-  },
-  "/atomicdex/api/v20/enable_bch_with_tokens": {
-    "dateModified": "2023-10-05T07:16:36.000Z",
-    "contributors": [
-      {
-        "name": "\"smk762\"",
-        "email": "smk762@iinet.net.au"
-      },
-      {
-        "name": "\"gcharang\"",
-        "email": "21151592+gcharang@users.noreply.github.com"
-      },
-      {
-        "name": "\"gcharang\"",
-        "email": "gcharang@users.noreply.github.com"
-      },
-      {
-        "name": "\"gaeacodes\"",
-        "email": "gaeacodes@gmail.com"
-      },
-      {
-        "name": "\"gcharang\"",
-        "email": "mrgcharang@gmail.com"
-      }
-    ],
-    "lastContributor": {
-      "name": "\"smk762\"",
-      "email": "smk762@iinet.net.au"
-    }
-  },
-  "/atomicdex/api/v20/enable_erc20": {
-    "dateModified": "2023-09-09T13:48:49.000Z",
-    "contributors": [
-      {
-        "name": "\"gcharang\"",
-        "email": "21151592+gcharang@users.noreply.github.com"
-      },
-      {
-        "name": "\"gcharang\"",
-        "email": "gcharang@users.noreply.github.com"
-      },
-      {
-        "name": "\"gaeacodes\"",
-        "email": "gaeacodes@gmail.com"
-      },
-      {
-        "name": "\"smk762\"",
-        "email": "smk762@iinet.net.au"
-      },
-      {
-        "name": "\"gcharang\"",
-        "email": "mrgcharang@gmail.com"
-      }
-    ],
-    "lastContributor": {
-      "name": "\"gcharang\"",
-      "email": "21151592+gcharang@users.noreply.github.com"
-    }
-  },
-  "/atomicdex/api/v20/enable_eth_with_tokens": {
-    "dateModified": "2023-10-05T07:16:36.000Z",
-    "contributors": [
-      {
-        "name": "\"smk762\"",
-        "email": "smk762@iinet.net.au"
-      },
-      {
-        "name": "\"gaeacodes\"",
-        "email": "gaeacodes@gmail.com"
-      },
-      {
-        "name": "\"gcharang\"",
-        "email": "21151592+gcharang@users.noreply.github.com"
-      },
-      {
-        "name": "\"gcharang\"",
-        "email": "gcharang@users.noreply.github.com"
-      },
-      {
-        "name": "\"gcharang\"",
-        "email": "mrgcharang@gmail.com"
-      }
-    ],
-    "lastContributor": {
-      "name": "\"smk762\"",
-      "email": "smk762@iinet.net.au"
-    }
-  },
-  "/atomicdex/api/v20/enable_slp": {
-    "dateModified": "2023-09-27T20:43:30.000Z",
-    "contributors": [
-      {
-        "name": "\"smk762\"",
-        "email": "smk762@iinet.net.au"
-      },
-      {
-        "name": "\"gcharang\"",
-        "email": "21151592+gcharang@users.noreply.github.com"
-      },
-      {
-        "name": "\"gcharang\"",
-        "email": "gcharang@users.noreply.github.com"
-      },
-      {
-        "name": "\"gaeacodes\"",
-        "email": "gaeacodes@gmail.com"
-      },
-      {
-        "name": "\"Canialon\"",
-        "email": "canialon666@gmail.com"
-      },
-      {
-        "name": "\"gcharang\"",
-        "email": "mrgcharang@gmail.com"
-      }
-    ],
-    "lastContributor": {
-      "name": "\"smk762\"",
-      "email": "smk762@iinet.net.au"
-    }
-  },
-  "/atomicdex/api/v20/enable_tendermint_token": {
-    "dateModified": "2023-09-27T20:43:30.000Z",
-    "contributors": [
-      {
-        "name": "\"smk762\"",
-        "email": "smk762@iinet.net.au"
-      },
-      {
-        "name": "\"gcharang\"",
-        "email": "21151592+gcharang@users.noreply.github.com"
-      },
-      {
-        "name": "\"gcharang\"",
-        "email": "gcharang@users.noreply.github.com"
-      },
-      {
-        "name": "\"gaeacodes\"",
-        "email": "gaeacodes@gmail.com"
-      }
-    ],
-    "lastContributor": {
-      "name": "\"smk762\"",
-      "email": "smk762@iinet.net.au"
-    }
-  },
-  "/atomicdex/api/v20/enable_tendermint_with_assets": {
-    "dateModified": "2023-10-05T07:16:36.000Z",
-    "contributors": [
-      {
-        "name": "\"smk762\"",
-        "email": "smk762@iinet.net.au"
-      },
-      {
-        "name": "\"gcharang\"",
-        "email": "21151592+gcharang@users.noreply.github.com"
-      },
-      {
-        "name": "\"gcharang\"",
-        "email": "gcharang@users.noreply.github.com"
-      },
-      {
-        "name": "\"gaeacodes\"",
-        "email": "gaeacodes@gmail.com"
-      }
-    ],
-    "lastContributor": {
-      "name": "\"smk762\"",
-      "email": "smk762@iinet.net.au"
-    }
-  },
-  "/atomicdex/api/v20/get_public_key": {
-    "dateModified": "2023-09-09T13:48:49.000Z",
-    "contributors": [
-      {
-        "name": "\"gcharang\"",
-        "email": "21151592+gcharang@users.noreply.github.com"
-      },
-      {
-        "name": "\"gcharang\"",
-        "email": "gcharang@users.noreply.github.com"
-      },
-      {
-        "name": "\"gaeacodes\"",
-        "email": "gaeacodes@gmail.com"
-      },
-      {
-        "name": "\"smk762\"",
-        "email": "smk762@iinet.net.au"
-      },
-      {
-        "name": "\"gcharang\"",
-        "email": "mrgcharang@gmail.com"
-      }
-    ],
-    "lastContributor": {
-      "name": "\"gcharang\"",
-      "email": "21151592+gcharang@users.noreply.github.com"
-    }
-  },
-  "/atomicdex/api/v20/get_public_key_hash": {
-    "dateModified": "2023-09-09T13:48:49.000Z",
-    "contributors": [
-      {
-        "name": "\"gcharang\"",
-        "email": "21151592+gcharang@users.noreply.github.com"
-      },
-      {
-        "name": "\"gcharang\"",
-        "email": "gcharang@users.noreply.github.com"
-      },
-      {
-        "name": "\"gaeacodes\"",
-        "email": "gaeacodes@gmail.com"
-      },
-      {
-        "name": "\"smk762\"",
-        "email": "smk762@iinet.net.au"
-      }
-    ],
-    "lastContributor": {
-      "name": "\"gcharang\"",
-      "email": "21151592+gcharang@users.noreply.github.com"
-    }
-  },
-  "/atomicdex/api/v20/get_raw_transaction": {
-    "dateModified": "2023-10-05T07:16:36.000Z",
-    "contributors": [
-      {
-        "name": "\"smk762\"",
-        "email": "smk762@iinet.net.au"
-      },
-      {
-        "name": "\"gcharang\"",
-        "email": "21151592+gcharang@users.noreply.github.com"
-      },
-      {
-        "name": "\"gcharang\"",
-        "email": "gcharang@users.noreply.github.com"
-      },
-      {
-        "name": "\"gaeacodes\"",
-        "email": "gaeacodes@gmail.com"
-      }
-    ],
-    "lastContributor": {
-      "name": "\"smk762\"",
-      "email": "smk762@iinet.net.au"
-    }
-  },
-  "/atomicdex/api/v20/get_staking_infos": {
-    "dateModified": "2023-09-29T09:42:14.000Z",
-    "contributors": [
-      {
-        "name": "\"gaeacodes\"",
-        "email": "gaeacodes@gmail.com"
-      },
-      {
-        "name": "\"smk762\"",
-        "email": "smk762@iinet.net.au"
-      },
-      {
-        "name": "\"gcharang\"",
-        "email": "21151592+gcharang@users.noreply.github.com"
-      },
-      {
-        "name": "\"gcharang\"",
-        "email": "gcharang@users.noreply.github.com"
-      },
-      {
-        "name": "\"gcharang\"",
-        "email": "mrgcharang@gmail.com"
-      }
-    ],
-    "lastContributor": {
-      "name": "\"gaeacodes\"",
-      "email": "gaeacodes@gmail.com"
-    }
-  },
-  "/atomicdex/api/v20": {
-    "dateModified": "2023-10-04T00:11:18.000Z",
-    "contributors": [
-      {
-        "name": "\"smk762\"",
-        "email": "smk762@iinet.net.au"
-      },
-      {
-        "name": "\"gaeacodes\"",
-        "email": "gaeacodes@gmail.com"
-      },
-      {
-        "name": "\"smk762\"",
-        "email": "35845239+smk762@users.noreply.github.com"
-      },
-      {
-        "name": "\"gcharang\"",
-        "email": "21151592+gcharang@users.noreply.github.com"
-      },
-      {
-        "name": "\"gcharang\"",
-        "email": "gcharang@users.noreply.github.com"
-      },
-      {
-        "name": "\"gcharang\"",
-        "email": "mrgcharang@gmail.com"
-      }
-    ],
-    "lastContributor": {
-      "name": "\"smk762\"",
-      "email": "smk762@iinet.net.au"
-    }
-  },
-  "/atomicdex/api/v20/message_signing": {
-    "dateModified": "2023-10-03T07:36:45.000Z",
-    "contributors": [
-      {
-        "name": "\"gaeacodes\"",
-        "email": "gaeacodes@gmail.com"
-      },
-      {
-        "name": "\"smk762\"",
-        "email": "smk762@iinet.net.au"
-      },
-      {
-        "name": "\"gcharang\"",
-        "email": "21151592+gcharang@users.noreply.github.com"
-      },
-      {
-        "name": "\"gcharang\"",
-        "email": "gcharang@users.noreply.github.com"
-      }
-    ],
-    "lastContributor": {
-      "name": "\"gaeacodes\"",
-      "email": "gaeacodes@gmail.com"
-    }
-  },
-  "/atomicdex/api/v20/my_tx_history": {
-    "dateModified": "2023-10-10T15:07:21.000Z",
-    "contributors": [
-      {
-        "name": "\"smk762\"",
-        "email": "smk762@iinet.net.au"
-      },
-      {
-        "name": "\"gcharang\"",
-        "email": "21151592+gcharang@users.noreply.github.com"
-      },
-      {
-        "name": "\"gcharang\"",
-        "email": "gcharang@users.noreply.github.com"
-      },
-      {
-        "name": "\"gaeacodes\"",
-        "email": "gaeacodes@gmail.com"
-      },
-      {
-        "name": "\"Canialon\"",
-        "email": "canialon666@gmail.com"
-      }
-    ],
-    "lastContributor": {
-      "name": "\"smk762\"",
-      "email": "smk762@iinet.net.au"
-    }
-  },
-  "/atomicdex/api/v20/orderbook": {
-    "dateModified": "2023-10-05T08:00:09.000Z",
-    "contributors": [
-      {
-        "name": "\"smk762\"",
-        "email": "smk762@iinet.net.au"
-      }
-    ],
-    "lastContributor": {
-      "name": "\"smk762\"",
-      "email": "smk762@iinet.net.au"
-    }
-  },
-  "/atomicdex/api/v20/recreate_swap_data": {
-    "dateModified": "2023-09-29T14:54:33.000Z",
-    "contributors": [
-      {
-        "name": "\"gaeacodes\"",
-        "email": "gaeacodes@gmail.com"
-      },
-      {
-        "name": "\"gcharang\"",
-        "email": "21151592+gcharang@users.noreply.github.com"
-      },
-      {
-        "name": "\"gcharang\"",
-        "email": "gcharang@users.noreply.github.com"
-      },
-      {
-        "name": "\"smk762\"",
-        "email": "smk762@iinet.net.au"
-      }
-    ],
-    "lastContributor": {
-      "name": "\"gaeacodes\"",
-      "email": "gaeacodes@gmail.com"
-    }
-  },
-  "/atomicdex/api/v20/remove_delegation": {
-    "dateModified": "2023-09-29T09:42:14.000Z",
-    "contributors": [
-      {
-        "name": "\"gaeacodes\"",
-        "email": "gaeacodes@gmail.com"
-      },
-      {
-        "name": "\"smk762\"",
-        "email": "smk762@iinet.net.au"
-      },
-      {
-        "name": "\"gcharang\"",
-        "email": "21151592+gcharang@users.noreply.github.com"
-      },
-      {
-        "name": "\"gcharang\"",
-        "email": "gcharang@users.noreply.github.com"
-      },
-      {
-        "name": "\"gcharang\"",
-        "email": "mrgcharang@gmail.com"
-      }
-    ],
-    "lastContributor": {
-      "name": "\"gaeacodes\"",
-      "email": "gaeacodes@gmail.com"
-    }
-  },
-  "/atomicdex/api/v20/remove_node_from_version_stat": {
-    "dateModified": "2023-09-09T13:48:49.000Z",
-    "contributors": [
-      {
-        "name": "\"gcharang\"",
-        "email": "21151592+gcharang@users.noreply.github.com"
-      },
-      {
-        "name": "\"gcharang\"",
-        "email": "gcharang@users.noreply.github.com"
-      },
-      {
-        "name": "\"gaeacodes\"",
-        "email": "gaeacodes@gmail.com"
-      },
-      {
-        "name": "\"smk762\"",
-        "email": "smk762@iinet.net.au"
-      },
-      {
-        "name": "\"gcharang\"",
-        "email": "mrgcharang@gmail.com"
-      }
-    ],
-    "lastContributor": {
-      "name": "\"gcharang\"",
-      "email": "21151592+gcharang@users.noreply.github.com"
-    }
-  },
-  "/atomicdex/api/v20/start_simple_market_maker_bot": {
-    "dateModified": "2023-09-29T09:42:14.000Z",
-    "contributors": [
-      {
-        "name": "\"gaeacodes\"",
-        "email": "gaeacodes@gmail.com"
-      },
-      {
-        "name": "\"gcharang\"",
-        "email": "21151592+gcharang@users.noreply.github.com"
-      },
-      {
-        "name": "\"gcharang\"",
-        "email": "gcharang@users.noreply.github.com"
-      },
-      {
-        "name": "\"smk762\"",
-        "email": "smk762@iinet.net.au"
-      },
-      {
-        "name": "\"gcharang\"",
-        "email": "mrgcharang@gmail.com"
-      }
-    ],
-    "lastContributor": {
-      "name": "\"gaeacodes\"",
-      "email": "gaeacodes@gmail.com"
-    }
-  },
-  "/atomicdex/api/v20/start_version_stat_collection": {
-    "dateModified": "2023-09-09T13:48:49.000Z",
-    "contributors": [
-      {
-        "name": "\"gcharang\"",
-        "email": "21151592+gcharang@users.noreply.github.com"
-      },
-      {
-        "name": "\"gcharang\"",
-        "email": "gcharang@users.noreply.github.com"
-      },
-      {
-        "name": "\"gaeacodes\"",
-        "email": "gaeacodes@gmail.com"
-      },
-      {
-        "name": "\"smk762\"",
-        "email": "smk762@iinet.net.au"
-      },
-      {
-        "name": "\"gcharang\"",
-        "email": "mrgcharang@gmail.com"
-      }
-    ],
-    "lastContributor": {
-      "name": "\"gcharang\"",
-      "email": "21151592+gcharang@users.noreply.github.com"
-    }
-  },
-  "/atomicdex/api/v20/stop_simple_market_maker_bot": {
-    "dateModified": "2023-09-09T13:48:49.000Z",
-    "contributors": [
-      {
-        "name": "\"gcharang\"",
-        "email": "21151592+gcharang@users.noreply.github.com"
-      },
-      {
-        "name": "\"gcharang\"",
-        "email": "gcharang@users.noreply.github.com"
-      },
-      {
-        "name": "\"gaeacodes\"",
-        "email": "gaeacodes@gmail.com"
-      },
-      {
-        "name": "\"smk762\"",
-        "email": "smk762@iinet.net.au"
-      },
-      {
-        "name": "\"gcharang\"",
-        "email": "mrgcharang@gmail.com"
-      }
-    ],
-    "lastContributor": {
-      "name": "\"gcharang\"",
-      "email": "21151592+gcharang@users.noreply.github.com"
-    }
-  },
-  "/atomicdex/api/v20/stop_version_stat_collection": {
-    "dateModified": "2023-09-09T13:48:49.000Z",
-    "contributors": [
-      {
-        "name": "\"gcharang\"",
-        "email": "21151592+gcharang@users.noreply.github.com"
-      },
-      {
-        "name": "\"gcharang\"",
-        "email": "gcharang@users.noreply.github.com"
-      },
-      {
-        "name": "\"gaeacodes\"",
-        "email": "gaeacodes@gmail.com"
-      },
-      {
-        "name": "\"smk762\"",
-        "email": "smk762@iinet.net.au"
-      },
-      {
-        "name": "\"gcharang\"",
-        "email": "mrgcharang@gmail.com"
-      }
-    ],
-    "lastContributor": {
-      "name": "\"gcharang\"",
-      "email": "21151592+gcharang@users.noreply.github.com"
-    }
-  },
-  "/atomicdex/api/v20/telegram_alerts": {
-    "dateModified": "2023-09-05T12:43:04.000Z",
-    "contributors": [
-      {
-        "name": "\"gcharang\"",
-        "email": "gcharang@users.noreply.github.com"
-      },
-      {
-        "name": "\"gaeacodes\"",
-        "email": "gaeacodes@gmail.com"
-      },
-      {
-        "name": "\"smk762\"",
-        "email": "smk762@iinet.net.au"
-      },
-      {
-        "name": "\"gcharang\"",
-        "email": "21151592+gcharang@users.noreply.github.com"
-      },
-      {
-        "name": "\"gcharang\"",
-        "email": "mrgcharang@gmail.com"
-      }
-    ],
-    "lastContributor": {
-      "name": "\"gcharang\"",
-      "email": "gcharang@users.noreply.github.com"
-    }
-  },
-  "/atomicdex/api/v20/trade_preimage": {
-    "dateModified": "2023-10-05T08:10:18.000Z",
-    "contributors": [
-      {
-        "name": "\"smk762\"",
-        "email": "smk762@iinet.net.au"
-      },
-      {
-        "name": "\"gcharang\"",
-        "email": "21151592+gcharang@users.noreply.github.com"
-      },
-      {
-        "name": "\"gcharang\"",
-        "email": "gcharang@users.noreply.github.com"
-      },
-      {
-        "name": "\"gaeacodes\"",
-        "email": "gaeacodes@gmail.com"
-      },
-      {
-        "name": "\"gcharang\"",
-        "email": "mrgcharang@gmail.com"
-      }
-    ],
-    "lastContributor": {
-      "name": "\"smk762\"",
-      "email": "smk762@iinet.net.au"
-    }
-  },
-  "/atomicdex/api/v20/update_version_stat_collection": {
-    "dateModified": "2023-09-09T13:48:49.000Z",
-    "contributors": [
-      {
-        "name": "\"gcharang\"",
-        "email": "21151592+gcharang@users.noreply.github.com"
-      },
-      {
-        "name": "\"gcharang\"",
-        "email": "gcharang@users.noreply.github.com"
-      },
-      {
-        "name": "\"gaeacodes\"",
-        "email": "gaeacodes@gmail.com"
-      },
-      {
-        "name": "\"smk762\"",
-        "email": "smk762@iinet.net.au"
-      },
-      {
-        "name": "\"gcharang\"",
-        "email": "mrgcharang@gmail.com"
-      }
-    ],
-    "lastContributor": {
-      "name": "\"gcharang\"",
-      "email": "21151592+gcharang@users.noreply.github.com"
-    }
-  },
-  "/atomicdex/api/v20/withdraw": {
-    "dateModified": "2023-09-28T14:58:40.000Z",
-    "contributors": [
-      {
-        "name": "\"smk762\"",
-        "email": "smk762@iinet.net.au"
-      },
-      {
-        "name": "\"gcharang\"",
-        "email": "21151592+gcharang@users.noreply.github.com"
-      },
-      {
-        "name": "\"gcharang\"",
-        "email": "gcharang@users.noreply.github.com"
-      },
-      {
-        "name": "\"gaeacodes\"",
-        "email": "gaeacodes@gmail.com"
-      },
-      {
-        "name": "\"Canialon\"",
-        "email": "canialon666@gmail.com"
-      },
-      {
-        "name": "\"gcharang\"",
-        "email": "mrgcharang@gmail.com"
-      }
-    ],
-    "lastContributor": {
-      "name": "\"smk762\"",
-      "email": "smk762@iinet.net.au"
-    }
-  },
-  "/atomicdex/api/v20-dev/get_current_mtp": {
-    "dateModified": "2023-09-09T13:48:49.000Z",
-    "contributors": [
-      {
-        "name": "\"gcharang\"",
-        "email": "21151592+gcharang@users.noreply.github.com"
-      },
-      {
-        "name": "\"gcharang\"",
-        "email": "gcharang@users.noreply.github.com"
-      },
-      {
-        "name": "\"gaeacodes\"",
-        "email": "gaeacodes@gmail.com"
-      },
-      {
-        "name": "\"smk762\"",
-        "email": "smk762@iinet.net.au"
-      }
-    ],
-    "lastContributor": {
-      "name": "\"gcharang\"",
-      "email": "21151592+gcharang@users.noreply.github.com"
-    }
-  },
-  "/atomicdex/api/v20-dev/get_locked_amount": {
-    "dateModified": "2023-09-09T13:48:49.000Z",
-    "contributors": [
-      {
-        "name": "\"gcharang\"",
-        "email": "21151592+gcharang@users.noreply.github.com"
-      },
-      {
-        "name": "\"gcharang\"",
-        "email": "gcharang@users.noreply.github.com"
-      },
-      {
-        "name": "\"gaeacodes\"",
-        "email": "gaeacodes@gmail.com"
-      },
-      {
-        "name": "\"smk762\"",
-        "email": "smk762@iinet.net.au"
-      }
-    ],
-    "lastContributor": {
-      "name": "\"gcharang\"",
-      "email": "21151592+gcharang@users.noreply.github.com"
-    }
-  },
-  "/atomicdex/api/v20-dev/hd_address_management": {
-    "dateModified": "2023-10-10T15:07:46.000Z",
-    "contributors": [
-      {
-        "name": "\"smk762\"",
-        "email": "smk762@iinet.net.au"
-      },
-      {
-        "name": "\"loskj200\"",
-        "email": "loskj200@gmail.com"
-      },
-      {
-        "name": "\"gcharang\"",
-        "email": "21151592+gcharang@users.noreply.github.com"
-      },
-      {
-        "name": "\"gcharang\"",
-        "email": "gcharang@users.noreply.github.com"
-      },
-      {
-        "name": "\"gaeacodes\"",
-        "email": "gaeacodes@gmail.com"
-      }
-    ],
-    "lastContributor": {
-      "name": "\"smk762\"",
-      "email": "smk762@iinet.net.au"
-    }
-  },
-  "/atomicdex/api/v20-dev/hd_wallets_overview": {
-    "dateModified": "2023-09-28T14:58:40.000Z",
-    "contributors": [
-      {
-        "name": "\"smk762\"",
-        "email": "smk762@iinet.net.au"
-      },
-      {
-        "name": "\"gcharang\"",
-        "email": "gcharang@users.noreply.github.com"
-      },
-      {
-        "name": "\"gcharang\"",
-        "email": "21151592+gcharang@users.noreply.github.com"
-      },
-      {
-        "name": "\"gaeacodes\"",
-        "email": "gaeacodes@gmail.com"
-      }
-    ],
-    "lastContributor": {
-      "name": "\"smk762\"",
-      "email": "smk762@iinet.net.au"
-    }
-  },
-  "/atomicdex/api/v20-dev": {
-    "dateModified": "2023-10-03T07:36:45.000Z",
-    "contributors": [
-      {
-        "name": "\"gaeacodes\"",
-        "email": "gaeacodes@gmail.com"
-      },
-      {
-        "name": "\"smk762\"",
-        "email": "smk762@iinet.net.au"
-      },
-      {
-        "name": "\"gcharang\"",
-        "email": "21151592+gcharang@users.noreply.github.com"
-      },
-      {
-        "name": "\"gcharang\"",
-        "email": "gcharang@users.noreply.github.com"
-      },
-      {
-        "name": "\"gcharang\"",
-        "email": "mrgcharang@gmail.com"
-      }
-    ],
-    "lastContributor": {
-      "name": "\"gaeacodes\"",
-      "email": "gaeacodes@gmail.com"
-    }
-  },
-  "/atomicdex/api/v20-dev/lightning/activation": {
-    "dateModified": "2023-10-10T15:07:21.000Z",
-    "contributors": [
-      {
-        "name": "\"smk762\"",
-        "email": "smk762@iinet.net.au"
-      },
-      {
-        "name": "\"gcharang\"",
-        "email": "21151592+gcharang@users.noreply.github.com"
-      },
-      {
-        "name": "\"gcharang\"",
-        "email": "gcharang@users.noreply.github.com"
-      },
-      {
-        "name": "\"gaeacodes\"",
-        "email": "gaeacodes@gmail.com"
-      }
-    ],
-    "lastContributor": {
-      "name": "\"smk762\"",
-      "email": "smk762@iinet.net.au"
-    }
-  },
-  "/atomicdex/api/v20-dev/lightning/channels": {
-    "dateModified": "2023-10-04T08:31:28.000Z",
-    "contributors": [
-      {
-        "name": "\"smk762\"",
-        "email": "smk762@iinet.net.au"
-      },
-      {
-        "name": "\"gcharang\"",
-        "email": "21151592+gcharang@users.noreply.github.com"
-      },
-      {
-        "name": "\"gcharang\"",
-        "email": "gcharang@users.noreply.github.com"
-      },
-      {
-        "name": "\"gaeacodes\"",
-        "email": "gaeacodes@gmail.com"
-      }
-    ],
-    "lastContributor": {
-      "name": "\"smk762\"",
-      "email": "smk762@iinet.net.au"
-    }
-  },
-  "/atomicdex/api/v20-dev/lightning": {
-    "dateModified": "2023-10-04T15:08:02.000Z",
-    "contributors": [
-      {
-        "name": "\"smk762\"",
-        "email": "smk762@iinet.net.au"
-      },
-      {
-        "name": "\"gcharang\"",
-        "email": "21151592+gcharang@users.noreply.github.com"
-      },
-      {
-        "name": "\"gcharang\"",
-        "email": "gcharang@users.noreply.github.com"
-      },
-      {
-        "name": "\"gaeacodes\"",
-        "email": "gaeacodes@gmail.com"
-      }
-    ],
-    "lastContributor": {
-      "name": "\"smk762\"",
-      "email": "smk762@iinet.net.au"
-    }
-  },
-  "/atomicdex/api/v20-dev/lightning/nodes": {
-    "dateModified": "2023-09-28T20:56:11.000Z",
-    "contributors": [
-      {
-        "name": "\"smk762\"",
-        "email": "smk762@iinet.net.au"
-      },
-      {
-        "name": "\"gcharang\"",
-        "email": "21151592+gcharang@users.noreply.github.com"
-      },
-      {
-        "name": "\"gcharang\"",
-        "email": "gcharang@users.noreply.github.com"
-      },
-      {
-        "name": "\"gaeacodes\"",
-        "email": "gaeacodes@gmail.com"
-      }
-    ],
-    "lastContributor": {
-      "name": "\"smk762\"",
-      "email": "smk762@iinet.net.au"
-    }
-  },
-  "/atomicdex/api/v20-dev/lightning/payments": {
-    "dateModified": "2023-11-10T06:44:47.000Z",
-    "contributors": [
-      {
-        "name": "\"gcharang\"",
-        "email": "21151592+gcharang@users.noreply.github.com"
-      },
-      {
-        "name": "\"smk762\"",
-        "email": "smk762@iinet.net.au"
-      },
-      {
-        "name": "\"gcharang\"",
-        "email": "gcharang@users.noreply.github.com"
-      },
-      {
-        "name": "\"gaeacodes\"",
-        "email": "gaeacodes@gmail.com"
-      }
-    ],
-    "lastContributor": {
-      "name": "\"gcharang\"",
-      "email": "21151592+gcharang@users.noreply.github.com"
-    }
-  },
-  "/atomicdex/api/v20-dev/max_maker_vol": {
-    "dateModified": "2023-10-05T08:42:26.000Z",
-    "contributors": [
-      {
-        "name": "\"smk762\"",
-        "email": "smk762@users.noreply.github.com"
-      },
-      {
-        "name": "\"smk762\"",
-        "email": "smk762@iinet.net.au"
-      },
-      {
-        "name": "\"gcharang\"",
-        "email": "21151592+gcharang@users.noreply.github.com"
-      },
-      {
-        "name": "\"gcharang\"",
-        "email": "gcharang@users.noreply.github.com"
-      },
-      {
-        "name": "\"gaeacodes\"",
-        "email": "gaeacodes@gmail.com"
-      },
-      {
-        "name": "\"Canialon\"",
-        "email": "canialon666@gmail.com"
-      }
-    ],
-    "lastContributor": {
-      "name": "\"smk762\"",
-      "email": "smk762@users.noreply.github.com"
-    }
-  },
-  "/atomicdex/api/v20-dev/task_account_balance": {
-    "dateModified": "2023-09-27T20:43:30.000Z",
-    "contributors": [
-      {
-        "name": "\"smk762\"",
-        "email": "smk762@iinet.net.au"
-      }
-    ],
-    "lastContributor": {
-      "name": "\"smk762\"",
-      "email": "smk762@iinet.net.au"
-    }
-  },
-  "/atomicdex/api/v20-dev/task_create_new_account": {
-    "dateModified": "2023-09-28T21:21:48.000Z",
-    "contributors": [
-      {
-        "name": "\"smk762\"",
-        "email": "smk762@iinet.net.au"
-      }
-    ],
-    "lastContributor": {
-      "name": "\"smk762\"",
-      "email": "smk762@iinet.net.au"
-    }
-  },
-  "/atomicdex/api/v20-dev/task_enable_qtum": {
-    "dateModified": "2023-10-04T06:26:45.000Z",
-    "contributors": [
-      {
-        "name": "\"gcharang\"",
-        "email": "gcharang@users.noreply.github.com"
-      },
-      {
-        "name": "\"gcharang\"",
-        "email": "21151592+gcharang@users.noreply.github.com"
-      },
-      {
-        "name": "\"smk762\"",
-        "email": "smk762@iinet.net.au"
-      },
-      {
-        "name": "\"gaeacodes\"",
-        "email": "gaeacodes@gmail.com"
-      }
-    ],
-    "lastContributor": {
-      "name": "\"gcharang\"",
-      "email": "gcharang@users.noreply.github.com"
-    }
-  },
-  "/atomicdex/api/v20-dev/task_enable_utxo": {
-    "dateModified": "2023-10-27T06:19:54.000Z",
-    "contributors": [
-      {
-        "name": "\"smk762\"",
-        "email": "smk762@iinet.net.au"
-      },
-      {
-        "name": "\"gcharang\"",
-        "email": "21151592+gcharang@users.noreply.github.com"
-      },
-      {
-<<<<<<< HEAD
-        "name": "\"gcharang\"",
-        "email": "gcharang@users.noreply.github.com"
-=======
-        "name": "\"smk762\"",
-        "email": "smk762@iinet.net.au"
-      },
-      {
-        "name": "\"gaeacodes\"",
-        "email": "gaeacodes@gmail.com"
->>>>>>> 1892ac49
-      }
-    ],
-    "lastContributor": {
-      "name": "\"smk762\"",
-      "email": "smk762@iinet.net.au"
-    }
-  },
-  "/atomicdex/api/v20-dev/task_enable_z_coin": {
-    "dateModified": "2023-10-05T07:39:46.000Z",
-    "contributors": [
-      {
-        "name": "\"smk762\"",
-        "email": "smk762@iinet.net.au"
-      },
-      {
-        "name": "\"gaeacodes\"",
-        "email": "gaeacodes@gmail.com"
-      },
-      {
-        "name": "\"Canialon\"",
-        "email": "canialon666@gmail.com"
-      }
-    ],
-    "lastContributor": {
-      "name": "\"smk762\"",
-      "email": "smk762@iinet.net.au"
-    }
-  },
-  "/atomicdex/api/v20-dev/task_init_trezor": {
-    "dateModified": "2023-10-04T06:35:30.000Z",
-    "contributors": [
-      {
-        "name": "\"gcharang\"",
-        "email": "21151592+gcharang@users.noreply.github.com"
-      },
-      {
-        "name": "\"gcharang\"",
-        "email": "gcharang@users.noreply.github.com"
-      },
-      {
-        "name": "\"smk762\"",
-        "email": "smk762@iinet.net.au"
-      },
-      {
-        "name": "\"gaeacodes\"",
-        "email": "gaeacodes@gmail.com"
-      }
-    ],
-    "lastContributor": {
-      "name": "\"gcharang\"",
-      "email": "21151592+gcharang@users.noreply.github.com"
-    }
-  },
-  "/atomicdex/api/v20-dev/task_withdraw": {
-    "dateModified": "2023-09-28T14:58:40.000Z",
-    "contributors": [
-      {
-        "name": "\"smk762\"",
-        "email": "smk762@iinet.net.au"
-      },
-      {
-        "name": "\"gaeacodes\"",
-        "email": "gaeacodes@gmail.com"
-      },
-      {
-        "name": "\"Canialon\"",
-        "email": "canialon666@gmail.com"
-      }
-    ],
-    "lastContributor": {
-      "name": "\"smk762\"",
-      "email": "smk762@iinet.net.au"
-    }
-  },
-  "/atomicdex/changelog": {
-    "dateModified": "2023-09-01T12:11:07.000Z",
-    "contributors": [
-      {
-        "name": "\"gcharang\"",
-        "email": "gcharang@users.noreply.github.com"
-      },
-      {
-        "name": "\"gaeacodes\"",
-        "email": "gaeacodes@gmail.com"
-      },
-      {
-        "name": "\"gcharang\"",
-        "email": "21151592+gcharang@users.noreply.github.com"
-      },
-      {
-        "name": "\"smk762\"",
-        "email": "smk762@iinet.net.au"
-      },
-      {
-        "name": "\"siddhartha\"",
-        "email": "siddhartha-crypto@protonmail.com"
-      }
-    ],
-    "lastContributor": {
-      "name": "\"gcharang\"",
-      "email": "gcharang@users.noreply.github.com"
-    }
-  },
-  "/atomicdex": {
-    "dateModified": "2023-12-15T09:21:10.000Z",
-    "contributors": [
-      {
-        "name": "\"gaeacodes\"",
-        "email": "gaeacodes@gmail.com"
-      },
-      {
-        "name": "\"gcharang\"",
-        "email": "21151592+gcharang@users.noreply.github.com"
-      },
-      {
-        "name": "\"gcharang\"",
-        "email": "mrgcharang@gmail.com"
-      },
-      {
-        "name": "\"siddhartha-crypto\"",
-        "email": "siddhartha-crypto@protonmail.com"
-      }
-    ],
-    "lastContributor": {
-      "name": "\"gaeacodes\"",
-      "email": "gaeacodes@gmail.com"
-    }
-  },
-  "/atomicdex/mobile/add-and-activate-coins-on-atomicdex-mobile": {
-    "dateModified": "2023-10-04T06:26:45.000Z",
-    "contributors": [
-      {
-        "name": "\"gcharang\"",
-        "email": "gcharang@users.noreply.github.com"
-      },
-      {
-        "name": "\"gcharang\"",
-        "email": "21151592+gcharang@users.noreply.github.com"
-      },
-      {
-        "name": "\"gaeacodes\"",
-        "email": "gaeacodes@gmail.com"
-      },
-      {
-        "name": "\"siddhartha-crypto\"",
-        "email": "siddhartha-crypto@protonmail.com"
-      }
-    ],
-    "lastContributor": {
-      "name": "\"gcharang\"",
-      "email": "gcharang@users.noreply.github.com"
-    }
-  },
-  "/atomicdex/mobile/delete-seed-from-atomicdex-mobile": {
-    "dateModified": "2023-10-04T06:26:45.000Z",
-    "contributors": [
-      {
-        "name": "\"gcharang\"",
-        "email": "gcharang@users.noreply.github.com"
-      },
-      {
-        "name": "\"gcharang\"",
-        "email": "21151592+gcharang@users.noreply.github.com"
-      },
-      {
-        "name": "\"gaeacodes\"",
-        "email": "gaeacodes@gmail.com"
-      },
-      {
-        "name": "\"siddhartha-crypto\"",
-        "email": "siddhartha-crypto@protonmail.com"
-      }
-    ],
-    "lastContributor": {
-      "name": "\"gcharang\"",
-      "email": "gcharang@users.noreply.github.com"
-    }
-  },
-  "/atomicdex/mobile": {
-    "dateModified": "2023-10-04T06:26:45.000Z",
-    "contributors": [
-      {
-        "name": "\"gcharang\"",
-        "email": "gcharang@users.noreply.github.com"
-      },
-      {
-        "name": "\"gcharang\"",
-        "email": "21151592+gcharang@users.noreply.github.com"
-      },
-      {
-        "name": "\"gaeacodes\"",
-        "email": "gaeacodes@gmail.com"
-      },
-      {
-        "name": "\"siddhartha-crypto\"",
-        "email": "siddhartha-crypto@protonmail.com"
-      }
-    ],
-    "lastContributor": {
-      "name": "\"gcharang\"",
-      "email": "gcharang@users.noreply.github.com"
-    }
-  },
-  "/atomicdex/mobile/perform-cross-chain-atomic-swaps-using-atomicdex-mobile": {
-    "dateModified": "2023-10-04T06:26:45.000Z",
-    "contributors": [
-      {
-        "name": "\"gcharang\"",
-        "email": "gcharang@users.noreply.github.com"
-      },
-      {
-        "name": "\"gcharang\"",
-        "email": "21151592+gcharang@users.noreply.github.com"
-      },
-      {
-        "name": "\"gaeacodes\"",
-        "email": "gaeacodes@gmail.com"
-      },
-      {
-        "name": "\"smk762\"",
-        "email": "smk762@iinet.net.au"
-      },
-      {
-        "name": "\"siddhartha-crypto\"",
-        "email": "siddhartha-crypto@protonmail.com"
-      }
-    ],
-    "lastContributor": {
-      "name": "\"gcharang\"",
-      "email": "gcharang@users.noreply.github.com"
-    }
-  },
-  "/atomicdex/mobile/recover-seed-on-atomicdex-mobile": {
-    "dateModified": "2023-10-04T06:26:45.000Z",
-    "contributors": [
-      {
-        "name": "\"gcharang\"",
-        "email": "gcharang@users.noreply.github.com"
-      },
-      {
-        "name": "\"gcharang\"",
-        "email": "21151592+gcharang@users.noreply.github.com"
-      },
-      {
-        "name": "\"gaeacodes\"",
-        "email": "gaeacodes@gmail.com"
-      },
-      {
-        "name": "\"siddhartha-crypto\"",
-        "email": "siddhartha-crypto@protonmail.com"
-      }
-    ],
-    "lastContributor": {
-      "name": "\"gcharang\"",
-      "email": "gcharang@users.noreply.github.com"
-    }
-  },
-  "/atomicdex/mobile/restore-wallet-using-atomicdex-mobile": {
-    "dateModified": "2023-10-04T06:26:45.000Z",
-    "contributors": [
-      {
-        "name": "\"gcharang\"",
-        "email": "gcharang@users.noreply.github.com"
-      },
-      {
-        "name": "\"gcharang\"",
-        "email": "21151592+gcharang@users.noreply.github.com"
-      },
-      {
-        "name": "\"gaeacodes\"",
-        "email": "gaeacodes@gmail.com"
-      },
-      {
-        "name": "\"siddhartha-crypto\"",
-        "email": "siddhartha-crypto@protonmail.com"
-      }
-    ],
-    "lastContributor": {
-      "name": "\"gcharang\"",
-      "email": "gcharang@users.noreply.github.com"
-    }
-  },
-  "/atomicdex/mobile/view-ongoing-orders-and-swap-history-on-atomicdex-mobile": {
-    "dateModified": "2023-10-04T06:26:45.000Z",
-    "contributors": [
-      {
-        "name": "\"gcharang\"",
-        "email": "gcharang@users.noreply.github.com"
-      },
-      {
-        "name": "\"gcharang\"",
-        "email": "21151592+gcharang@users.noreply.github.com"
-      },
-      {
-        "name": "\"gaeacodes\"",
-        "email": "gaeacodes@gmail.com"
-      },
-      {
-        "name": "\"siddhartha-crypto\"",
-        "email": "siddhartha-crypto@protonmail.com"
-      }
-    ],
-    "lastContributor": {
-      "name": "\"gcharang\"",
-      "email": "gcharang@users.noreply.github.com"
-    }
-  },
-  "/atomicdex/mobile/view-your-receiving-address-to-send-funds-for-trading": {
-    "dateModified": "2023-10-04T06:26:45.000Z",
-    "contributors": [
-      {
-        "name": "\"gcharang\"",
-        "email": "gcharang@users.noreply.github.com"
-      },
-      {
-        "name": "\"gcharang\"",
-        "email": "21151592+gcharang@users.noreply.github.com"
-      },
-      {
-        "name": "\"gaeacodes\"",
-        "email": "gaeacodes@gmail.com"
-      },
-      {
-        "name": "\"siddhartha-crypto\"",
-        "email": "siddhartha-crypto@protonmail.com"
-      }
-    ],
-    "lastContributor": {
-      "name": "\"gcharang\"",
-      "email": "gcharang@users.noreply.github.com"
-    }
-  },
-  "/atomicdex/mobile/withdraw-or-send-funds-using-atomicdex-mobile": {
-    "dateModified": "2023-10-04T06:26:45.000Z",
-    "contributors": [
-      {
-        "name": "\"gcharang\"",
-        "email": "gcharang@users.noreply.github.com"
-      },
-      {
-        "name": "\"gcharang\"",
-        "email": "21151592+gcharang@users.noreply.github.com"
-      },
-      {
-        "name": "\"gaeacodes\"",
-        "email": "gaeacodes@gmail.com"
-      },
-      {
-        "name": "\"siddhartha-crypto\"",
-        "email": "siddhartha-crypto@protonmail.com"
-      }
-    ],
-    "lastContributor": {
-      "name": "\"gcharang\"",
-      "email": "gcharang@users.noreply.github.com"
-    }
-  },
-  "/atomicdex/setup/configure-mm2-json": {
-    "dateModified": "2023-10-04T00:11:18.000Z",
-    "contributors": [
-      {
-        "name": "\"smk762\"",
-        "email": "smk762@iinet.net.au"
-      },
-      {
-        "name": "\"gaeacodes\"",
-        "email": "gaeacodes@gmail.com"
-      },
-      {
-        "name": "\"gcharang\"",
-        "email": "gcharang@users.noreply.github.com"
-      },
-      {
-        "name": "\"gcharang\"",
-        "email": "21151592+gcharang@users.noreply.github.com"
-      },
-      {
-        "name": "\"smk762\"",
-        "email": "35845239+smk762@users.noreply.github.com"
-      }
-    ],
-    "lastContributor": {
-      "name": "\"smk762\"",
-      "email": "smk762@iinet.net.au"
-    }
-  },
-  "/atomicdex/setup": {
-    "dateModified": "2023-10-04T06:26:45.000Z",
-    "contributors": [
-      {
-        "name": "\"gcharang\"",
-        "email": "gcharang@users.noreply.github.com"
-      },
-      {
-        "name": "\"gcharang\"",
-        "email": "21151592+gcharang@users.noreply.github.com"
-      },
-      {
-        "name": "\"gaeacodes\"",
-        "email": "gaeacodes@gmail.com"
-      },
-      {
-        "name": "\"gcharang\"",
-        "email": "mrgcharang@gmail.com"
-      },
-      {
-        "name": "\"smk762\"",
-        "email": "smk762@iinet.net.au"
-      },
-      {
-        "name": "\"Artem Pikulin\"",
-        "email": "ortgma@gmail.com"
-      },
-      {
-        "name": "\"siddhartha\"",
-        "email": "siddhartha-crypto@protonmail.com"
-      },
-      {
-        "name": "\"Siddhartha\"",
-        "email": "siddhartha-crypto@protonmail.com"
-      },
-      {
-        "name": "\"siddhartha-crypto\"",
-        "email": "siddhartha-crypto@protonmail.com"
-      }
-    ],
-    "lastContributor": {
-      "name": "\"gcharang\"",
-      "email": "gcharang@users.noreply.github.com"
-    }
-  },
-  "/atomicdex/tutorials/additional-information-about-atomicdex": {
-    "dateModified": "2023-09-01T12:11:07.000Z",
-    "contributors": [
-      {
-        "name": "\"gcharang\"",
-        "email": "gcharang@users.noreply.github.com"
-      },
-      {
-        "name": "\"gaeacodes\"",
-        "email": "gaeacodes@gmail.com"
-      },
-      {
-        "name": "\"gcharang\"",
-        "email": "21151592+gcharang@users.noreply.github.com"
-      },
-      {
-        "name": "\"smk762\"",
-        "email": "smk762@iinet.net.au"
-      },
-      {
-        "name": "\"gcharang\"",
-        "email": "mrgcharang@gmail.com"
-      },
-      {
-        "name": "\"siddhartha-crypto\"",
-        "email": "siddhartha-crypto@protonmail.com"
-      }
-    ],
-    "lastContributor": {
-      "name": "\"gcharang\"",
-      "email": "gcharang@users.noreply.github.com"
-    }
-  },
-  "/atomicdex/tutorials/atomicdex-api-docker-telegram": {
-    "dateModified": "2023-12-17T18:05:32.000Z",
-    "contributors": [
-      {
-        "name": "\"gcharang\"",
-        "email": "21151592+gcharang@users.noreply.github.com"
-      },
-      {
-        "name": "\"gaeacodes\"",
-        "email": "gaeacodes@gmail.com"
-      },
-      {
-        "name": "\"gcharang\"",
-        "email": "mrgcharang@gmail.com"
-      }
-    ],
-    "lastContributor": {
-      "name": "\"gcharang\"",
-      "email": "21151592+gcharang@users.noreply.github.com"
-    }
-  },
-  "/atomicdex/tutorials/atomicdex-metrics": {
-    "dateModified": "2023-10-04T06:26:45.000Z",
-    "contributors": [
-      {
-        "name": "\"gcharang\"",
-        "email": "gcharang@users.noreply.github.com"
-      },
-      {
-        "name": "\"gcharang\"",
-        "email": "21151592+gcharang@users.noreply.github.com"
-      },
-      {
-        "name": "\"smk762\"",
-        "email": "smk762@iinet.net.au"
-      },
-      {
-        "name": "\"gaeacodes\"",
-        "email": "gaeacodes@gmail.com"
-      },
-      {
-        "name": "\"gcharang\"",
-        "email": "mrgcharang@gmail.com"
-      },
-      {
-        "name": "\"smk762\"",
-        "email": "35845239+smk762@users.noreply.github.com"
-      },
-      {
-        "name": "\"Siddhartha\"",
-        "email": "siddhartha-crypto@protonmail.com"
-      },
-      {
-        "name": "\"Sergey O. Boyko\"",
-        "email": "sergey.boyko0791@gmail.com"
-      }
-    ],
-    "lastContributor": {
-      "name": "\"gcharang\"",
-      "email": "gcharang@users.noreply.github.com"
-    }
-  },
-  "/atomicdex/tutorials/atomicdex-walkthrough": {
-    "dateModified": "2023-10-03T07:36:45.000Z",
-    "contributors": [
-      {
-        "name": "\"gaeacodes\"",
-        "email": "gaeacodes@gmail.com"
-      },
-      {
-        "name": "\"smk762\"",
-        "email": "smk762@iinet.net.au"
-      },
-      {
-        "name": "\"gcharang\"",
-        "email": "21151592+gcharang@users.noreply.github.com"
-      },
-      {
-        "name": "\"gcharang\"",
-        "email": "gcharang@users.noreply.github.com"
-      },
-      {
-        "name": "\"smk762\"",
-        "email": "35845239+smk762@users.noreply.github.com"
-      },
-      {
-        "name": "\"gaeacodes\"",
-        "email": "77043250+gaeacodes@users.noreply.github.com"
-      },
-      {
-        "name": "\"gcharang\"",
-        "email": "mrgcharang@gmail.com"
-      },
-      {
-        "name": "\"Sergey O. Boyko\"",
-        "email": "sergey.boyko0791@gmail.com"
-      },
-      {
-        "name": "\"Siddhartha Crypto\"",
-        "email": "33014953+siddhartha-crypto@users.noreply.github.com"
-      },
-      {
-        "name": "\"Captain Mylo\"",
-        "email": "imylomylo@gmail.com"
-      },
-      {
-        "name": "\"siddhartha\"",
-        "email": "siddhartha-crypto@protonmail.com"
-      },
-      {
-        "name": "\"Siddhartha\"",
-        "email": "siddhartha-crypto@protonmail.com"
-      },
-      {
-        "name": "\"Artem Pikulin\"",
-        "email": "ortgma@gmail.com"
-      },
-      {
-        "name": "\"siddhartha-crypto\"",
-        "email": "siddhartha-crypto@protonmail.com"
-      }
-    ],
-    "lastContributor": {
-      "name": "\"gaeacodes\"",
-      "email": "gaeacodes@gmail.com"
-    }
-  },
-  "/atomicdex/tutorials/coins-file-update": {
-    "dateModified": "2023-09-01T12:11:07.000Z",
-    "contributors": [
-      {
-        "name": "\"gcharang\"",
-        "email": "gcharang@users.noreply.github.com"
-      },
-      {
-        "name": "\"gaeacodes\"",
-        "email": "gaeacodes@gmail.com"
-      },
-      {
-        "name": "\"gcharang\"",
-        "email": "21151592+gcharang@users.noreply.github.com"
-      },
-      {
-        "name": "\"Sergey O. Boyko\"",
-        "email": "sergey.boyko0791@gmail.com"
-      },
-      {
-        "name": "\"gcharang\"",
-        "email": "mrgcharang@gmail.com"
-      }
-    ],
-    "lastContributor": {
-      "name": "\"gcharang\"",
-      "email": "gcharang@users.noreply.github.com"
-    }
-  },
-  "/atomicdex/tutorials/how-to-become-a-liquidity-provider": {
-    "dateModified": "2023-10-03T07:36:45.000Z",
-    "contributors": [
-      {
-        "name": "\"gaeacodes\"",
-        "email": "gaeacodes@gmail.com"
-      },
-      {
-        "name": "\"smk762\"",
-        "email": "smk762@iinet.net.au"
-      },
-      {
-        "name": "\"gcharang\"",
-        "email": "21151592+gcharang@users.noreply.github.com"
-      },
-      {
-        "name": "\"gcharang\"",
-        "email": "gcharang@users.noreply.github.com"
-      },
-      {
-        "name": "\"gcharang\"",
-        "email": "mrgcharang@gmail.com"
-      },
-      {
-        "name": "\"uak\"",
-        "email": "411046+damascene@users.noreply.github.com"
-      },
-      {
-        "name": "\"Sergey O. Boyko\"",
-        "email": "sergey.boyko0791@gmail.com"
-      },
-      {
-        "name": "\"Artem Pikulin\"",
-        "email": "ortgma@gmail.com"
-      },
-      {
-        "name": "\"Siddhartha\"",
-        "email": "siddhartha-crypto@protonmail.com"
-      },
-      {
-        "name": "\"siddhartha-crypto\"",
-        "email": "siddhartha-crypto@protonmail.com"
-      }
-    ],
-    "lastContributor": {
-      "name": "\"gaeacodes\"",
-      "email": "gaeacodes@gmail.com"
-    }
-  },
-  "/atomicdex/tutorials/how-to-compile-mm2-from-source": {
-    "dateModified": "2023-10-03T07:36:45.000Z",
-    "contributors": [
-      {
-        "name": "\"gaeacodes\"",
-        "email": "gaeacodes@gmail.com"
-      },
-      {
-        "name": "\"gcharang\"",
-        "email": "gcharang@users.noreply.github.com"
-      },
-      {
-        "name": "\"gcharang\"",
-        "email": "21151592+gcharang@users.noreply.github.com"
-      },
-      {
-        "name": "\"SirSevenG\"",
-        "email": "44422309+SirSevenG@users.noreply.github.com"
-      },
-      {
-        "name": "\"gcharang\"",
-        "email": "mrgcharang@gmail.com"
-      },
-      {
-        "name": "\"smk762\"",
-        "email": "smk762@iinet.net.au"
-      },
-      {
-        "name": "\"uak\"",
-        "email": "411046+damascene@users.noreply.github.com"
-      }
-    ],
-    "lastContributor": {
-      "name": "\"gaeacodes\"",
-      "email": "gaeacodes@gmail.com"
-    }
-  },
-  "/atomicdex/tutorials": {
-    "dateModified": "2023-10-03T07:36:45.000Z",
-    "contributors": [
-      {
-        "name": "\"gaeacodes\"",
-        "email": "gaeacodes@gmail.com"
-      },
-      {
-        "name": "\"gcharang\"",
-        "email": "21151592+gcharang@users.noreply.github.com"
-      },
-      {
-        "name": "\"smk762\"",
-        "email": "smk762@iinet.net.au"
-      },
-      {
-        "name": "\"gcharang\"",
-        "email": "mrgcharang@gmail.com"
-      },
-      {
-        "name": "\"siddhartha-crypto\"",
-        "email": "siddhartha-crypto@protonmail.com"
-      },
-      {
-        "name": "\"Artem Pikulin\"",
-        "email": "ortgma@gmail.com"
-      }
-    ],
-    "lastContributor": {
-      "name": "\"gaeacodes\"",
-      "email": "gaeacodes@gmail.com"
-    }
-  },
-  "/atomicdex/tutorials/listing-a-coin-on-atomicdex": {
-    "dateModified": "2023-10-10T15:07:21.000Z",
-    "contributors": [
-      {
-        "name": "\"smk762\"",
-        "email": "smk762@iinet.net.au"
-      },
-      {
-        "name": "\"gcharang\"",
-        "email": "21151592+gcharang@users.noreply.github.com"
-      },
-      {
-        "name": "\"gcharang\"",
-        "email": "gcharang@users.noreply.github.com"
-      },
-      {
-        "name": "\"gaeacodes\"",
-        "email": "gaeacodes@gmail.com"
-      }
-    ],
-    "lastContributor": {
-      "name": "\"smk762\"",
-      "email": "smk762@iinet.net.au"
-    }
-  },
-  "/atomicdex/tutorials/query-the-mm2-database": {
-    "dateModified": "2023-09-27T20:43:30.000Z",
-    "contributors": [
-      {
-        "name": "\"smk762\"",
-        "email": "smk762@iinet.net.au"
-      },
-      {
-        "name": "\"gcharang\"",
-        "email": "gcharang@users.noreply.github.com"
-      },
-      {
-        "name": "\"gaeacodes\"",
-        "email": "gaeacodes@gmail.com"
-      },
-      {
-        "name": "\"gcharang\"",
-        "email": "21151592+gcharang@users.noreply.github.com"
-      },
-      {
-        "name": "\"smk762\"",
-        "email": "35845239+smk762@users.noreply.github.com"
-      }
-    ],
-    "lastContributor": {
-      "name": "\"smk762\"",
-      "email": "smk762@iinet.net.au"
-    }
-  },
-  "/atomicdex/tutorials/setup-atomicdex-aws": {
-    "dateModified": "2023-10-03T07:36:45.000Z",
-    "contributors": [
-      {
-        "name": "\"gaeacodes\"",
-        "email": "gaeacodes@gmail.com"
-      },
-      {
-        "name": "\"gcharang\"",
-        "email": "21151592+gcharang@users.noreply.github.com"
-      },
-      {
-        "name": "\"gcharang\"",
-        "email": "gcharang@users.noreply.github.com"
-      },
-      {
-        "name": "\"smk762\"",
-        "email": "smk762@iinet.net.au"
-      },
-      {
-        "name": "\"gcharang\"",
-        "email": "mrgcharang@gmail.com"
-      },
-      {
-        "name": "\"Siddhartha\"",
-        "email": "siddhartha-crypto@protonmail.com"
-      }
-    ],
-    "lastContributor": {
-      "name": "\"gaeacodes\"",
-      "email": "gaeacodes@gmail.com"
-    }
-  },
-  "/historical/cc-jl/chapter00": {
-    "dateModified": "2023-05-24T13:18:47.000Z",
-    "contributors": [
-      {
-        "name": "\"gaeacodes\"",
-        "email": "gaeacodes@gmail.com"
-      },
-      {
-        "name": "\"gcharang\"",
-        "email": "21151592+gcharang@users.noreply.github.com"
-      },
-      {
-        "name": "\"gcharang\"",
-        "email": "mrgcharang@gmail.com"
-      }
-    ],
-    "lastContributor": {
-      "name": "\"gaeacodes\"",
-      "email": "gaeacodes@gmail.com"
-    }
-  },
-  "/historical/cc-jl/chapter01": {
-    "dateModified": "2023-09-29T14:54:33.000Z",
-    "contributors": [
-      {
-        "name": "\"gaeacodes\"",
-        "email": "gaeacodes@gmail.com"
-      },
-      {
-        "name": "\"gcharang\"",
-        "email": "gcharang@users.noreply.github.com"
-      },
-      {
-        "name": "\"gcharang\"",
-        "email": "21151592+gcharang@users.noreply.github.com"
-      },
-      {
-        "name": "\"gcharang\"",
-        "email": "mrgcharang@gmail.com"
-      }
-    ],
-    "lastContributor": {
-      "name": "\"gaeacodes\"",
-      "email": "gaeacodes@gmail.com"
-    }
-  },
-  "/historical/cc-jl/chapter02": {
-    "dateModified": "2023-10-03T07:36:45.000Z",
-    "contributors": [
-      {
-        "name": "\"gaeacodes\"",
-        "email": "gaeacodes@gmail.com"
-      },
-      {
-        "name": "\"gcharang\"",
-        "email": "gcharang@users.noreply.github.com"
-      },
-      {
-        "name": "\"gcharang\"",
-        "email": "21151592+gcharang@users.noreply.github.com"
-      },
-      {
-        "name": "\"gcharang\"",
-        "email": "mrgcharang@gmail.com"
-      }
-    ],
-    "lastContributor": {
-      "name": "\"gaeacodes\"",
-      "email": "gaeacodes@gmail.com"
-    }
-  },
-  "/historical/cc-jl/chapter03": {
-    "dateModified": "2023-05-24T13:18:47.000Z",
-    "contributors": [
-      {
-        "name": "\"gaeacodes\"",
-        "email": "gaeacodes@gmail.com"
-      },
-      {
-        "name": "\"gcharang\"",
-        "email": "21151592+gcharang@users.noreply.github.com"
-      },
-      {
-        "name": "\"gcharang\"",
-        "email": "mrgcharang@gmail.com"
-      }
-    ],
-    "lastContributor": {
-      "name": "\"gaeacodes\"",
-      "email": "gaeacodes@gmail.com"
-    }
-  },
-  "/historical/cc-jl/chapter04": {
-    "dateModified": "2023-10-03T07:36:45.000Z",
-    "contributors": [
-      {
-        "name": "\"gaeacodes\"",
-        "email": "gaeacodes@gmail.com"
-      },
-      {
-        "name": "\"gcharang\"",
-        "email": "gcharang@users.noreply.github.com"
-      },
-      {
-        "name": "\"gcharang\"",
-        "email": "21151592+gcharang@users.noreply.github.com"
-      },
-      {
-        "name": "\"SHossain\"",
-        "email": "saddam007@gmail.com"
-      },
-      {
-        "name": "\"gcharang\"",
-        "email": "mrgcharang@gmail.com"
-      }
-    ],
-    "lastContributor": {
-      "name": "\"gaeacodes\"",
-      "email": "gaeacodes@gmail.com"
-    }
-  },
-  "/historical/cc-jl/chapter05": {
-    "dateModified": "2023-05-31T18:19:46.000Z",
-    "contributors": [
-      {
-        "name": "\"gaeacodes\"",
-        "email": "gaeacodes@gmail.com"
-      },
-      {
-        "name": "\"gcharang\"",
-        "email": "21151592+gcharang@users.noreply.github.com"
-      },
-      {
-        "name": "\"gcharang\"",
-        "email": "mrgcharang@gmail.com"
-      }
-    ],
-    "lastContributor": {
-      "name": "\"gaeacodes\"",
-      "email": "gaeacodes@gmail.com"
-    }
-  },
-  "/historical/cc-jl/chapter06": {
-    "dateModified": "2023-10-03T07:36:45.000Z",
-    "contributors": [
-      {
-        "name": "\"gaeacodes\"",
-        "email": "gaeacodes@gmail.com"
-      },
-      {
-        "name": "\"gcharang\"",
-        "email": "gcharang@users.noreply.github.com"
-      },
-      {
-        "name": "\"gcharang\"",
-        "email": "21151592+gcharang@users.noreply.github.com"
-      },
-      {
-        "name": "\"gcharang\"",
-        "email": "mrgcharang@gmail.com"
-      }
-    ],
-    "lastContributor": {
-      "name": "\"gaeacodes\"",
-      "email": "gaeacodes@gmail.com"
-    }
-  },
-  "/historical/cc-jl/chapter07": {
-    "dateModified": "2023-10-03T07:36:45.000Z",
-    "contributors": [
-      {
-        "name": "\"gaeacodes\"",
-        "email": "gaeacodes@gmail.com"
-      },
-      {
-        "name": "\"gcharang\"",
-        "email": "21151592+gcharang@users.noreply.github.com"
-      },
-      {
-        "name": "\"gcharang\"",
-        "email": "mrgcharang@gmail.com"
-      }
-    ],
-    "lastContributor": {
-      "name": "\"gaeacodes\"",
-      "email": "gaeacodes@gmail.com"
-    }
-  },
-  "/historical/cc-jl/chapter08": {
-    "dateModified": "2023-05-31T18:19:46.000Z",
-    "contributors": [
-      {
-        "name": "\"gaeacodes\"",
-        "email": "gaeacodes@gmail.com"
-      },
-      {
-        "name": "\"gcharang\"",
-        "email": "21151592+gcharang@users.noreply.github.com"
-      },
-      {
-        "name": "\"gcharang\"",
-        "email": "mrgcharang@gmail.com"
-      }
-    ],
-    "lastContributor": {
-      "name": "\"gaeacodes\"",
-      "email": "gaeacodes@gmail.com"
-    }
-  },
-  "/historical/cc-jl/chapter09": {
-    "dateModified": "2023-09-01T12:11:07.000Z",
-    "contributors": [
-      {
-        "name": "\"gcharang\"",
-        "email": "gcharang@users.noreply.github.com"
-      },
-      {
-        "name": "\"gaeacodes\"",
-        "email": "gaeacodes@gmail.com"
-      },
-      {
-        "name": "\"gcharang\"",
-        "email": "21151592+gcharang@users.noreply.github.com"
-      },
-      {
-        "name": "\"gcharang\"",
-        "email": "mrgcharang@gmail.com"
-      }
-    ],
-    "lastContributor": {
-      "name": "\"gcharang\"",
-      "email": "gcharang@users.noreply.github.com"
-    }
-  },
-  "/historical/cc-jl/chapter10": {
-    "dateModified": "2023-09-01T12:11:07.000Z",
-    "contributors": [
-      {
-        "name": "\"gcharang\"",
-        "email": "gcharang@users.noreply.github.com"
-      },
-      {
-        "name": "\"gaeacodes\"",
-        "email": "gaeacodes@gmail.com"
-      },
-      {
-        "name": "\"gcharang\"",
-        "email": "21151592+gcharang@users.noreply.github.com"
-      },
-      {
-        "name": "\"gcharang\"",
-        "email": "mrgcharang@gmail.com"
-      }
-    ],
-    "lastContributor": {
-      "name": "\"gcharang\"",
-      "email": "gcharang@users.noreply.github.com"
-    }
-  },
-  "/historical/cc-jl/chapter11": {
-    "dateModified": "2023-05-24T13:18:47.000Z",
-    "contributors": [
-      {
-        "name": "\"gaeacodes\"",
-        "email": "gaeacodes@gmail.com"
-      },
-      {
-        "name": "\"gcharang\"",
-        "email": "21151592+gcharang@users.noreply.github.com"
-      },
-      {
-        "name": "\"gcharang\"",
-        "email": "mrgcharang@gmail.com"
-      }
-    ],
-    "lastContributor": {
-      "name": "\"gaeacodes\"",
-      "email": "gaeacodes@gmail.com"
-    }
-  },
-  "/historical/cc-jl/chapter12": {
-    "dateModified": "2023-05-24T13:18:47.000Z",
-    "contributors": [
-      {
-        "name": "\"gaeacodes\"",
-        "email": "gaeacodes@gmail.com"
-      },
-      {
-        "name": "\"gcharang\"",
-        "email": "21151592+gcharang@users.noreply.github.com"
-      },
-      {
-        "name": "\"gcharang\"",
-        "email": "mrgcharang@gmail.com"
-      }
-    ],
-    "lastContributor": {
-      "name": "\"gaeacodes\"",
-      "email": "gaeacodes@gmail.com"
-    }
-  },
-  "/historical/cc-jl/chapter13": {
-    "dateModified": "2023-06-01T17:59:27.000Z",
-    "contributors": [
-      {
-        "name": "\"gaeacodes\"",
-        "email": "gaeacodes@gmail.com"
-      },
-      {
-        "name": "\"gcharang\"",
-        "email": "21151592+gcharang@users.noreply.github.com"
-      },
-      {
-        "name": "\"gcharang\"",
-        "email": "mrgcharang@gmail.com"
-      }
-    ],
-    "lastContributor": {
-      "name": "\"gaeacodes\"",
-      "email": "gaeacodes@gmail.com"
-    }
-  },
-  "/historical/cc-jl/chapter14": {
-    "dateModified": "2023-06-01T17:59:27.000Z",
-    "contributors": [
-      {
-        "name": "\"gaeacodes\"",
-        "email": "gaeacodes@gmail.com"
-      },
-      {
-        "name": "\"gcharang\"",
-        "email": "21151592+gcharang@users.noreply.github.com"
-      },
-      {
-        "name": "\"gcharang\"",
-        "email": "mrgcharang@gmail.com"
-      }
-    ],
-    "lastContributor": {
-      "name": "\"gaeacodes\"",
-      "email": "gaeacodes@gmail.com"
-    }
-  },
-  "/historical/cc-jl/chapter15": {
-    "dateModified": "2023-06-01T17:59:27.000Z",
-    "contributors": [
-      {
-        "name": "\"gaeacodes\"",
-        "email": "gaeacodes@gmail.com"
-      },
-      {
-        "name": "\"gcharang\"",
-        "email": "21151592+gcharang@users.noreply.github.com"
-      },
-      {
-        "name": "\"gcharang\"",
-        "email": "mrgcharang@gmail.com"
-      }
-    ],
-    "lastContributor": {
-      "name": "\"gaeacodes\"",
-      "email": "gaeacodes@gmail.com"
-    }
-  },
-  "/historical/cc-jl/faq": {
-    "dateModified": "2023-10-03T07:36:45.000Z",
-    "contributors": [
-      {
-        "name": "\"gaeacodes\"",
-        "email": "gaeacodes@gmail.com"
-      },
-      {
-        "name": "\"gcharang\"",
-        "email": "gcharang@users.noreply.github.com"
-      },
-      {
-        "name": "\"gcharang\"",
-        "email": "21151592+gcharang@users.noreply.github.com"
-      },
-      {
-        "name": "\"gcharang\"",
-        "email": "mrgcharang@gmail.com"
-      }
-    ],
-    "lastContributor": {
-      "name": "\"gaeacodes\"",
-      "email": "gaeacodes@gmail.com"
-    }
-  },
-  "/historical/cc-jl": {
-    "dateModified": "2023-10-03T07:36:45.000Z",
-    "contributors": [
-      {
-        "name": "\"gaeacodes\"",
-        "email": "gaeacodes@gmail.com"
-      },
-      {
-        "name": "\"gcharang\"",
-        "email": "21151592+gcharang@users.noreply.github.com"
-      },
-      {
-        "name": "\"gcharang\"",
-        "email": "mrgcharang@gmail.com"
-      }
-    ],
-    "lastContributor": {
-      "name": "\"gaeacodes\"",
-      "email": "gaeacodes@gmail.com"
-    }
-  },
-  "/historical": {
-    "dateModified": "2023-09-01T12:11:07.000Z",
-    "contributors": [
-      {
-        "name": "\"gcharang\"",
-        "email": "gcharang@users.noreply.github.com"
-      },
-      {
-        "name": "\"gcharang\"",
-        "email": "21151592+gcharang@users.noreply.github.com"
-      }
-    ],
-    "lastContributor": {
-      "name": "\"gcharang\"",
-      "email": "gcharang@users.noreply.github.com"
-    }
-  },
-  "/historical/whitepaper/chapter1": {
-    "dateModified": "2023-09-01T12:11:07.000Z",
-    "contributors": [
-      {
-        "name": "\"gcharang\"",
-        "email": "gcharang@users.noreply.github.com"
-      },
-      {
-        "name": "\"gaeacodes\"",
-        "email": "gaeacodes@gmail.com"
-      },
-      {
-        "name": "\"gcharang\"",
-        "email": "21151592+gcharang@users.noreply.github.com"
-      },
-      {
-        "name": "\"gcharang\"",
-        "email": "mrgcharang@gmail.com"
-      }
-    ],
-    "lastContributor": {
-      "name": "\"gcharang\"",
-      "email": "gcharang@users.noreply.github.com"
-    }
-  },
-  "/historical/whitepaper/chapter2": {
-    "dateModified": "2023-10-03T07:36:45.000Z",
-    "contributors": [
-      {
-        "name": "\"gaeacodes\"",
-        "email": "gaeacodes@gmail.com"
-      },
-      {
-        "name": "\"gcharang\"",
-        "email": "gcharang@users.noreply.github.com"
-      },
-      {
-        "name": "\"gcharang\"",
-        "email": "21151592+gcharang@users.noreply.github.com"
-      },
-      {
-        "name": "\"gcharang\"",
-        "email": "mrgcharang@gmail.com"
-      }
-    ],
-    "lastContributor": {
-      "name": "\"gaeacodes\"",
-      "email": "gaeacodes@gmail.com"
-    }
-  },
-  "/historical/whitepaper/chapter3": {
-    "dateModified": "2023-12-13T08:48:10.000Z",
-    "contributors": [
-      {
-        "name": "\"gcharang\"",
-        "email": "21151592+gcharang@users.noreply.github.com"
-      },
-      {
-        "name": "\"gaeacodes\"",
-        "email": "gaeacodes@gmail.com"
-      },
-      {
-        "name": "\"smk762\"",
-        "email": "smk762@iinet.net.au"
-      },
-      {
-        "name": "\"gcharang\"",
-        "email": "gcharang@users.noreply.github.com"
-      },
-      {
-        "name": "\"gcharang\"",
-        "email": "mrgcharang@gmail.com"
-      }
-    ],
-    "lastContributor": {
-      "name": "\"gcharang\"",
-      "email": "21151592+gcharang@users.noreply.github.com"
-    }
-  },
-  "/historical/whitepaper/chapter4": {
-    "dateModified": "2023-09-27T20:43:30.000Z",
-    "contributors": [
-      {
-        "name": "\"smk762\"",
-        "email": "smk762@iinet.net.au"
-      },
-      {
-        "name": "\"gcharang\"",
-        "email": "21151592+gcharang@users.noreply.github.com"
-      },
-      {
-        "name": "\"gaeacodes\"",
-        "email": "gaeacodes@gmail.com"
-      },
-      {
-        "name": "\"gcharang\"",
-        "email": "mrgcharang@gmail.com"
-      }
-    ],
-    "lastContributor": {
-      "name": "\"smk762\"",
-      "email": "smk762@iinet.net.au"
-    }
-  },
-  "/historical/whitepaper/chapter5": {
-    "dateModified": "2023-09-27T20:43:30.000Z",
-    "contributors": [
-      {
-        "name": "\"smk762\"",
-        "email": "smk762@iinet.net.au"
-      },
-      {
-        "name": "\"gcharang\"",
-        "email": "gcharang@users.noreply.github.com"
-      },
-      {
-        "name": "\"gaeacodes\"",
-        "email": "gaeacodes@gmail.com"
-      },
-      {
-        "name": "\"gcharang\"",
-        "email": "21151592+gcharang@users.noreply.github.com"
-      },
-      {
-        "name": "\"gcharang\"",
-        "email": "mrgcharang@gmail.com"
-      }
-    ],
-    "lastContributor": {
-      "name": "\"smk762\"",
-      "email": "smk762@iinet.net.au"
-    }
-  },
-  "/historical/whitepaper/chapter6": {
-    "dateModified": "2023-09-27T20:43:30.000Z",
-    "contributors": [
-      {
-        "name": "\"smk762\"",
-        "email": "smk762@iinet.net.au"
-      },
-      {
-        "name": "\"gcharang\"",
-        "email": "gcharang@users.noreply.github.com"
-      },
-      {
-        "name": "\"gaeacodes\"",
-        "email": "gaeacodes@gmail.com"
-      },
-      {
-        "name": "\"gcharang\"",
-        "email": "21151592+gcharang@users.noreply.github.com"
-      },
-      {
-        "name": "\"Siddhartha Crypto\"",
-        "email": "33014953+siddhartha-crypto@users.noreply.github.com"
-      },
-      {
-        "name": "\"gcharang\"",
-        "email": "mrgcharang@gmail.com"
-      }
-    ],
-    "lastContributor": {
-      "name": "\"smk762\"",
-      "email": "smk762@iinet.net.au"
-    }
-  },
-  "/historical/whitepaper/chapter7": {
-    "dateModified": "2023-09-27T20:43:30.000Z",
-    "contributors": [
-      {
-        "name": "\"smk762\"",
-        "email": "smk762@iinet.net.au"
-      },
-      {
-        "name": "\"gcharang\"",
-        "email": "gcharang@users.noreply.github.com"
-      },
-      {
-        "name": "\"gaeacodes\"",
-        "email": "gaeacodes@gmail.com"
-      },
-      {
-        "name": "\"gcharang\"",
-        "email": "21151592+gcharang@users.noreply.github.com"
-      },
-      {
-        "name": "\"Cris-F\"",
-        "email": "36809176+Cris-F@users.noreply.github.com"
-      },
-      {
-        "name": "\"gcharang\"",
-        "email": "mrgcharang@gmail.com"
-      }
-    ],
-    "lastContributor": {
-      "name": "\"smk762\"",
-      "email": "smk762@iinet.net.au"
-    }
-  },
-  "/historical/whitepaper/chapter8": {
-    "dateModified": "2023-09-05T12:43:04.000Z",
-    "contributors": [
-      {
-        "name": "\"gcharang\"",
-        "email": "gcharang@users.noreply.github.com"
-      },
-      {
-        "name": "\"gaeacodes\"",
-        "email": "gaeacodes@gmail.com"
-      },
-      {
-        "name": "\"gcharang\"",
-        "email": "21151592+gcharang@users.noreply.github.com"
-      },
-      {
-        "name": "\"gcharang\"",
-        "email": "mrgcharang@gmail.com"
-      }
-    ],
-    "lastContributor": {
-      "name": "\"gcharang\"",
-      "email": "gcharang@users.noreply.github.com"
-    }
-  },
-  "/historical/whitepaper": {
-    "dateModified": "2023-06-14T19:22:24.000Z",
-    "contributors": [
-      {
-        "name": "\"gcharang\"",
-        "email": "21151592+gcharang@users.noreply.github.com"
-      },
-      {
-        "name": "\"gcharang\"",
-        "email": "mrgcharang@gmail.com"
-      }
-    ],
-    "lastContributor": {
-      "name": "\"gcharang\"",
-      "email": "21151592+gcharang@users.noreply.github.com"
-    }
-  },
-  "/historical/whitepaper/references": {
-    "dateModified": "2023-10-03T07:36:45.000Z",
-    "contributors": [
-      {
-        "name": "\"gaeacodes\"",
-        "email": "gaeacodes@gmail.com"
-      },
-      {
-        "name": "\"gcharang\"",
-        "email": "gcharang@users.noreply.github.com"
-      },
-      {
-        "name": "\"gcharang\"",
-        "email": "21151592+gcharang@users.noreply.github.com"
-      },
-      {
-        "name": "\"gcharang\"",
-        "email": "mrgcharang@gmail.com"
-      }
-    ],
-    "lastContributor": {
-      "name": "\"gaeacodes\"",
-      "email": "gaeacodes@gmail.com"
-    }
-  },
-  "/": {
-    "dateModified": "2023-09-27T20:43:30.000Z",
-    "contributors": [
-      {
-        "name": "\"smk762\"",
-        "email": "smk762@iinet.net.au"
-      },
-      {
-        "name": "\"gcharang\"",
-        "email": "gcharang@users.noreply.github.com"
-      },
-      {
-        "name": "\"gaeacodes\"",
-        "email": "gaeacodes@gmail.com"
-      },
-      {
-        "name": "\"gcharang\"",
-        "email": "21151592+gcharang@users.noreply.github.com"
-      }
-    ],
-    "lastContributor": {
-      "name": "\"smk762\"",
-      "email": "smk762@iinet.net.au"
-    }
-  },
-  "/komodo/block-1m-changes": {
-    "dateModified": "2023-12-17T18:46:24.000Z",
-    "contributors": [
-      {
-        "name": "\"gcharang\"",
-        "email": "21151592+gcharang@users.noreply.github.com"
-      },
-      {
-        "name": "\"gcharang\"",
-        "email": "mrgcharang@gmail.com"
-      }
-    ],
-    "lastContributor": {
-      "name": "\"gcharang\"",
-      "email": "21151592+gcharang@users.noreply.github.com"
-    }
-  },
-  "/komodo/coin-emission": {
-    "dateModified": "2023-12-16T08:38:31.000Z",
-    "contributors": [
-      {
-        "name": "\"gaeacodes\"",
-        "email": "gaeacodes@gmail.com"
-      },
-      {
-        "name": "\"gcharang\"",
-        "email": "21151592+gcharang@users.noreply.github.com"
-      },
-      {
-        "name": "\"gcharang\"",
-        "email": "mrgcharang@gmail.com"
-      }
-    ],
-    "lastContributor": {
-      "name": "\"gaeacodes\"",
-      "email": "gaeacodes@gmail.com"
-    }
-  },
-  "/komodo/convert-pubkey-address": {
-    "dateModified": "2023-12-16T08:38:31.000Z",
-    "contributors": [
-      {
-        "name": "\"gaeacodes\"",
-        "email": "gaeacodes@gmail.com"
-      },
-      {
-        "name": "\"gcharang\"",
-        "email": "mrgcharang@gmail.com"
-      }
-    ],
-    "lastContributor": {
-      "name": "\"gaeacodes\"",
-      "email": "gaeacodes@gmail.com"
-    }
-  },
-  "/komodo/dpow-conf": {
-    "dateModified": "2023-12-17T18:46:24.000Z",
-    "contributors": [
-      {
-        "name": "\"gcharang\"",
-        "email": "21151592+gcharang@users.noreply.github.com"
-      },
-      {
-        "name": "\"gcharang\"",
-        "email": "mrgcharang@gmail.com"
-      }
-    ],
-    "lastContributor": {
-      "name": "\"gcharang\"",
-      "email": "21151592+gcharang@users.noreply.github.com"
-    }
-  },
-  "/komodo/encrypt-wallet": {
-    "dateModified": "2023-12-16T08:38:31.000Z",
-    "contributors": [
-      {
-        "name": "\"gaeacodes\"",
-        "email": "gaeacodes@gmail.com"
-      },
-      {
-        "name": "\"gcharang\"",
-        "email": "mrgcharang@gmail.com"
-      }
-    ],
-    "lastContributor": {
-      "name": "\"gaeacodes\"",
-      "email": "gaeacodes@gmail.com"
-    }
-  },
-  "/komodo": {
-    "dateModified": "2023-12-17T18:46:24.000Z",
-    "contributors": [
-      {
-        "name": "\"gcharang\"",
-        "email": "21151592+gcharang@users.noreply.github.com"
-      },
-      {
-        "name": "\"gaeacodes\"",
-        "email": "gaeacodes@gmail.com"
-      },
-      {
-        "name": "\"gcharang\"",
-        "email": "mrgcharang@gmail.com"
-      }
-    ],
-    "lastContributor": {
-      "name": "\"gcharang\"",
-      "email": "21151592+gcharang@users.noreply.github.com"
-    }
-  },
-  "/komodo/multisig-transactions-on-komodo-or-assetchains": {
-    "dateModified": "2023-12-16T08:38:31.000Z",
-    "contributors": [
-      {
-        "name": "\"gaeacodes\"",
-        "email": "gaeacodes@gmail.com"
-      },
-      {
-        "name": "\"gcharang\"",
-        "email": "mrgcharang@gmail.com"
-      }
-    ],
-    "lastContributor": {
-      "name": "\"gaeacodes\"",
-      "email": "gaeacodes@gmail.com"
-    }
-  },
-  "/komodo/note-exchanges": {
-    "dateModified": "2023-12-16T08:38:31.000Z",
-    "contributors": [
-      {
-        "name": "\"gaeacodes\"",
-        "email": "gaeacodes@gmail.com"
-      },
-      {
-        "name": "\"gcharang\"",
-        "email": "mrgcharang@gmail.com"
-      }
-    ],
-    "lastContributor": {
-      "name": "\"gaeacodes\"",
-      "email": "gaeacodes@gmail.com"
-    }
-  },
-  "/komodo/npm-module-komodo-rewards": {
-    "dateModified": "2023-12-16T14:24:08.000Z",
-    "contributors": [
-      {
-        "name": "\"gaeacodes\"",
-        "email": "gaeacodes@gmail.com"
-      },
-      {
-        "name": "\"gcharang\"",
-        "email": "21151592+gcharang@users.noreply.github.com"
-      },
-      {
-        "name": "\"gcharang\"",
-        "email": "mrgcharang@gmail.com"
-      }
-    ],
-    "lastContributor": {
-      "name": "\"gaeacodes\"",
-      "email": "gaeacodes@gmail.com"
-    }
-  },
-  "/komodo/python-rpc-komodod": {
-    "dateModified": "2023-12-17T18:46:24.000Z",
-    "contributors": [
-      {
-        "name": "\"gcharang\"",
-        "email": "21151592+gcharang@users.noreply.github.com"
-      },
-      {
-        "name": "\"gaeacodes\"",
-        "email": "gaeacodes@gmail.com"
-      },
-      {
-        "name": "\"gcharang\"",
-        "email": "mrgcharang@gmail.com"
-      }
-    ],
-    "lastContributor": {
-      "name": "\"gcharang\"",
-      "email": "21151592+gcharang@users.noreply.github.com"
-    }
-  },
-  "/komodo/security-setup-full-node": {
-    "dateModified": "2023-12-17T18:46:24.000Z",
-    "contributors": [
-      {
-        "name": "\"gcharang\"",
-        "email": "21151592+gcharang@users.noreply.github.com"
-      },
-      {
-        "name": "\"gaeacodes\"",
-        "email": "gaeacodes@gmail.com"
-      },
-      {
-        "name": "\"gcharang\"",
-        "email": "mrgcharang@gmail.com"
-      }
-    ],
-    "lastContributor": {
-      "name": "\"gcharang\"",
-      "email": "21151592+gcharang@users.noreply.github.com"
-    }
-  },
-  "/komodo/setup-electrumx-server": {
-    "dateModified": "2023-12-17T18:46:24.000Z",
-    "contributors": [
-      {
-        "name": "\"gcharang\"",
-        "email": "21151592+gcharang@users.noreply.github.com"
-      },
-      {
-        "name": "\"gcharang\"",
-        "email": "mrgcharang@gmail.com"
-      },
-      {
-        "name": "\"smk762\"",
-        "email": "smk762@iinet.net.au"
-      },
-      {
-        "name": "\"smk762\"",
-        "email": "35845239+smk762@users.noreply.github.com"
-      },
-      {
-        "name": "\"gaeacodes\"",
-        "email": "77043250+gaeacodes@users.noreply.github.com"
-      },
-      {
-        "name": "\"gaeacodes\"",
-        "email": "gaeacodes@gmail.com"
-      }
-    ],
-    "lastContributor": {
-      "name": "\"gcharang\"",
-      "email": "21151592+gcharang@users.noreply.github.com"
-    }
-  },
-  "/komodo/use-bitcore-lib-komodo": {
-    "dateModified": "2023-12-17T18:46:24.000Z",
-    "contributors": [
-      {
-        "name": "\"gcharang\"",
-        "email": "21151592+gcharang@users.noreply.github.com"
-      },
-      {
-        "name": "\"gaeacodes\"",
-        "email": "gaeacodes@gmail.com"
-      },
-      {
-        "name": "\"gcharang\"",
-        "email": "mrgcharang@gmail.com"
-      }
-    ],
-    "lastContributor": {
-      "name": "\"gcharang\"",
-      "email": "21151592+gcharang@users.noreply.github.com"
-    }
-  },
-  "/komodo/using-key-value": {
-    "dateModified": "2023-12-17T18:46:24.000Z",
-    "contributors": [
-      {
-        "name": "\"gcharang\"",
-        "email": "21151592+gcharang@users.noreply.github.com"
-      },
-      {
-        "name": "\"gcharang\"",
-        "email": "mrgcharang@gmail.com"
-      }
-    ],
-    "lastContributor": {
-      "name": "\"gcharang\"",
-      "email": "21151592+gcharang@users.noreply.github.com"
-    }
-  },
-  "/notary/generate-privkeys-for-third-party-coins-from-passphrase": {
-    "dateModified": "2023-12-17T18:46:24.000Z",
-    "contributors": [
-      {
-        "name": "\"gcharang\"",
-        "email": "21151592+gcharang@users.noreply.github.com"
-      },
-      {
-        "name": "\"smk762\"",
-        "email": "smk762@iinet.net.au"
-      },
-      {
-        "name": "\"gcharang\"",
-        "email": "mrgcharang@gmail.com"
-      }
-    ],
-    "lastContributor": {
-      "name": "\"gcharang\"",
-      "email": "21151592+gcharang@users.noreply.github.com"
-    }
-  },
-  "/notary": {
-    "dateModified": "2023-12-17T18:46:24.000Z",
-    "contributors": [
-      {
-        "name": "\"gcharang\"",
-        "email": "21151592+gcharang@users.noreply.github.com"
-      },
-      {
-        "name": "\"gaeacodes\"",
-        "email": "gaeacodes@gmail.com"
-      },
-      {
-        "name": "\"smk762\"",
-        "email": "35845239+smk762@users.noreply.github.com"
-      },
-      {
-        "name": "\"Alrighttt\"",
-        "email": "36680730+Alrighttt@users.noreply.github.com"
-      },
-      {
-        "name": "\"smk762\"",
-        "email": "smk762@iinet.net.au"
-      },
-      {
-        "name": "\"gcharang\"",
-        "email": "mrgcharang@gmail.com"
-      },
-      {
-        "name": "\"webworker01\"",
-        "email": "webworker01@users.noreply.github.com"
-      },
-      {
-        "name": "\"SHossain\"",
-        "email": "saddam007@gmail.com"
-      },
-      {
-        "name": "\"bartwr\"",
-        "email": "mail@bartroorda.nl"
-      },
-      {
-        "name": "\"CHMEX\"",
-        "email": "33424502+CHMEX@users.noreply.github.com"
-      },
-      {
-        "name": "\"Anton \\\"TonyL\\\" Lysakov\"",
-        "email": "tlysakov@gmail.com"
-      },
-      {
-        "name": "\"Jocelyn Strob Simard\"",
-        "email": "12475879+StrobFX@users.noreply.github.com"
-      },
-      {
-        "name": "\"Mihail Fedorov\"",
-        "email": "mihail@fedorov.net"
-      },
-      {
-        "name": "\"daemonfox\"",
-        "email": "bdavistech@gmail.com"
-      },
-      {
-        "name": "\"NutellaLicka\"",
-        "email": "spencer.p.harry@gmail.com"
-      },
-      {
-        "name": "\"Web Worker\"",
-        "email": "webworker01@users.noreply.github.com"
-      }
-    ],
-    "lastContributor": {
-      "name": "\"gcharang\"",
-      "email": "21151592+gcharang@users.noreply.github.com"
-    }
-  },
-  "/notary/split-utxo-for-notarization": {
-    "dateModified": "2023-12-16T14:24:08.000Z",
-    "contributors": [
-      {
-        "name": "\"gaeacodes\"",
-        "email": "gaeacodes@gmail.com"
-      },
-      {
-        "name": "\"smk762\"",
-        "email": "smk762@iinet.net.au"
-      },
-      {
-        "name": "\"gcharang\"",
-        "email": "mrgcharang@gmail.com"
-      }
-    ],
-    "lastContributor": {
-      "name": "\"gaeacodes\"",
-      "email": "gaeacodes@gmail.com"
-    }
-  },
-  "/notary/update-komodo-manually": {
-    "dateModified": "2023-12-17T18:46:24.000Z",
-    "contributors": [
-      {
-        "name": "\"gcharang\"",
-        "email": "21151592+gcharang@users.noreply.github.com"
-      },
-      {
-        "name": "\"gcharang\"",
-        "email": "mrgcharang@gmail.com"
-      }
-    ],
-    "lastContributor": {
-      "name": "\"gcharang\"",
-      "email": "21151592+gcharang@users.noreply.github.com"
-    }
-  },
-  "/notary/useful-commands-for-komodo-notary-node": {
-    "dateModified": "2023-12-17T18:46:24.000Z",
-    "contributors": [
-      {
-        "name": "\"gcharang\"",
-        "email": "21151592+gcharang@users.noreply.github.com"
-      },
-      {
-        "name": "\"smk762\"",
-        "email": "smk762@iinet.net.au"
-      },
-      {
-        "name": "\"gcharang\"",
-        "email": "mrgcharang@gmail.com"
-      }
-    ],
-    "lastContributor": {
-      "name": "\"gcharang\"",
-      "email": "21151592+gcharang@users.noreply.github.com"
-    }
-  },
-  "/qa/adb-logcat": {
-    "dateModified": "2023-12-19T13:02:52.000Z",
-    "contributors": [
-      {
-        "name": "\"gaeacodes\"",
-        "email": "gaeacodes@gmail.com"
-      },
-      {
-        "name": "\"gcharang\"",
-        "email": "mrgcharang@gmail.com"
-      }
-    ],
-    "lastContributor": {
-      "name": "\"gaeacodes\"",
-      "email": "gaeacodes@gmail.com"
-    }
-  },
-  "/qa/atomicdex-destop-build": {
-    "dateModified": "2023-12-18T17:07:32.000Z",
-    "contributors": [
-      {
-        "name": "\"gaeacodes\"",
-        "email": "gaeacodes@gmail.com"
-      },
-      {
-        "name": "\"gcharang\"",
-        "email": "mrgcharang@gmail.com"
-      }
-    ],
-    "lastContributor": {
-      "name": "\"gaeacodes\"",
-      "email": "gaeacodes@gmail.com"
-    }
-  },
-  "/qa/atomicdex-quickstart": {
-    "dateModified": "2023-12-18T17:07:32.000Z",
-    "contributors": [
-      {
-        "name": "\"gaeacodes\"",
-        "email": "gaeacodes@gmail.com"
-      },
-      {
-        "name": "\"gcharang\"",
-        "email": "mrgcharang@gmail.com"
-      }
-    ],
-    "lastContributor": {
-      "name": "\"gaeacodes\"",
-      "email": "gaeacodes@gmail.com"
-    }
-  },
-  "/qa/blockscout-deployment-guide": {
-    "dateModified": "2023-12-19T13:02:52.000Z",
-    "contributors": [
-      {
-        "name": "\"gaeacodes\"",
-        "email": "gaeacodes@gmail.com"
-      },
-      {
-        "name": "\"gcharang\"",
-        "email": "mrgcharang@gmail.com"
-      },
-      {
-        "name": "\"SirSevenG\"",
-        "email": "44422309+SirSevenG@users.noreply.github.com"
-      }
-    ],
-    "lastContributor": {
-      "name": "\"gaeacodes\"",
-      "email": "gaeacodes@gmail.com"
-    }
-  },
-  "/qa/extract-swap-data-atomicdex-log": {
-    "dateModified": "2023-12-18T17:07:32.000Z",
-    "contributors": [
-      {
-        "name": "\"gaeacodes\"",
-        "email": "gaeacodes@gmail.com"
-      },
-      {
-        "name": "\"gcharang\"",
-        "email": "mrgcharang@gmail.com"
-      }
-    ],
-    "lastContributor": {
-      "name": "\"gaeacodes\"",
-      "email": "gaeacodes@gmail.com"
-    }
-  },
-  "/qa": {
-    "dateModified": "2023-12-18T17:07:32.000Z",
-    "contributors": [
-      {
-        "name": "\"gaeacodes\"",
-        "email": "gaeacodes@gmail.com"
-      },
-      {
-        "name": "\"gcharang\"",
-        "email": "21151592+gcharang@users.noreply.github.com"
-      },
-      {
-        "name": "\"gcharang\"",
-        "email": "mrgcharang@gmail.com"
-      }
-    ],
-    "lastContributor": {
-      "name": "\"gaeacodes\"",
-      "email": "gaeacodes@gmail.com"
-    }
-  },
-  "/qa/recover-atomicdex-mobile-swap-desktop": {
-    "dateModified": "2023-12-18T17:07:32.000Z",
-    "contributors": [
-      {
-        "name": "\"gaeacodes\"",
-        "email": "gaeacodes@gmail.com"
-      },
-      {
-        "name": "\"gcharang\"",
-        "email": "mrgcharang@gmail.com"
-      }
-    ],
-    "lastContributor": {
-      "name": "\"gaeacodes\"",
-      "email": "gaeacodes@gmail.com"
-    }
-  },
-  "/qa/test-komodo-source-jl777-branch": {
-    "dateModified": "2023-12-18T17:07:32.000Z",
-    "contributors": [
-      {
-        "name": "\"gaeacodes\"",
-        "email": "gaeacodes@gmail.com"
-      },
-      {
-        "name": "\"gcharang\"",
-        "email": "mrgcharang@gmail.com"
-      }
-    ],
-    "lastContributor": {
-      "name": "\"gaeacodes\"",
-      "email": "gaeacodes@gmail.com"
-    }
-  },
-  "/resources": {
-    "dateModified": "2023-12-18T17:07:32.000Z",
-    "contributors": [
-      {
-        "name": "\"gaeacodes\"",
-        "email": "gaeacodes@gmail.com"
-      },
-      {
-        "name": "\"gcharang\"",
-        "email": "21151592+gcharang@users.noreply.github.com"
-      },
-      {
-        "name": "\"gcharang\"",
-        "email": "mrgcharang@gmail.com"
-      },
-      {
-        "name": "\"SHossain\"",
-        "email": "saddam007@gmail.com"
-      },
-      {
-        "name": "\"Duke Leto\"",
-        "email": "duke@leto.net"
-      }
-    ],
-    "lastContributor": {
-      "name": "\"gaeacodes\"",
-      "email": "gaeacodes@gmail.com"
-    }
-  },
-  "/resources/third-party": {
-    "dateModified": "2023-12-19T15:18:47.000Z",
-    "contributors": [
-      {
-        "name": "\"gaeacodes\"",
-        "email": "gaeacodes@gmail.com"
-      },
-      {
-        "name": "\"gcharang\"",
-        "email": "21151592+gcharang@users.noreply.github.com"
-      },
-      {
-        "name": "\"theblackmallard\"",
-        "email": "42389961+theblackmallard@users.noreply.github.com"
-      },
-      {
-        "name": "\"gcharang\"",
-        "email": "mrgcharang@gmail.com"
-      },
-      {
-        "name": "\"smk762\"",
-        "email": "35845239+smk762@users.noreply.github.com"
-      }
-    ],
-    "lastContributor": {
-      "name": "\"gaeacodes\"",
-      "email": "gaeacodes@gmail.com"
-    }
-  },
-  "/smart-chains/api/address": {
-    "dateModified": "2023-09-27T20:43:30.000Z",
-    "contributors": [
-      {
-        "name": "\"smk762\"",
-        "email": "smk762@iinet.net.au"
-      },
-      {
-        "name": "\"gcharang\"",
-        "email": "gcharang@users.noreply.github.com"
-      },
-      {
-        "name": "\"gaeacodes\"",
-        "email": "gaeacodes@gmail.com"
-      },
-      {
-        "name": "\"gcharang\"",
-        "email": "21151592+gcharang@users.noreply.github.com"
-      },
-      {
-        "name": "\"gcharang\"",
-        "email": "mrgcharang@gmail.com"
-      },
-      {
-        "name": "\"siddhartha-crypto\"",
-        "email": "siddhartha-crypto@protonmail.com"
-      }
-    ],
-    "lastContributor": {
-      "name": "\"smk762\"",
-      "email": "smk762@iinet.net.au"
-    }
-  },
-  "/smart-chains/api/blockchain": {
-    "dateModified": "2023-09-05T12:43:04.000Z",
-    "contributors": [
-      {
-        "name": "\"gcharang\"",
-        "email": "gcharang@users.noreply.github.com"
-      },
-      {
-        "name": "\"gcharang\"",
-        "email": "21151592+gcharang@users.noreply.github.com"
-      },
-      {
-        "name": "\"gaeacodes\"",
-        "email": "gaeacodes@gmail.com"
-      },
-      {
-        "name": "\"gcharang\"",
-        "email": "mrgcharang@gmail.com"
-      },
-      {
-        "name": "\"siddhartha-crypto\"",
-        "email": "siddhartha-crypto@protonmail.com"
-      }
-    ],
-    "lastContributor": {
-      "name": "\"gcharang\"",
-      "email": "gcharang@users.noreply.github.com"
-    }
-  },
-  "/smart-chains/api/cclib": {
-    "dateModified": "2023-09-27T20:43:30.000Z",
-    "contributors": [
-      {
-        "name": "\"smk762\"",
-        "email": "smk762@iinet.net.au"
-      },
-      {
-        "name": "\"gcharang\"",
-        "email": "gcharang@users.noreply.github.com"
-      },
-      {
-        "name": "\"gaeacodes\"",
-        "email": "gaeacodes@gmail.com"
-      },
-      {
-        "name": "\"gcharang\"",
-        "email": "21151592+gcharang@users.noreply.github.com"
-      },
-      {
-        "name": "\"gcharang\"",
-        "email": "mrgcharang@gmail.com"
-      },
-      {
-        "name": "\"siddhartha-crypto\"",
-        "email": "siddhartha-crypto@protonmail.com"
-      }
-    ],
-    "lastContributor": {
-      "name": "\"smk762\"",
-      "email": "smk762@iinet.net.au"
-    }
-  },
-  "/smart-chains/api/control": {
-    "dateModified": "2023-09-05T12:43:04.000Z",
-    "contributors": [
-      {
-        "name": "\"gcharang\"",
-        "email": "gcharang@users.noreply.github.com"
-      },
-      {
-        "name": "\"gaeacodes\"",
-        "email": "gaeacodes@gmail.com"
-      },
-      {
-        "name": "\"gcharang\"",
-        "email": "21151592+gcharang@users.noreply.github.com"
-      },
-      {
-        "name": "\"gcharang\"",
-        "email": "mrgcharang@gmail.com"
-      },
-      {
-        "name": "\"siddhartha-crypto\"",
-        "email": "siddhartha-crypto@protonmail.com"
-      }
-    ],
-    "lastContributor": {
-      "name": "\"gcharang\"",
-      "email": "gcharang@users.noreply.github.com"
-    }
-  },
-  "/smart-chains/api/crosschain": {
-    "dateModified": "2023-12-13T08:48:10.000Z",
-    "contributors": [
-      {
-        "name": "\"gcharang\"",
-        "email": "21151592+gcharang@users.noreply.github.com"
-      },
-      {
-        "name": "\"gaeacodes\"",
-        "email": "gaeacodes@gmail.com"
-      },
-      {
-        "name": "\"smk762\"",
-        "email": "smk762@iinet.net.au"
-      },
-      {
-        "name": "\"gcharang\"",
-        "email": "gcharang@users.noreply.github.com"
-      },
-      {
-        "name": "\"gcharang\"",
-        "email": "mrgcharang@gmail.com"
-      },
-      {
-        "name": "\"siddhartha-crypto\"",
-        "email": "siddhartha-crypto@protonmail.com"
-      }
-    ],
-    "lastContributor": {
-      "name": "\"gcharang\"",
-      "email": "21151592+gcharang@users.noreply.github.com"
-    }
-  },
-  "/smart-chains/api/disclosure": {
-    "dateModified": "2023-10-04T06:26:45.000Z",
-    "contributors": [
-      {
-        "name": "\"gcharang\"",
-        "email": "gcharang@users.noreply.github.com"
-      },
-      {
-        "name": "\"gcharang\"",
-        "email": "21151592+gcharang@users.noreply.github.com"
-      },
-      {
-        "name": "\"gaeacodes\"",
-        "email": "gaeacodes@gmail.com"
-      },
-      {
-        "name": "\"gcharang\"",
-        "email": "mrgcharang@gmail.com"
-      },
-      {
-        "name": "\"siddhartha-crypto\"",
-        "email": "siddhartha-crypto@protonmail.com"
-      }
-    ],
-    "lastContributor": {
-      "name": "\"gcharang\"",
-      "email": "gcharang@users.noreply.github.com"
-    }
-  },
-  "/smart-chains/api/generate": {
-    "dateModified": "2023-09-27T20:43:30.000Z",
-    "contributors": [
-      {
-        "name": "\"smk762\"",
-        "email": "smk762@iinet.net.au"
-      },
-      {
-        "name": "\"gcharang\"",
-        "email": "gcharang@users.noreply.github.com"
-      },
-      {
-        "name": "\"gaeacodes\"",
-        "email": "gaeacodes@gmail.com"
-      },
-      {
-        "name": "\"gcharang\"",
-        "email": "21151592+gcharang@users.noreply.github.com"
-      },
-      {
-        "name": "\"Siddhartha\"",
-        "email": "siddhartha-crypto@protonmail.com"
-      },
-      {
-        "name": "\"gcharang\"",
-        "email": "mrgcharang@gmail.com"
-      },
-      {
-        "name": "\"siddhartha-crypto\"",
-        "email": "siddhartha-crypto@protonmail.com"
-      }
-    ],
-    "lastContributor": {
-      "name": "\"smk762\"",
-      "email": "smk762@iinet.net.au"
-    }
-  },
-  "/smart-chains/api": {
-    "dateModified": "2023-09-01T12:11:07.000Z",
-    "contributors": [
-      {
-        "name": "\"gcharang\"",
-        "email": "gcharang@users.noreply.github.com"
-      },
-      {
-        "name": "\"gcharang\"",
-        "email": "21151592+gcharang@users.noreply.github.com"
-      },
-      {
-        "name": "\"siddhartha-crypto\"",
-        "email": "siddhartha-crypto@protonmail.com"
-      }
-    ],
-    "lastContributor": {
-      "name": "\"gcharang\"",
-      "email": "gcharang@users.noreply.github.com"
-    }
-  },
-  "/smart-chains/api/jumblr": {
-    "dateModified": "2023-09-27T20:43:30.000Z",
-    "contributors": [
-      {
-        "name": "\"smk762\"",
-        "email": "smk762@iinet.net.au"
-      },
-      {
-        "name": "\"gcharang\"",
-        "email": "gcharang@users.noreply.github.com"
-      },
-      {
-        "name": "\"gaeacodes\"",
-        "email": "gaeacodes@gmail.com"
-      },
-      {
-        "name": "\"gcharang\"",
-        "email": "21151592+gcharang@users.noreply.github.com"
-      },
-      {
-        "name": "\"gcharang\"",
-        "email": "mrgcharang@gmail.com"
-      },
-      {
-        "name": "\"siddhartha-crypto\"",
-        "email": "siddhartha-crypto@protonmail.com"
-      }
-    ],
-    "lastContributor": {
-      "name": "\"smk762\"",
-      "email": "smk762@iinet.net.au"
-    }
-  },
-  "/smart-chains/api/mining": {
-    "dateModified": "2023-09-27T20:43:30.000Z",
-    "contributors": [
-      {
-        "name": "\"smk762\"",
-        "email": "smk762@iinet.net.au"
-      },
-      {
-        "name": "\"gcharang\"",
-        "email": "gcharang@users.noreply.github.com"
-      },
-      {
-        "name": "\"gaeacodes\"",
-        "email": "gaeacodes@gmail.com"
-      },
-      {
-        "name": "\"gcharang\"",
-        "email": "21151592+gcharang@users.noreply.github.com"
-      },
-      {
-        "name": "\"gcharang\"",
-        "email": "mrgcharang@gmail.com"
-      },
-      {
-        "name": "\"siddhartha-crypto\"",
-        "email": "siddhartha-crypto@protonmail.com"
-      }
-    ],
-    "lastContributor": {
-      "name": "\"smk762\"",
-      "email": "smk762@iinet.net.au"
-    }
-  },
-  "/smart-chains/api/network": {
-    "dateModified": "2023-10-03T07:36:45.000Z",
-    "contributors": [
-      {
-        "name": "\"gaeacodes\"",
-        "email": "gaeacodes@gmail.com"
-      },
-      {
-        "name": "\"smk762\"",
-        "email": "smk762@iinet.net.au"
-      },
-      {
-        "name": "\"gcharang\"",
-        "email": "gcharang@users.noreply.github.com"
-      },
-      {
-        "name": "\"gcharang\"",
-        "email": "21151592+gcharang@users.noreply.github.com"
-      },
-      {
-        "name": "\"gcharang\"",
-        "email": "mrgcharang@gmail.com"
-      },
-      {
-        "name": "\"siddhartha-crypto\"",
-        "email": "siddhartha-crypto@protonmail.com"
-      }
-    ],
-    "lastContributor": {
-      "name": "\"gaeacodes\"",
-      "email": "gaeacodes@gmail.com"
-    }
-  },
-  "/smart-chains/api/nspv": {
-    "dateModified": "2023-12-13T08:48:10.000Z",
-    "contributors": [
-      {
-        "name": "\"gcharang\"",
-        "email": "21151592+gcharang@users.noreply.github.com"
-      },
-      {
-        "name": "\"gaeacodes\"",
-        "email": "gaeacodes@gmail.com"
-      },
-      {
-        "name": "\"gcharang\"",
-        "email": "mrgcharang@gmail.com"
-      }
-    ],
-    "lastContributor": {
-      "name": "\"gcharang\"",
-      "email": "21151592+gcharang@users.noreply.github.com"
-    }
-  },
-  "/smart-chains/api/rawtransactions": {
-    "dateModified": "2023-09-27T20:43:30.000Z",
-    "contributors": [
-      {
-        "name": "\"smk762\"",
-        "email": "smk762@iinet.net.au"
-      },
-      {
-        "name": "\"gcharang\"",
-        "email": "gcharang@users.noreply.github.com"
-      },
-      {
-        "name": "\"gaeacodes\"",
-        "email": "gaeacodes@gmail.com"
-      },
-      {
-        "name": "\"gcharang\"",
-        "email": "21151592+gcharang@users.noreply.github.com"
-      },
-      {
-        "name": "\"gcharang\"",
-        "email": "mrgcharang@gmail.com"
-      },
-      {
-        "name": "\"siddhartha-crypto\"",
-        "email": "siddhartha-crypto@protonmail.com"
-      }
-    ],
-    "lastContributor": {
-      "name": "\"smk762\"",
-      "email": "smk762@iinet.net.au"
-    }
-  },
-  "/smart-chains/api/util": {
-    "dateModified": "2023-09-27T20:43:30.000Z",
-    "contributors": [
-      {
-        "name": "\"smk762\"",
-        "email": "smk762@iinet.net.au"
-      },
-      {
-        "name": "\"gcharang\"",
-        "email": "gcharang@users.noreply.github.com"
-      },
-      {
-        "name": "\"gaeacodes\"",
-        "email": "gaeacodes@gmail.com"
-      },
-      {
-        "name": "\"gcharang\"",
-        "email": "21151592+gcharang@users.noreply.github.com"
-      },
-      {
-        "name": "\"gcharang\"",
-        "email": "mrgcharang@gmail.com"
-      },
-      {
-        "name": "\"siddhartha-crypto\"",
-        "email": "siddhartha-crypto@protonmail.com"
-      }
-    ],
-    "lastContributor": {
-      "name": "\"smk762\"",
-      "email": "smk762@iinet.net.au"
-    }
-  },
-  "/smart-chains/api/wallet": {
-    "dateModified": "2023-11-10T06:46:07.000Z",
-    "contributors": [
-      {
-        "name": "\"gcharang\"",
-        "email": "21151592+gcharang@users.noreply.github.com"
-      },
-      {
-        "name": "\"smk762\"",
-        "email": "smk762@iinet.net.au"
-      },
-      {
-        "name": "\"gcharang\"",
-        "email": "gcharang@users.noreply.github.com"
-      },
-      {
-        "name": "\"gaeacodes\"",
-        "email": "gaeacodes@gmail.com"
-      },
-      {
-        "name": "\"gcharang\"",
-        "email": "mrgcharang@gmail.com"
-      },
-      {
-        "name": "\"smk762\"",
-        "email": "35845239+smk762@users.noreply.github.com"
-      },
-      {
-        "name": "\"Siddhartha Crypto\"",
-        "email": "33014953+siddhartha-crypto@users.noreply.github.com"
-      },
-      {
-        "name": "\"siddhartha-crypto\"",
-        "email": "siddhartha-crypto@protonmail.com"
-      },
-      {
-        "name": "\"Alrighttt\"",
-        "email": "mzlot555@gmail.com"
-      }
-    ],
-    "lastContributor": {
-      "name": "\"gcharang\"",
-      "email": "21151592+gcharang@users.noreply.github.com"
-    }
-  },
-  "/smart-chains/changelog": {
-    "dateModified": "2023-09-01T12:11:07.000Z",
-    "contributors": [
-      {
-        "name": "\"gcharang\"",
-        "email": "gcharang@users.noreply.github.com"
-      },
-      {
-        "name": "\"gaeacodes\"",
-        "email": "gaeacodes@gmail.com"
-      },
-      {
-        "name": "\"gcharang\"",
-        "email": "21151592+gcharang@users.noreply.github.com"
-      },
-      {
-        "name": "\"siddhartha\"",
-        "email": "siddhartha-crypto@protonmail.com"
-      }
-    ],
-    "lastContributor": {
-      "name": "\"gcharang\"",
-      "email": "gcharang@users.noreply.github.com"
-    }
-  },
-  "/smart-chains": {
-    "dateModified": "2023-12-15T11:00:16.000Z",
-    "contributors": [
-      {
-        "name": "\"gaeacodes\"",
-        "email": "gaeacodes@gmail.com"
-      },
-      {
-        "name": "\"smk762\"",
-        "email": "smk762@iinet.net.au"
-      },
-      {
-        "name": "\"gcharang\"",
-        "email": "gcharang@users.noreply.github.com"
-      },
-      {
-        "name": "\"gcharang\"",
-        "email": "21151592+gcharang@users.noreply.github.com"
-      },
-      {
-        "name": "\"siddhartha-crypto\"",
-        "email": "siddhartha-crypto@protonmail.com"
-      },
-      {
-        "name": "\"gcharang\"",
-        "email": "mrgcharang@gmail.com"
-      }
-    ],
-    "lastContributor": {
-      "name": "\"gaeacodes\"",
-      "email": "gaeacodes@gmail.com"
-    }
-  },
-  "/smart-chains/setup/common-runtime-parameters": {
-    "dateModified": "2023-10-03T07:36:45.000Z",
-    "contributors": [
-      {
-        "name": "\"gaeacodes\"",
-        "email": "gaeacodes@gmail.com"
-      },
-      {
-        "name": "\"smk762\"",
-        "email": "smk762@iinet.net.au"
-      },
-      {
-        "name": "\"gcharang\"",
-        "email": "gcharang@users.noreply.github.com"
-      },
-      {
-        "name": "\"gcharang\"",
-        "email": "21151592+gcharang@users.noreply.github.com"
-      },
-      {
-        "name": "\"Siddhartha\"",
-        "email": "siddhartha-crypto@protonmail.com"
-      },
-      {
-        "name": "\"gcharang\"",
-        "email": "mrgcharang@gmail.com"
-      },
-      {
-        "name": "\"siddhartha-crypto\"",
-        "email": "siddhartha-crypto@protonmail.com"
-      },
-      {
-        "name": "\"Alrighttt\"",
-        "email": "mzlot555@gmail.com"
-      }
-    ],
-    "lastContributor": {
-      "name": "\"gaeacodes\"",
-      "email": "gaeacodes@gmail.com"
-    }
-  },
-  "/smart-chains/setup/dexp2p": {
-    "dateModified": "2023-12-14T14:12:45.000Z",
-    "contributors": [
-      {
-        "name": "\"gaeacodes\"",
-        "email": "gaeacodes@gmail.com"
-      },
-      {
-        "name": "\"gcharang\"",
-        "email": "21151592+gcharang@users.noreply.github.com"
-      },
-      {
-        "name": "\"Cris-F\"",
-        "email": "36809176+Cris-F@users.noreply.github.com"
-      },
-      {
-        "name": "\"gcharang\"",
-        "email": "mrgcharang@gmail.com"
-      }
-    ],
-    "lastContributor": {
-      "name": "\"gaeacodes\"",
-      "email": "gaeacodes@gmail.com"
-    }
-  },
-  "/smart-chains/setup/ecosystem-launch-parameters": {
-    "dateModified": "2023-06-01T17:59:27.000Z",
-    "contributors": [
-      {
-        "name": "\"gaeacodes\"",
-        "email": "gaeacodes@gmail.com"
-      },
-      {
-        "name": "\"gcharang\"",
-        "email": "21151592+gcharang@users.noreply.github.com"
-      },
-      {
-        "name": "\"gcharang\"",
-        "email": "mrgcharang@gmail.com"
-      },
-      {
-        "name": "\"siddhartha-crypto\"",
-        "email": "siddhartha-crypto@protonmail.com"
-      }
-    ],
-    "lastContributor": {
-      "name": "\"gaeacodes\"",
-      "email": "gaeacodes@gmail.com"
-    }
-  },
-  "/smart-chains/setup": {
-    "dateModified": "2023-09-01T12:11:07.000Z",
-    "contributors": [
-      {
-        "name": "\"gcharang\"",
-        "email": "gcharang@users.noreply.github.com"
-      },
-      {
-        "name": "\"gcharang\"",
-        "email": "21151592+gcharang@users.noreply.github.com"
-      },
-      {
-        "name": "\"siddhartha-crypto\"",
-        "email": "siddhartha-crypto@protonmail.com"
-      }
-    ],
-    "lastContributor": {
-      "name": "\"gcharang\"",
-      "email": "gcharang@users.noreply.github.com"
-    }
-  },
-  "/smart-chains/setup/installing-from-source": {
-    "dateModified": "2023-10-04T05:01:12.000Z",
-    "contributors": [
-      {
-        "name": "\"gcharang\"",
-        "email": "21151592+gcharang@users.noreply.github.com"
-      },
-      {
-        "name": "\"gaeacodes\"",
-        "email": "gaeacodes@gmail.com"
-      },
-      {
-        "name": "\"smk762\"",
-        "email": "smk762@iinet.net.au"
-      },
-      {
-        "name": "\"gcharang\"",
-        "email": "gcharang@users.noreply.github.com"
-      },
-      {
-        "name": "\"gcharang\"",
-        "email": "mrgcharang@gmail.com"
-      },
-      {
-        "name": "\"Alrighttt\"",
-        "email": "36680730+Alrighttt@users.noreply.github.com"
-      },
-      {
-        "name": "\"siddhartha-crypto\"",
-        "email": "siddhartha-crypto@protonmail.com"
-      },
-      {
-        "name": "\"SHossain\"",
-        "email": "saddam007@gmail.com"
-      }
-    ],
-    "lastContributor": {
-      "name": "\"gcharang\"",
-      "email": "21151592+gcharang@users.noreply.github.com"
-    }
-  },
-  "/smart-chains/setup/interacting-with-smart-chains": {
-    "dateModified": "2023-09-27T20:43:30.000Z",
-    "contributors": [
-      {
-        "name": "\"smk762\"",
-        "email": "smk762@iinet.net.au"
-      },
-      {
-        "name": "\"gaeacodes\"",
-        "email": "gaeacodes@gmail.com"
-      },
-      {
-        "name": "\"gcharang\"",
-        "email": "21151592+gcharang@users.noreply.github.com"
-      },
-      {
-        "name": "\"gcharang\"",
-        "email": "mrgcharang@gmail.com"
-      },
-      {
-        "name": "\"siddhartha-crypto\"",
-        "email": "siddhartha-crypto@protonmail.com"
-      }
-    ],
-    "lastContributor": {
-      "name": "\"smk762\"",
-      "email": "smk762@iinet.net.au"
-    }
-  },
-  "/smart-chains/setup/nspv": {
-    "dateModified": "2023-09-27T20:43:30.000Z",
-    "contributors": [
-      {
-        "name": "\"smk762\"",
-        "email": "smk762@iinet.net.au"
-      },
-      {
-        "name": "\"gcharang\"",
-        "email": "21151592+gcharang@users.noreply.github.com"
-      },
-      {
-        "name": "\"gcharang\"",
-        "email": "gcharang@users.noreply.github.com"
-      },
-      {
-        "name": "\"gaeacodes\"",
-        "email": "gaeacodes@gmail.com"
-      },
-      {
-        "name": "\"gcharang\"",
-        "email": "mrgcharang@gmail.com"
-      },
-      {
-        "name": "\"Siddhartha\"",
-        "email": "siddhartha-crypto@protonmail.com"
-      },
-      {
-        "name": "\"Siddhartha Crypto\"",
-        "email": "33014953+siddhartha-crypto@users.noreply.github.com"
-      },
-      {
-        "name": "\"siddhartha-crypto\"",
-        "email": "siddhartha-crypto@protonmail.com"
-      }
-    ],
-    "lastContributor": {
-      "name": "\"smk762\"",
-      "email": "smk762@iinet.net.au"
-    }
-  },
-  "/smart-chains/setup/smart-chain-maintenance": {
-    "dateModified": "2023-09-01T12:11:07.000Z",
-    "contributors": [
-      {
-        "name": "\"gcharang\"",
-        "email": "gcharang@users.noreply.github.com"
-      },
-      {
-        "name": "\"gaeacodes\"",
-        "email": "gaeacodes@gmail.com"
-      },
-      {
-        "name": "\"gcharang\"",
-        "email": "21151592+gcharang@users.noreply.github.com"
-      },
-      {
-        "name": "\"siddhartha-crypto\"",
-        "email": "siddhartha-crypto@protonmail.com"
-      }
-    ],
-    "lastContributor": {
-      "name": "\"gcharang\"",
-      "email": "gcharang@users.noreply.github.com"
-    }
-  },
-  "/smart-chains/setup/updating-from-source": {
-    "dateModified": "2023-06-01T17:59:27.000Z",
-    "contributors": [
-      {
-        "name": "\"gaeacodes\"",
-        "email": "gaeacodes@gmail.com"
-      },
-      {
-        "name": "\"gcharang\"",
-        "email": "21151592+gcharang@users.noreply.github.com"
-      },
-      {
-        "name": "\"gcharang\"",
-        "email": "mrgcharang@gmail.com"
-      },
-      {
-        "name": "\"siddhartha-crypto\"",
-        "email": "siddhartha-crypto@protonmail.com"
-      }
-    ],
-    "lastContributor": {
-      "name": "\"gaeacodes\"",
-      "email": "gaeacodes@gmail.com"
-    }
-  },
-  "/smart-chains/tutorials/basic-environment-setup-for-linux-vps": {
-    "dateModified": "2023-10-03T07:36:45.000Z",
-    "contributors": [
-      {
-        "name": "\"gaeacodes\"",
-        "email": "gaeacodes@gmail.com"
-      },
-      {
-        "name": "\"gcharang\"",
-        "email": "gcharang@users.noreply.github.com"
-      },
-      {
-        "name": "\"gcharang\"",
-        "email": "21151592+gcharang@users.noreply.github.com"
-      },
-      {
-        "name": "\"Siddhartha\"",
-        "email": "siddhartha-crypto@protonmail.com"
-      },
-      {
-        "name": "\"siddhartha-crypto\"",
-        "email": "siddhartha-crypto@protonmail.com"
-      }
-    ],
-    "lastContributor": {
-      "name": "\"gaeacodes\"",
-      "email": "gaeacodes@gmail.com"
-    }
-  },
-  "/smart-chains/tutorials/create-a-default-smart-chain": {
-    "dateModified": "2023-09-27T20:43:30.000Z",
-    "contributors": [
-      {
-        "name": "\"smk762\"",
-        "email": "smk762@iinet.net.au"
-      },
-      {
-        "name": "\"gcharang\"",
-        "email": "gcharang@users.noreply.github.com"
-      },
-      {
-        "name": "\"gaeacodes\"",
-        "email": "gaeacodes@gmail.com"
-      },
-      {
-        "name": "\"gcharang\"",
-        "email": "21151592+gcharang@users.noreply.github.com"
-      },
-      {
-        "name": "\"gcharang\"",
-        "email": "mrgcharang@gmail.com"
-      },
-      {
-        "name": "\"siddhartha-crypto\"",
-        "email": "siddhartha-crypto@protonmail.com"
-      }
-    ],
-    "lastContributor": {
-      "name": "\"smk762\"",
-      "email": "smk762@iinet.net.au"
-    }
-  },
-  "/smart-chains/tutorials/creating-a-smart-chain-on-a-single-node": {
-    "dateModified": "2023-09-27T20:43:30.000Z",
-    "contributors": [
-      {
-        "name": "\"smk762\"",
-        "email": "smk762@iinet.net.au"
-      },
-      {
-        "name": "\"gcharang\"",
-        "email": "gcharang@users.noreply.github.com"
-      },
-      {
-        "name": "\"gcharang\"",
-        "email": "21151592+gcharang@users.noreply.github.com"
-      },
-      {
-        "name": "\"gaeacodes\"",
-        "email": "gaeacodes@gmail.com"
-      },
-      {
-        "name": "\"gcharang\"",
-        "email": "mrgcharang@gmail.com"
-      },
-      {
-        "name": "\"siddhartha-crypto\"",
-        "email": "siddhartha-crypto@protonmail.com"
-      },
-      {
-        "name": "\"Alrighttt\"",
-        "email": "mzlot555@gmail.com"
-      }
-    ],
-    "lastContributor": {
-      "name": "\"smk762\"",
-      "email": "smk762@iinet.net.au"
-    }
-  },
-  "/smart-chains/tutorials/example-smart-chains": {
-    "dateModified": "2023-12-15T11:00:16.000Z",
-    "contributors": [
-      {
-        "name": "\"gaeacodes\"",
-        "email": "gaeacodes@gmail.com"
-      }
-    ],
-    "lastContributor": {
-      "name": "\"gaeacodes\"",
-      "email": "gaeacodes@gmail.com"
-    }
-  },
-  "/smart-chains/tutorials/get-new-pubkey": {
-    "dateModified": "2023-12-15T09:10:12.000Z",
-    "contributors": [
-      {
-        "name": "\"gaeacodes\"",
-        "email": "gaeacodes@gmail.com"
-      }
-    ],
-    "lastContributor": {
-      "name": "\"gaeacodes\"",
-      "email": "gaeacodes@gmail.com"
-    }
-  },
-  "/smart-chains/tutorials": {
-    "dateModified": "2023-12-17T18:02:32.000Z",
-    "contributors": [
-      {
-        "name": "\"gcharang\"",
-        "email": "21151592+gcharang@users.noreply.github.com"
-      },
-      {
-        "name": "\"gcharang\"",
-        "email": "gcharang@users.noreply.github.com"
-      },
-      {
-        "name": "\"siddhartha-crypto\"",
-        "email": "siddhartha-crypto@protonmail.com"
-      }
-    ],
-    "lastContributor": {
-      "name": "\"gcharang\"",
-      "email": "21151592+gcharang@users.noreply.github.com"
-    }
-  },
-  "/smart-chains/tutorials/multisignature-transaction-creation-and-walkthrough": {
-    "dateModified": "2023-09-01T12:11:07.000Z",
-    "contributors": [
-      {
-        "name": "\"gcharang\"",
-        "email": "gcharang@users.noreply.github.com"
-      },
-      {
-        "name": "\"gaeacodes\"",
-        "email": "gaeacodes@gmail.com"
-      },
-      {
-        "name": "\"gcharang\"",
-        "email": "21151592+gcharang@users.noreply.github.com"
-      },
-      {
-        "name": "\"siddhartha-crypto\"",
-        "email": "siddhartha-crypto@protonmail.com"
-      }
-    ],
-    "lastContributor": {
-      "name": "\"gcharang\"",
-      "email": "gcharang@users.noreply.github.com"
-    }
-  },
-  "/smart-chains/tutorials/publish-download-files-dexp2p": {
-    "dateModified": "2023-12-14T14:12:45.000Z",
-    "contributors": [
-      {
-        "name": "\"gaeacodes\"",
-        "email": "gaeacodes@gmail.com"
-      }
-    ],
-    "lastContributor": {
-      "name": "\"gaeacodes\"",
-      "email": "gaeacodes@gmail.com"
-    }
-  },
-  "/smart-chains/tutorials/running-komodo-software-in-debug-mode": {
-    "dateModified": "2023-09-01T12:11:07.000Z",
-    "contributors": [
-      {
-        "name": "\"gcharang\"",
-        "email": "gcharang@users.noreply.github.com"
-      },
-      {
-        "name": "\"gaeacodes\"",
-        "email": "gaeacodes@gmail.com"
-      },
-      {
-        "name": "\"gcharang\"",
-        "email": "21151592+gcharang@users.noreply.github.com"
-      },
-      {
-        "name": "\"siddhartha-crypto\"",
-        "email": "siddhartha-crypto@protonmail.com"
-      }
-    ],
-    "lastContributor": {
-      "name": "\"gcharang\"",
-      "email": "gcharang@users.noreply.github.com"
-    }
-  },
-  "/smart-chains/tutorials/smart-chain-api-basics": {
-    "dateModified": "2023-09-27T20:43:30.000Z",
-    "contributors": [
-      {
-        "name": "\"smk762\"",
-        "email": "smk762@iinet.net.au"
-      },
-      {
-        "name": "\"gcharang\"",
-        "email": "gcharang@users.noreply.github.com"
-      },
-      {
-        "name": "\"gaeacodes\"",
-        "email": "gaeacodes@gmail.com"
-      },
-      {
-        "name": "\"gcharang\"",
-        "email": "21151592+gcharang@users.noreply.github.com"
-      },
-      {
-        "name": "\"siddhartha-crypto\"",
-        "email": "siddhartha-crypto@protonmail.com"
-      }
-    ],
-    "lastContributor": {
-      "name": "\"smk762\"",
-      "email": "smk762@iinet.net.au"
-    }
-  },
-  "/smart-chains/tutorials/streaming-dexp2p": {
-    "dateModified": "2023-12-14T14:12:45.000Z",
-    "contributors": [
-      {
-        "name": "\"gaeacodes\"",
-        "email": "gaeacodes@gmail.com"
-      }
-    ],
-    "lastContributor": {
-      "name": "\"gaeacodes\"",
-      "email": "gaeacodes@gmail.com"
-    }
-  },
-  "/start-here/about-komodo-platform": {
-    "dateModified": "2023-10-04T06:26:45.000Z",
-    "contributors": [
-      {
-        "name": "\"gcharang\"",
-        "email": "gcharang@users.noreply.github.com"
-      },
-      {
-        "name": "\"gcharang\"",
-        "email": "21151592+gcharang@users.noreply.github.com"
-      },
-      {
-        "name": "\"gaeacodes\"",
-        "email": "gaeacodes@gmail.com"
-      },
-      {
-        "name": "\"siddhartha-crypto\"",
-        "email": "siddhartha-crypto@protonmail.com"
-      }
-    ],
-    "lastContributor": {
-      "name": "\"gcharang\"",
-      "email": "gcharang@users.noreply.github.com"
-    }
-  },
-  "/start-here/about-komodo-platform/orientation": {
-    "dateModified": "2023-09-27T20:43:30.000Z",
-    "contributors": [
-      {
-        "name": "\"smk762\"",
-        "email": "smk762@iinet.net.au"
-      },
-      {
-        "name": "\"gcharang\"",
-        "email": "gcharang@users.noreply.github.com"
-      },
-      {
-        "name": "\"gaeacodes\"",
-        "email": "gaeacodes@gmail.com"
-      },
-      {
-        "name": "\"gcharang\"",
-        "email": "21151592+gcharang@users.noreply.github.com"
-      },
-      {
-        "name": "\"gcharang\"",
-        "email": "mrgcharang@gmail.com"
-      },
-      {
-        "name": "\"Steve Huguenin-Elie\"",
-        "email": "steve.huguenin-elie@protonmail.ch"
-      },
-      {
-        "name": "\"siddhartha\"",
-        "email": "siddhartha-crypto@protonmail.com"
-      },
-      {
-        "name": "\"siddhartha-crypto\"",
-        "email": "siddhartha-crypto@protonmail.com"
-      }
-    ],
-    "lastContributor": {
-      "name": "\"smk762\"",
-      "email": "smk762@iinet.net.au"
-    }
-  },
-  "/start-here/about-komodo-platform/product-introductions": {
-    "dateModified": "2023-10-04T06:26:45.000Z",
-    "contributors": [
-      {
-        "name": "\"gcharang\"",
-        "email": "gcharang@users.noreply.github.com"
-      },
-      {
-        "name": "\"gcharang\"",
-        "email": "21151592+gcharang@users.noreply.github.com"
-      },
-      {
-        "name": "\"smk762\"",
-        "email": "smk762@iinet.net.au"
-      },
-      {
-        "name": "\"gaeacodes\"",
-        "email": "gaeacodes@gmail.com"
-      },
-      {
-        "name": "\"siddhartha-crypto\"",
-        "email": "siddhartha-crypto@protonmail.com"
-      }
-    ],
-    "lastContributor": {
-      "name": "\"gcharang\"",
-      "email": "gcharang@users.noreply.github.com"
-    }
-  },
-  "/start-here/about-komodo-platform/simple-installations": {
-    "dateModified": "2023-10-03T07:36:45.000Z",
-    "contributors": [
-      {
-        "name": "\"gaeacodes\"",
-        "email": "gaeacodes@gmail.com"
-      },
-      {
-        "name": "\"smk762\"",
-        "email": "smk762@iinet.net.au"
-      },
-      {
-        "name": "\"gcharang\"",
-        "email": "21151592+gcharang@users.noreply.github.com"
-      },
-      {
-        "name": "\"Siddhartha\"",
-        "email": "siddhartha-crypto@protonmail.com"
-      },
-      {
-        "name": "\"gcharang\"",
-        "email": "mrgcharang@gmail.com"
-      },
-      {
-        "name": "\"siddhartha-crypto\"",
-        "email": "siddhartha-crypto@protonmail.com"
-      },
-      {
-        "name": "\"Artem Pikulin\"",
-        "email": "ortgma@gmail.com"
-      }
-    ],
-    "lastContributor": {
-      "name": "\"gaeacodes\"",
-      "email": "gaeacodes@gmail.com"
-    }
-  },
-  "/start-here/core-technology-discussions/antara": {
-    "dateModified": "2023-05-24T13:18:47.000Z",
-    "contributors": [
-      {
-        "name": "\"gaeacodes\"",
-        "email": "gaeacodes@gmail.com"
-      },
-      {
-        "name": "\"gcharang\"",
-        "email": "21151592+gcharang@users.noreply.github.com"
-      },
-      {
-        "name": "\"siddhartha-crypto\"",
-        "email": "siddhartha-crypto@protonmail.com"
-      }
-    ],
-    "lastContributor": {
-      "name": "\"gaeacodes\"",
-      "email": "gaeacodes@gmail.com"
-    }
-  },
-  "/start-here/core-technology-discussions/atomicdex": {
-    "dateModified": "2023-09-27T20:43:30.000Z",
-    "contributors": [
-      {
-        "name": "\"smk762\"",
-        "email": "smk762@iinet.net.au"
-      },
-      {
-        "name": "\"gcharang\"",
-        "email": "21151592+gcharang@users.noreply.github.com"
-      },
-      {
-        "name": "\"gcharang\"",
-        "email": "gcharang@users.noreply.github.com"
-      },
-      {
-        "name": "\"gaeacodes\"",
-        "email": "gaeacodes@gmail.com"
-      },
-      {
-        "name": "\"Siddhartha Crypto\"",
-        "email": "33014953+siddhartha-crypto@users.noreply.github.com"
-      },
-      {
-        "name": "\"gcharang\"",
-        "email": "mrgcharang@gmail.com"
-      },
-      {
-        "name": "\"siddhartha-crypto\"",
-        "email": "siddhartha-crypto@protonmail.com"
-      },
-      {
-        "name": "\"Artem Pikulin\"",
-        "email": "ortgma@gmail.com"
-      }
-    ],
-    "lastContributor": {
-      "name": "\"smk762\"",
-      "email": "smk762@iinet.net.au"
-    }
-  },
-  "/start-here/core-technology-discussions/delayed-proof-of-work": {
-    "dateModified": "2023-12-13T08:49:58.000Z",
-    "contributors": [
-      {
-        "name": "\"gcharang\"",
-        "email": "gcharang@users.noreply.github.com"
-      },
-      {
-        "name": "\"gcharang\"",
-        "email": "21151592+gcharang@users.noreply.github.com"
-      },
-      {
-        "name": "\"gaeacodes\"",
-        "email": "gaeacodes@gmail.com"
-      },
-      {
-        "name": "\"dimxy\"",
-        "email": "dimxy@komodoplatform.com"
-      },
-      {
-        "name": "\"gcharang\"",
-        "email": "mrgcharang@gmail.com"
-      },
-      {
-        "name": "\"Siddhartha\"",
-        "email": "siddhartha-crypto@protonmail.com"
-      },
-      {
-        "name": "\"siddhartha-crypto\"",
-        "email": "siddhartha-crypto@protonmail.com"
-      }
-    ],
-    "lastContributor": {
-      "name": "\"gcharang\"",
-      "email": "gcharang@users.noreply.github.com"
-    }
-  },
-  "/start-here/core-technology-discussions": {
-    "dateModified": "2023-09-01T12:11:07.000Z",
-    "contributors": [
-      {
-        "name": "\"gcharang\"",
-        "email": "gcharang@users.noreply.github.com"
-      },
-      {
-        "name": "\"gaeacodes\"",
-        "email": "gaeacodes@gmail.com"
-      },
-      {
-        "name": "\"siddhartha-crypto\"",
-        "email": "siddhartha-crypto@protonmail.com"
-      }
-    ],
-    "lastContributor": {
-      "name": "\"gcharang\"",
-      "email": "gcharang@users.noreply.github.com"
-    }
-  },
-  "/start-here/core-technology-discussions/initial-dex-offering": {
-    "dateModified": "2023-10-03T07:36:45.000Z",
-    "contributors": [
-      {
-        "name": "\"gaeacodes\"",
-        "email": "gaeacodes@gmail.com"
-      },
-      {
-        "name": "\"smk762\"",
-        "email": "smk762@iinet.net.au"
-      },
-      {
-        "name": "\"gcharang\"",
-        "email": "21151592+gcharang@users.noreply.github.com"
-      },
-      {
-        "name": "\"gcharang\"",
-        "email": "gcharang@users.noreply.github.com"
-      },
-      {
-        "name": "\"gcharang\"",
-        "email": "mrgcharang@gmail.com"
-      }
-    ],
-    "lastContributor": {
-      "name": "\"gaeacodes\"",
-      "email": "gaeacodes@gmail.com"
-    }
-  },
-  "/start-here/core-technology-discussions/miscellaneous": {
-    "dateModified": "2023-09-27T20:43:30.000Z",
-    "contributors": [
-      {
-        "name": "\"smk762\"",
-        "email": "smk762@iinet.net.au"
-      },
-      {
-        "name": "\"gcharang\"",
-        "email": "gcharang@users.noreply.github.com"
-      },
-      {
-        "name": "\"gaeacodes\"",
-        "email": "gaeacodes@gmail.com"
-      },
-      {
-        "name": "\"gcharang\"",
-        "email": "21151592+gcharang@users.noreply.github.com"
-      },
-      {
-        "name": "\"gcharang\"",
-        "email": "mrgcharang@gmail.com"
-      },
-      {
-        "name": "\"siddhartha-crypto\"",
-        "email": "siddhartha-crypto@protonmail.com"
-      }
-    ],
-    "lastContributor": {
-      "name": "\"smk762\"",
-      "email": "smk762@iinet.net.au"
-    }
-  },
-  "/start-here/core-technology-discussions/references": {
-    "dateModified": "2023-10-03T07:36:45.000Z",
-    "contributors": [
-      {
-        "name": "\"gaeacodes\"",
-        "email": "gaeacodes@gmail.com"
-      },
-      {
-        "name": "\"gcharang\"",
-        "email": "gcharang@users.noreply.github.com"
-      },
-      {
-        "name": "\"gcharang\"",
-        "email": "21151592+gcharang@users.noreply.github.com"
-      },
-      {
-        "name": "\"siddhartha-crypto\"",
-        "email": "siddhartha-crypto@protonmail.com"
-      }
-    ],
-    "lastContributor": {
-      "name": "\"gaeacodes\"",
-      "email": "gaeacodes@gmail.com"
-    }
-  },
-  "/start-here": {
-    "dateModified": "2023-09-01T12:11:07.000Z",
-    "contributors": [
-      {
-        "name": "\"gcharang\"",
-        "email": "gcharang@users.noreply.github.com"
-      },
-      {
-        "name": "\"gcharang\"",
-        "email": "21151592+gcharang@users.noreply.github.com"
-      },
-      {
-        "name": "\"siddhartha\"",
-        "email": "siddharthakomodo@gmail.com"
-      }
-    ],
-    "lastContributor": {
-      "name": "\"gcharang\"",
-      "email": "gcharang@users.noreply.github.com"
-    }
-  },
-  "/start-here/learning-launchpad/common-terminology-and-concepts": {
-    "dateModified": "2023-09-27T20:43:30.000Z",
-    "contributors": [
-      {
-        "name": "\"smk762\"",
-        "email": "smk762@iinet.net.au"
-      },
-      {
-        "name": "\"gcharang\"",
-        "email": "gcharang@users.noreply.github.com"
-      },
-      {
-        "name": "\"gaeacodes\"",
-        "email": "gaeacodes@gmail.com"
-      },
-      {
-        "name": "\"gcharang\"",
-        "email": "21151592+gcharang@users.noreply.github.com"
-      },
-      {
-        "name": "\"gcharang\"",
-        "email": "mrgcharang@gmail.com"
-      },
-      {
-        "name": "\"siddhartha-crypto\"",
-        "email": "siddhartha-crypto@protonmail.com"
-      }
-    ],
-    "lastContributor": {
-      "name": "\"smk762\"",
-      "email": "smk762@iinet.net.au"
-    }
-  },
-  "/start-here/learning-launchpad": {
-    "dateModified": "2023-09-29T09:42:14.000Z",
-    "contributors": [
-      {
-        "name": "\"gaeacodes\"",
-        "email": "gaeacodes@gmail.com"
-      },
-      {
-        "name": "\"smk762\"",
-        "email": "smk762@iinet.net.au"
-      },
-      {
-        "name": "\"gcharang\"",
-        "email": "gcharang@users.noreply.github.com"
-      },
-      {
-        "name": "\"gcharang\"",
-        "email": "21151592+gcharang@users.noreply.github.com"
-      },
-      {
-        "name": "\"gcharang\"",
-        "email": "mrgcharang@gmail.com"
-      },
-      {
-        "name": "\"Siddhartha\"",
-        "email": "siddhartha-crypto@protonmail.com"
-      },
-      {
-        "name": "\"siddhartha-crypto\"",
-        "email": "siddhartha-crypto@protonmail.com"
-      }
-    ],
-    "lastContributor": {
-      "name": "\"gaeacodes\"",
-      "email": "gaeacodes@gmail.com"
-    }
-  }
-}+  }