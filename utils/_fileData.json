{
  "/antara/api/assets": {
    "dateModified": "2023-09-01T12:11:07.000Z",
    "contributors": [
      {
        "name": "\"gcharang\"",
        "email": "gcharang@users.noreply.github.com"
      },
      {
        "name": "\"gcharang\"",
        "email": "21151592+gcharang@users.noreply.github.com"
      },
      {
        "name": "\"gaeacodes\"",
        "email": "gaeacodes@gmail.com"
      }
    ],
    "lastContributor": {
      "name": "\"gcharang\"",
      "email": "gcharang@users.noreply.github.com"
    }
  },
  "/antara/api/channels": {
    "dateModified": "2023-09-11T05:33:19.000Z",
    "contributors": [
      {
        "name": "\"gcharang\"",
        "email": "21151592+gcharang@users.noreply.github.com"
      },
      {
        "name": "\"gcharang\"",
        "email": "gcharang@users.noreply.github.com"
      },
      {
        "name": "\"gaeacodes\"",
        "email": "gaeacodes@gmail.com"
      }
    ],
    "lastContributor": {
      "name": "\"gcharang\"",
      "email": "21151592+gcharang@users.noreply.github.com"
    }
  },
  "/antara/api/custom": {
    "dateModified": "2023-09-01T12:11:07.000Z",
    "contributors": [
      {
        "name": "\"gcharang\"",
        "email": "gcharang@users.noreply.github.com"
      },
      {
        "name": "\"gcharang\"",
        "email": "21151592+gcharang@users.noreply.github.com"
      },
      {
        "name": "\"gaeacodes\"",
        "email": "gaeacodes@gmail.com"
      }
    ],
    "lastContributor": {
      "name": "\"gcharang\"",
      "email": "gcharang@users.noreply.github.com"
    }
  },
  "/antara/api/dice": {
    "dateModified": "2023-09-05T12:43:04.000Z",
    "contributors": [
      {
        "name": "\"gcharang\"",
        "email": "gcharang@users.noreply.github.com"
      },
      {
        "name": "\"gaeacodes\"",
        "email": "gaeacodes@gmail.com"
      },
      {
        "name": "\"gcharang\"",
        "email": "21151592+gcharang@users.noreply.github.com"
      }
    ],
    "lastContributor": {
      "name": "\"gcharang\"",
      "email": "gcharang@users.noreply.github.com"
    }
  },
  "/antara/api/dilithium": {
    "dateModified": "2023-09-05T12:43:04.000Z",
    "contributors": [
      {
        "name": "\"gcharang\"",
        "email": "gcharang@users.noreply.github.com"
      },
      {
        "name": "\"gaeacodes\"",
        "email": "gaeacodes@gmail.com"
      },
      {
        "name": "\"gcharang\"",
        "email": "21151592+gcharang@users.noreply.github.com"
      }
    ],
    "lastContributor": {
      "name": "\"gcharang\"",
      "email": "gcharang@users.noreply.github.com"
    }
  },
  "/antara/api/faucet": {
    "dateModified": "2023-09-05T12:43:04.000Z",
    "contributors": [
      {
        "name": "\"gcharang\"",
        "email": "gcharang@users.noreply.github.com"
      },
      {
        "name": "\"gaeacodes\"",
        "email": "gaeacodes@gmail.com"
      },
      {
        "name": "\"gcharang\"",
        "email": "21151592+gcharang@users.noreply.github.com"
      }
    ],
    "lastContributor": {
      "name": "\"gcharang\"",
      "email": "gcharang@users.noreply.github.com"
    }
  },
  "/antara/api/gaming": {
    "dateModified": "2023-09-27T13:42:56.000Z",
    "contributors": [
      {
        "name": "\"smk762\"",
        "email": "smk762@iinet.net.au"
      },
      {
        "name": "\"gaeacodes\"",
        "email": "gaeacodes@gmail.com"
      },
      {
        "name": "\"gcharang\"",
        "email": "21151592+gcharang@users.noreply.github.com"
      },
      {
        "name": "\"gcharang\"",
        "email": "gcharang@users.noreply.github.com"
      }
    ],
    "lastContributor": {
      "name": "\"smk762\"",
      "email": "smk762@iinet.net.au"
    }
  },
  "/antara/api/gateways": {
    "dateModified": "2023-09-27T17:48:31.000Z",
    "contributors": [
      {
        "name": "\"smk762\"",
        "email": "smk762@iinet.net.au"
      },
      {
        "name": "\"gcharang\"",
        "email": "gcharang@users.noreply.github.com"
      },
      {
        "name": "\"gaeacodes\"",
        "email": "gaeacodes@gmail.com"
      },
      {
        "name": "\"gcharang\"",
        "email": "21151592+gcharang@users.noreply.github.com"
      }
    ],
    "lastContributor": {
      "name": "\"smk762\"",
      "email": "smk762@iinet.net.au"
    }
  },
  "/antara/api/heir": {
    "dateModified": "2023-10-04T06:26:45.000Z",
    "contributors": [
      {
        "name": "\"gcharang\"",
        "email": "gcharang@users.noreply.github.com"
      },
      {
        "name": "\"gcharang\"",
        "email": "21151592+gcharang@users.noreply.github.com"
      },
      {
        "name": "\"smk762\"",
        "email": "smk762@iinet.net.au"
      },
      {
        "name": "\"gaeacodes\"",
        "email": "gaeacodes@gmail.com"
      }
    ],
    "lastContributor": {
      "name": "\"gcharang\"",
      "email": "gcharang@users.noreply.github.com"
    }
  },
  "/antara/api": {
    "dateModified": "2023-08-28T20:49:14.000Z",
    "contributors": [
      {
        "name": "\"gcharang\"",
        "email": "21151592+gcharang@users.noreply.github.com"
      }
    ],
    "lastContributor": {
      "name": "\"gcharang\"",
      "email": "21151592+gcharang@users.noreply.github.com"
    }
  },
  "/antara/api/musig": {
    "dateModified": "2023-10-03T07:36:45.000Z",
    "contributors": [
      {
        "name": "\"gaeacodes\"",
        "email": "gaeacodes@gmail.com"
      },
      {
        "name": "\"smk762\"",
        "email": "smk762@iinet.net.au"
      },
      {
        "name": "\"gcharang\"",
        "email": "gcharang@users.noreply.github.com"
      },
      {
        "name": "\"gcharang\"",
        "email": "21151592+gcharang@users.noreply.github.com"
      }
    ],
    "lastContributor": {
      "name": "\"gaeacodes\"",
      "email": "gaeacodes@gmail.com"
    }
  },
  "/antara/api/oracles": {
    "dateModified": "2023-09-27T13:42:56.000Z",
    "contributors": [
      {
        "name": "\"smk762\"",
        "email": "smk762@iinet.net.au"
      },
      {
        "name": "\"gcharang\"",
        "email": "gcharang@users.noreply.github.com"
      },
      {
        "name": "\"gaeacodes\"",
        "email": "gaeacodes@gmail.com"
      },
      {
        "name": "\"gcharang\"",
        "email": "21151592+gcharang@users.noreply.github.com"
      }
    ],
    "lastContributor": {
      "name": "\"smk762\"",
      "email": "smk762@iinet.net.au"
    }
  },
  "/antara/api/payments": {
    "dateModified": "2023-10-04T06:26:45.000Z",
    "contributors": [
      {
        "name": "\"gcharang\"",
        "email": "gcharang@users.noreply.github.com"
      },
      {
        "name": "\"gcharang\"",
        "email": "21151592+gcharang@users.noreply.github.com"
      },
      {
        "name": "\"gaeacodes\"",
        "email": "gaeacodes@gmail.com"
      },
      {
        "name": "\"smk762\"",
        "email": "smk762@iinet.net.au"
      }
    ],
    "lastContributor": {
      "name": "\"gcharang\"",
      "email": "gcharang@users.noreply.github.com"
    }
  },
  "/antara/api/pegs": {
    "dateModified": "2023-09-27T17:48:31.000Z",
    "contributors": [
      {
        "name": "\"smk762\"",
        "email": "smk762@iinet.net.au"
      },
      {
        "name": "\"gcharang\"",
        "email": "gcharang@users.noreply.github.com"
      },
      {
        "name": "\"gcharang\"",
        "email": "21151592+gcharang@users.noreply.github.com"
      },
      {
        "name": "\"gaeacodes\"",
        "email": "gaeacodes@gmail.com"
      }
    ],
    "lastContributor": {
      "name": "\"smk762\"",
      "email": "smk762@iinet.net.au"
    }
  },
  "/antara/api/prices": {
    "dateModified": "2023-09-27T17:48:31.000Z",
    "contributors": [
      {
        "name": "\"smk762\"",
        "email": "smk762@iinet.net.au"
      },
      {
        "name": "\"gcharang\"",
        "email": "gcharang@users.noreply.github.com"
      },
      {
        "name": "\"gcharang\"",
        "email": "21151592+gcharang@users.noreply.github.com"
      },
      {
        "name": "\"gaeacodes\"",
        "email": "gaeacodes@gmail.com"
      }
    ],
    "lastContributor": {
      "name": "\"smk762\"",
      "email": "smk762@iinet.net.au"
    }
  },
  "/antara/api/rewards": {
    "dateModified": "2023-09-27T17:48:31.000Z",
    "contributors": [
      {
        "name": "\"smk762\"",
        "email": "smk762@iinet.net.au"
      },
      {
        "name": "\"gcharang\"",
        "email": "gcharang@users.noreply.github.com"
      },
      {
        "name": "\"gaeacodes\"",
        "email": "gaeacodes@gmail.com"
      },
      {
        "name": "\"gcharang\"",
        "email": "21151592+gcharang@users.noreply.github.com"
      }
    ],
    "lastContributor": {
      "name": "\"smk762\"",
      "email": "smk762@iinet.net.au"
    }
  },
  "/antara/api/rogue": {
    "dateModified": "2023-10-03T07:36:45.000Z",
    "contributors": [
      {
        "name": "\"gaeacodes\"",
        "email": "gaeacodes@gmail.com"
      },
      {
        "name": "\"smk762\"",
        "email": "smk762@iinet.net.au"
      },
      {
        "name": "\"gcharang\"",
        "email": "gcharang@users.noreply.github.com"
      },
      {
        "name": "\"gcharang\"",
        "email": "21151592+gcharang@users.noreply.github.com"
      }
    ],
    "lastContributor": {
      "name": "\"gaeacodes\"",
      "email": "gaeacodes@gmail.com"
    }
  },
  "/antara/api/sudoku": {
    "dateModified": "2023-09-27T17:48:31.000Z",
    "contributors": [
      {
        "name": "\"smk762\"",
        "email": "smk762@iinet.net.au"
      },
      {
        "name": "\"gcharang\"",
        "email": "gcharang@users.noreply.github.com"
      },
      {
        "name": "\"gaeacodes\"",
        "email": "gaeacodes@gmail.com"
      },
      {
        "name": "\"gcharang\"",
        "email": "21151592+gcharang@users.noreply.github.com"
      }
    ],
    "lastContributor": {
      "name": "\"smk762\"",
      "email": "smk762@iinet.net.au"
    }
  },
  "/antara/api/tokens": {
    "dateModified": "2023-09-27T17:48:31.000Z",
    "contributors": [
      {
        "name": "\"smk762\"",
        "email": "smk762@iinet.net.au"
      },
      {
        "name": "\"gcharang\"",
        "email": "gcharang@users.noreply.github.com"
      },
      {
        "name": "\"gaeacodes\"",
        "email": "gaeacodes@gmail.com"
      },
      {
        "name": "\"gcharang\"",
        "email": "21151592+gcharang@users.noreply.github.com"
      }
    ],
    "lastContributor": {
      "name": "\"smk762\"",
      "email": "smk762@iinet.net.au"
    }
  },
  "/antara": {
    "dateModified": "2023-09-27T17:48:31.000Z",
    "contributors": [
      {
        "name": "\"smk762\"",
        "email": "smk762@iinet.net.au"
      },
      {
        "name": "\"gcharang\"",
        "email": "gcharang@users.noreply.github.com"
      },
      {
        "name": "\"gcharang\"",
        "email": "21151592+gcharang@users.noreply.github.com"
      },
      {
        "name": "\"gaeacodes\"",
        "email": "gaeacodes@gmail.com"
      }
    ],
    "lastContributor": {
      "name": "\"smk762\"",
      "email": "smk762@iinet.net.au"
    }
  },
  "/antara/setup/antara-customizations": {
    "dateModified": "2023-09-29T14:54:33.000Z",
    "contributors": [
      {
        "name": "\"gaeacodes\"",
        "email": "gaeacodes@gmail.com"
      },
      {
        "name": "\"smk762\"",
        "email": "smk762@iinet.net.au"
      },
      {
        "name": "\"gcharang\"",
        "email": "gcharang@users.noreply.github.com"
      },
      {
        "name": "\"gcharang\"",
        "email": "21151592+gcharang@users.noreply.github.com"
      }
    ],
    "lastContributor": {
      "name": "\"gaeacodes\"",
      "email": "gaeacodes@gmail.com"
    }
  },
  "/antara/setup": {
    "dateModified": "2023-09-01T12:11:07.000Z",
    "contributors": [
      {
        "name": "\"gcharang\"",
        "email": "gcharang@users.noreply.github.com"
      },
      {
        "name": "\"gcharang\"",
        "email": "21151592+gcharang@users.noreply.github.com"
      }
    ],
    "lastContributor": {
      "name": "\"gcharang\"",
      "email": "gcharang@users.noreply.github.com"
    }
  },
  "/antara/tutorials/advanced-series-0": {
    "dateModified": "2023-09-29T15:15:08.000Z",
    "contributors": [
      {
        "name": "\"gaeacodes\"",
        "email": "gaeacodes@gmail.com"
      },
      {
        "name": "\"smk762\"",
        "email": "smk762@iinet.net.au"
      },
      {
        "name": "\"gcharang\"",
        "email": "gcharang@users.noreply.github.com"
      },
      {
        "name": "\"gcharang\"",
        "email": "21151592+gcharang@users.noreply.github.com"
      }
    ],
    "lastContributor": {
      "name": "\"gaeacodes\"",
      "email": "gaeacodes@gmail.com"
    }
  },
  "/antara/tutorials/advanced-series-1": {
    "dateModified": "2023-09-29T14:54:33.000Z",
    "contributors": [
      {
        "name": "\"gaeacodes\"",
        "email": "gaeacodes@gmail.com"
      },
      {
        "name": "\"smk762\"",
        "email": "smk762@iinet.net.au"
      },
      {
        "name": "\"gcharang\"",
        "email": "gcharang@users.noreply.github.com"
      },
      {
        "name": "\"gcharang\"",
        "email": "21151592+gcharang@users.noreply.github.com"
      }
    ],
    "lastContributor": {
      "name": "\"gaeacodes\"",
      "email": "gaeacodes@gmail.com"
    }
  },
  "/antara/tutorials/advanced-series-2": {
    "dateModified": "2023-10-03T07:36:45.000Z",
    "contributors": [
      {
        "name": "\"gaeacodes\"",
        "email": "gaeacodes@gmail.com"
      },
      {
        "name": "\"smk762\"",
        "email": "smk762@iinet.net.au"
      },
      {
        "name": "\"gcharang\"",
        "email": "gcharang@users.noreply.github.com"
      },
      {
        "name": "\"gcharang\"",
        "email": "21151592+gcharang@users.noreply.github.com"
      }
    ],
    "lastContributor": {
      "name": "\"gaeacodes\"",
      "email": "gaeacodes@gmail.com"
    }
  },
  "/antara/tutorials/advanced-series-3": {
    "dateModified": "2023-09-27T17:48:31.000Z",
    "contributors": [
      {
        "name": "\"smk762\"",
        "email": "smk762@iinet.net.au"
      },
      {
        "name": "\"gcharang\"",
        "email": "gcharang@users.noreply.github.com"
      },
      {
        "name": "\"gaeacodes\"",
        "email": "gaeacodes@gmail.com"
      },
      {
        "name": "\"gcharang\"",
        "email": "21151592+gcharang@users.noreply.github.com"
      }
    ],
    "lastContributor": {
      "name": "\"smk762\"",
      "email": "smk762@iinet.net.au"
    }
  },
  "/antara/tutorials/advanced-series-4": {
    "dateModified": "2023-10-04T06:26:45.000Z",
    "contributors": [
      {
        "name": "\"gcharang\"",
        "email": "gcharang@users.noreply.github.com"
      },
      {
        "name": "\"gcharang\"",
        "email": "21151592+gcharang@users.noreply.github.com"
      },
      {
        "name": "\"smk762\"",
        "email": "smk762@iinet.net.au"
      },
      {
        "name": "\"gaeacodes\"",
        "email": "gaeacodes@gmail.com"
      }
    ],
    "lastContributor": {
      "name": "\"gcharang\"",
      "email": "gcharang@users.noreply.github.com"
    }
  },
  "/antara/tutorials/advanced-series-5": {
    "dateModified": "2023-09-29T15:15:08.000Z",
    "contributors": [
      {
        "name": "\"gaeacodes\"",
        "email": "gaeacodes@gmail.com"
      },
      {
        "name": "\"smk762\"",
        "email": "smk762@iinet.net.au"
      },
      {
        "name": "\"gcharang\"",
        "email": "gcharang@users.noreply.github.com"
      },
      {
        "name": "\"gcharang\"",
        "email": "21151592+gcharang@users.noreply.github.com"
      }
    ],
    "lastContributor": {
      "name": "\"gaeacodes\"",
      "email": "gaeacodes@gmail.com"
    }
  },
  "/antara/tutorials/advanced-series-6": {
    "dateModified": "2023-09-27T17:48:31.000Z",
    "contributors": [
      {
        "name": "\"smk762\"",
        "email": "smk762@iinet.net.au"
      },
      {
        "name": "\"gcharang\"",
        "email": "gcharang@users.noreply.github.com"
      },
      {
        "name": "\"gaeacodes\"",
        "email": "gaeacodes@gmail.com"
      },
      {
        "name": "\"gcharang\"",
        "email": "21151592+gcharang@users.noreply.github.com"
      }
    ],
    "lastContributor": {
      "name": "\"smk762\"",
      "email": "smk762@iinet.net.au"
    }
  },
  "/antara/tutorials/beginner-series-part-0": {
    "dateModified": "2023-10-04T06:26:45.000Z",
    "contributors": [
      {
        "name": "\"gcharang\"",
        "email": "gcharang@users.noreply.github.com"
      },
      {
        "name": "\"gcharang\"",
        "email": "21151592+gcharang@users.noreply.github.com"
      },
      {
        "name": "\"smk762\"",
        "email": "smk762@iinet.net.au"
      },
      {
        "name": "\"gaeacodes\"",
        "email": "gaeacodes@gmail.com"
      }
    ],
    "lastContributor": {
      "name": "\"gcharang\"",
      "email": "gcharang@users.noreply.github.com"
    }
  },
  "/antara/tutorials/beginner-series-part-1": {
    "dateModified": "2023-10-04T06:26:45.000Z",
    "contributors": [
      {
        "name": "\"gcharang\"",
        "email": "gcharang@users.noreply.github.com"
      },
      {
        "name": "\"gcharang\"",
        "email": "21151592+gcharang@users.noreply.github.com"
      },
      {
        "name": "\"smk762\"",
        "email": "smk762@iinet.net.au"
      },
      {
        "name": "\"gaeacodes\"",
        "email": "gaeacodes@gmail.com"
      }
    ],
    "lastContributor": {
      "name": "\"gcharang\"",
      "email": "gcharang@users.noreply.github.com"
    }
  },
  "/antara/tutorials/beginner-series-part-2": {
    "dateModified": "2023-09-27T17:48:31.000Z",
    "contributors": [
      {
        "name": "\"smk762\"",
        "email": "smk762@iinet.net.au"
      },
      {
        "name": "\"gcharang\"",
        "email": "gcharang@users.noreply.github.com"
      },
      {
        "name": "\"gcharang\"",
        "email": "21151592+gcharang@users.noreply.github.com"
      },
      {
        "name": "\"gaeacodes\"",
        "email": "gaeacodes@gmail.com"
      }
    ],
    "lastContributor": {
      "name": "\"smk762\"",
      "email": "smk762@iinet.net.au"
    }
  },
  "/antara/tutorials/beginner-series-part-3": {
    "dateModified": "2023-09-27T17:48:31.000Z",
    "contributors": [
      {
        "name": "\"smk762\"",
        "email": "smk762@iinet.net.au"
      },
      {
        "name": "\"gcharang\"",
        "email": "gcharang@users.noreply.github.com"
      },
      {
        "name": "\"gaeacodes\"",
        "email": "gaeacodes@gmail.com"
      },
      {
        "name": "\"gcharang\"",
        "email": "21151592+gcharang@users.noreply.github.com"
      }
    ],
    "lastContributor": {
      "name": "\"smk762\"",
      "email": "smk762@iinet.net.au"
    }
  },
  "/antara/tutorials/beginner-series-part-4": {
    "dateModified": "2023-10-04T06:26:45.000Z",
    "contributors": [
      {
        "name": "\"gcharang\"",
        "email": "gcharang@users.noreply.github.com"
      },
      {
        "name": "\"gcharang\"",
        "email": "21151592+gcharang@users.noreply.github.com"
      },
      {
        "name": "\"smk762\"",
        "email": "smk762@iinet.net.au"
      },
      {
        "name": "\"gaeacodes\"",
        "email": "gaeacodes@gmail.com"
      }
    ],
    "lastContributor": {
      "name": "\"gcharang\"",
      "email": "gcharang@users.noreply.github.com"
    }
  },
  "/antara/tutorials/dilithium-module-tutorial": {
    "dateModified": "2023-09-28T07:38:23.000Z",
    "contributors": [
      {
        "name": "\"gcharang\"",
        "email": "21151592+gcharang@users.noreply.github.com"
      },
      {
        "name": "\"smk762\"",
        "email": "smk762@iinet.net.au"
      },
      {
        "name": "\"gcharang\"",
        "email": "gcharang@users.noreply.github.com"
      },
      {
        "name": "\"gaeacodes\"",
        "email": "gaeacodes@gmail.com"
      }
    ],
    "lastContributor": {
      "name": "\"gcharang\"",
      "email": "21151592+gcharang@users.noreply.github.com"
    }
  },
  "/antara/tutorials/gateways-module-tutorial": {
    "dateModified": "2023-09-27T17:48:31.000Z",
    "contributors": [
      {
        "name": "\"smk762\"",
        "email": "smk762@iinet.net.au"
      },
      {
        "name": "\"gcharang\"",
        "email": "gcharang@users.noreply.github.com"
      },
      {
        "name": "\"gaeacodes\"",
        "email": "gaeacodes@gmail.com"
      },
      {
        "name": "\"gcharang\"",
        "email": "21151592+gcharang@users.noreply.github.com"
      }
    ],
    "lastContributor": {
      "name": "\"smk762\"",
      "email": "smk762@iinet.net.au"
    }
  },
  "/antara/tutorials": {
    "dateModified": "2023-09-01T12:11:07.000Z",
    "contributors": [
      {
        "name": "\"gcharang\"",
        "email": "gcharang@users.noreply.github.com"
      },
      {
        "name": "\"gcharang\"",
        "email": "21151592+gcharang@users.noreply.github.com"
      }
    ],
    "lastContributor": {
      "name": "\"gcharang\"",
      "email": "gcharang@users.noreply.github.com"
    }
  },
  "/antara/tutorials/introduction-to-antara-tutorials": {
    "dateModified": "2023-06-14T19:22:24.000Z",
    "contributors": [
      {
        "name": "\"gcharang\"",
        "email": "21151592+gcharang@users.noreply.github.com"
      },
      {
        "name": "\"gaeacodes\"",
        "email": "gaeacodes@gmail.com"
      }
    ],
    "lastContributor": {
      "name": "\"gcharang\"",
      "email": "21151592+gcharang@users.noreply.github.com"
    }
  },
  "/antara/tutorials/musig-module-tutorial": {
    "dateModified": "2023-09-27T17:48:31.000Z",
    "contributors": [
      {
        "name": "\"smk762\"",
        "email": "smk762@iinet.net.au"
      },
      {
        "name": "\"gcharang\"",
        "email": "gcharang@users.noreply.github.com"
      },
      {
        "name": "\"gaeacodes\"",
        "email": "gaeacodes@gmail.com"
      },
      {
        "name": "\"gcharang\"",
        "email": "21151592+gcharang@users.noreply.github.com"
      }
    ],
    "lastContributor": {
      "name": "\"smk762\"",
      "email": "smk762@iinet.net.au"
    }
  },
  "/antara/tutorials/overview-of-antara-modules-part-i": {
    "dateModified": "2023-09-29T09:18:12.000Z",
    "contributors": [
      {
        "name": "\"gaeacodes\"",
        "email": "gaeacodes@gmail.com"
      },
      {
        "name": "\"smk762\"",
        "email": "smk762@iinet.net.au"
      },
      {
        "name": "\"gcharang\"",
        "email": "gcharang@users.noreply.github.com"
      },
      {
        "name": "\"gcharang\"",
        "email": "21151592+gcharang@users.noreply.github.com"
      }
    ],
    "lastContributor": {
      "name": "\"gaeacodes\"",
      "email": "gaeacodes@gmail.com"
    }
  },
  "/antara/tutorials/overview-of-antara-modules-part-ii": {
    "dateModified": "2023-09-29T15:15:08.000Z",
    "contributors": [
      {
        "name": "\"gaeacodes\"",
        "email": "gaeacodes@gmail.com"
      },
      {
        "name": "\"smk762\"",
        "email": "smk762@iinet.net.au"
      },
      {
        "name": "\"gcharang\"",
        "email": "gcharang@users.noreply.github.com"
      },
      {
        "name": "\"gcharang\"",
        "email": "21151592+gcharang@users.noreply.github.com"
      }
    ],
    "lastContributor": {
      "name": "\"gaeacodes\"",
      "email": "gaeacodes@gmail.com"
    }
  },
  "/antara/tutorials/pegs-module-creator-tutorial": {
    "dateModified": "2023-09-27T17:48:31.000Z",
    "contributors": [
      {
        "name": "\"smk762\"",
        "email": "smk762@iinet.net.au"
      },
      {
        "name": "\"gcharang\"",
        "email": "gcharang@users.noreply.github.com"
      },
      {
        "name": "\"gcharang\"",
        "email": "21151592+gcharang@users.noreply.github.com"
      },
      {
        "name": "\"gaeacodes\"",
        "email": "gaeacodes@gmail.com"
      }
    ],
    "lastContributor": {
      "name": "\"smk762\"",
      "email": "smk762@iinet.net.au"
    }
  },
  "/antara/tutorials/pegs-module-user-tutorial": {
    "dateModified": "2023-09-27T17:48:31.000Z",
    "contributors": [
      {
        "name": "\"smk762\"",
        "email": "smk762@iinet.net.au"
      },
      {
        "name": "\"gcharang\"",
        "email": "gcharang@users.noreply.github.com"
      },
      {
        "name": "\"gaeacodes\"",
        "email": "gaeacodes@gmail.com"
      },
      {
        "name": "\"gcharang\"",
        "email": "21151592+gcharang@users.noreply.github.com"
      }
    ],
    "lastContributor": {
      "name": "\"smk762\"",
      "email": "smk762@iinet.net.au"
    }
  },
  "/antara/tutorials/rogue-module-tutorial": {
    "dateModified": "2023-10-03T07:36:45.000Z",
    "contributors": [
      {
        "name": "\"gaeacodes\"",
        "email": "gaeacodes@gmail.com"
      },
      {
        "name": "\"smk762\"",
        "email": "smk762@iinet.net.au"
      },
      {
        "name": "\"gcharang\"",
        "email": "gcharang@users.noreply.github.com"
      },
      {
        "name": "\"gcharang\"",
        "email": "21151592+gcharang@users.noreply.github.com"
      }
    ],
    "lastContributor": {
      "name": "\"gaeacodes\"",
      "email": "gaeacodes@gmail.com"
    }
  },
  "/antara/tutorials/understanding-antara-addresses": {
    "dateModified": "2023-09-27T17:48:31.000Z",
    "contributors": [
      {
        "name": "\"smk762\"",
        "email": "smk762@iinet.net.au"
      },
      {
        "name": "\"gcharang\"",
        "email": "gcharang@users.noreply.github.com"
      },
      {
        "name": "\"gaeacodes\"",
        "email": "gaeacodes@gmail.com"
      },
      {
        "name": "\"gcharang\"",
        "email": "21151592+gcharang@users.noreply.github.com"
      }
    ],
    "lastContributor": {
      "name": "\"smk762\"",
      "email": "smk762@iinet.net.au"
    }
  },
  "/atomicdex/api/common_structures/activation": {
    "dateModified": "2023-10-05T07:16:36.000Z",
    "contributors": [
      {
        "name": "\"smk762\"",
        "email": "smk762@iinet.net.au"
      }
    ],
    "lastContributor": {
      "name": "\"smk762\"",
      "email": "smk762@iinet.net.au"
    }
  },
  "/atomicdex/api/common_structures": {
    "dateModified": "2023-10-27T09:14:21.000Z",
    "contributors": [
      {
        "name": "\"smk762\"",
        "email": "smk762@iinet.net.au"
      }
    ],
    "lastContributor": {
      "name": "\"smk762\"",
      "email": "smk762@iinet.net.au"
    }
  },
  "/atomicdex/api/common_structures/lightning": {
    "dateModified": "2023-11-10T06:44:47.000Z",
    "contributors": [
      {
        "name": "\"gcharang\"",
        "email": "21151592+gcharang@users.noreply.github.com"
      },
      {
        "name": "\"smk762\"",
        "email": "smk762@iinet.net.au"
      }
    ],
    "lastContributor": {
      "name": "\"gcharang\"",
      "email": "21151592+gcharang@users.noreply.github.com"
    }
  },
  "/atomicdex/api/common_structures/nfts": {
    "dateModified": "2023-10-04T08:31:28.000Z",
    "contributors": [
      {
        "name": "\"smk762\"",
        "email": "smk762@iinet.net.au"
      }
    ],
    "lastContributor": {
      "name": "\"smk762\"",
      "email": "smk762@iinet.net.au"
    }
  },
  "/atomicdex/api/common_structures/orders": {
    "dateModified": "2023-10-05T08:00:09.000Z",
    "contributors": [
      {
        "name": "\"smk762\"",
        "email": "smk762@iinet.net.au"
      }
    ],
    "lastContributor": {
      "name": "\"smk762\"",
      "email": "smk762@iinet.net.au"
    }
  },
  "/atomicdex/api/common_structures/swaps": {
    "dateModified": "2023-10-04T23:08:10.000Z",
    "contributors": [
      {
        "name": "\"smk762\"",
        "email": "smk762@iinet.net.au"
      }
    ],
    "lastContributor": {
      "name": "\"smk762\"",
      "email": "smk762@iinet.net.au"
    }
  },
  "/atomicdex/api/common_structures/swaps/maker_events": {
    "dateModified": "2023-10-04T23:08:10.000Z",
    "contributors": [
      {
        "name": "\"smk762\"",
        "email": "smk762@iinet.net.au"
      }
    ],
    "lastContributor": {
      "name": "\"smk762\"",
      "email": "smk762@iinet.net.au"
    }
  },
  "/atomicdex/api/common_structures/swaps/taker_events": {
    "dateModified": "2023-10-04T23:08:10.000Z",
    "contributors": [
      {
        "name": "\"smk762\"",
        "email": "smk762@iinet.net.au"
      }
    ],
    "lastContributor": {
      "name": "\"smk762\"",
      "email": "smk762@iinet.net.au"
    }
  },
<<<<<<< HEAD
  "/atomicdex/api/common_structures/wallet": {
    "dateModified": "2023-10-27T09:14:21.000Z",
    "contributors": [
      {
        "name": "\"smk762\"",
        "email": "smk762@iinet.net.au"
      }
    ],
    "lastContributor": {
      "name": "\"smk762\"",
      "email": "smk762@iinet.net.au"
    }
  },
  "/atomicdex/api": {
    "dateModified": "2023-10-04T06:26:45.000Z",
    "contributors": [
      {
=======
  "/atomicdex/api": {
    "dateModified": "2023-10-04T06:26:45.000Z",
    "contributors": [
      {
>>>>>>> 4b206ed7
        "name": "\"gcharang\"",
        "email": "gcharang@users.noreply.github.com"
      },
      {
        "name": "\"smk762\"",
        "email": "smk762@iinet.net.au"
      },
      {
        "name": "\"gcharang\"",
        "email": "21151592+gcharang@users.noreply.github.com"
      },
      {
        "name": "\"gaeacodes\"",
        "email": "gaeacodes@gmail.com"
      }
    ],
    "lastContributor": {
      "name": "\"gcharang\"",
      "email": "gcharang@users.noreply.github.com"
    }
  },
  "/atomicdex/api/legacy/active_swaps": {
    "dateModified": "2023-10-04T12:56:06.000Z",
    "contributors": [
      {
        "name": "\"smk762\"",
        "email": "smk762@iinet.net.au"
      },
      {
        "name": "\"gcharang\"",
        "email": "21151592+gcharang@users.noreply.github.com"
      },
      {
        "name": "\"gcharang\"",
        "email": "gcharang@users.noreply.github.com"
      },
      {
        "name": "\"gaeacodes\"",
        "email": "gaeacodes@gmail.com"
      }
    ],
    "lastContributor": {
      "name": "\"smk762\"",
      "email": "smk762@iinet.net.au"
    }
  },
  "/atomicdex/api/legacy/all_swaps_uuids_by_filter": {
    "dateModified": "2023-10-04T12:56:06.000Z",
    "contributors": [
      {
        "name": "\"smk762\"",
        "email": "smk762@iinet.net.au"
      },
      {
        "name": "\"gcharang\"",
        "email": "21151592+gcharang@users.noreply.github.com"
      },
      {
        "name": "\"gcharang\"",
        "email": "gcharang@users.noreply.github.com"
      },
      {
        "name": "\"gaeacodes\"",
        "email": "gaeacodes@gmail.com"
      }
    ],
    "lastContributor": {
      "name": "\"smk762\"",
      "email": "smk762@iinet.net.au"
    }
  },
  "/atomicdex/api/legacy/ban_pubkey": {
    "dateModified": "2023-09-09T13:48:49.000Z",
    "contributors": [
      {
        "name": "\"gcharang\"",
        "email": "21151592+gcharang@users.noreply.github.com"
      },
      {
        "name": "\"gcharang\"",
        "email": "gcharang@users.noreply.github.com"
      },
      {
        "name": "\"gaeacodes\"",
        "email": "gaeacodes@gmail.com"
      },
      {
        "name": "\"smk762\"",
        "email": "smk762@iinet.net.au"
      }
    ],
    "lastContributor": {
      "name": "\"gcharang\"",
      "email": "21151592+gcharang@users.noreply.github.com"
    }
  },
  "/atomicdex/api/legacy/batch_requests": {
    "dateModified": "2023-09-09T13:48:49.000Z",
    "contributors": [
      {
        "name": "\"gcharang\"",
        "email": "21151592+gcharang@users.noreply.github.com"
      },
      {
        "name": "\"gcharang\"",
        "email": "gcharang@users.noreply.github.com"
      },
      {
        "name": "\"gaeacodes\"",
        "email": "gaeacodes@gmail.com"
      },
      {
        "name": "\"smk762\"",
        "email": "smk762@iinet.net.au"
      }
    ],
    "lastContributor": {
      "name": "\"gcharang\"",
      "email": "21151592+gcharang@users.noreply.github.com"
    }
  },
  "/atomicdex/api/legacy/best_orders": {
    "dateModified": "2023-10-05T01:14:39.000Z",
    "contributors": [
      {
        "name": "\"smk762\"",
        "email": "smk762@iinet.net.au"
      },
      {
        "name": "\"gcharang\"",
        "email": "21151592+gcharang@users.noreply.github.com"
      },
      {
        "name": "\"gcharang\"",
        "email": "gcharang@users.noreply.github.com"
      },
      {
        "name": "\"gaeacodes\"",
        "email": "gaeacodes@gmail.com"
      }
    ],
    "lastContributor": {
      "name": "\"smk762\"",
      "email": "smk762@iinet.net.au"
    }
  },
  "/atomicdex/api/legacy/buy": {
    "dateModified": "2023-10-04T15:08:02.000Z",
    "contributors": [
      {
        "name": "\"smk762\"",
        "email": "smk762@iinet.net.au"
      },
      {
        "name": "\"gcharang\"",
        "email": "21151592+gcharang@users.noreply.github.com"
      },
      {
        "name": "\"gcharang\"",
        "email": "gcharang@users.noreply.github.com"
      },
      {
        "name": "\"gaeacodes\"",
        "email": "gaeacodes@gmail.com"
      }
    ],
    "lastContributor": {
      "name": "\"smk762\"",
      "email": "smk762@iinet.net.au"
    }
  },
  "/atomicdex/api/legacy/cancel_all_orders": {
    "dateModified": "2023-10-04T15:08:02.000Z",
    "contributors": [
      {
        "name": "\"smk762\"",
        "email": "smk762@iinet.net.au"
      },
      {
        "name": "\"gcharang\"",
        "email": "21151592+gcharang@users.noreply.github.com"
      },
      {
        "name": "\"gcharang\"",
        "email": "gcharang@users.noreply.github.com"
      },
      {
        "name": "\"gaeacodes\"",
        "email": "gaeacodes@gmail.com"
      }
    ],
    "lastContributor": {
      "name": "\"smk762\"",
      "email": "smk762@iinet.net.au"
    }
  },
  "/atomicdex/api/legacy/cancel_order": {
    "dateModified": "2023-09-09T13:48:49.000Z",
    "contributors": [
      {
        "name": "\"gcharang\"",
        "email": "21151592+gcharang@users.noreply.github.com"
      },
      {
        "name": "\"gcharang\"",
        "email": "gcharang@users.noreply.github.com"
      },
      {
        "name": "\"gaeacodes\"",
        "email": "gaeacodes@gmail.com"
      },
      {
        "name": "\"smk762\"",
        "email": "smk762@iinet.net.au"
      }
    ],
    "lastContributor": {
      "name": "\"gcharang\"",
      "email": "21151592+gcharang@users.noreply.github.com"
    }
  },
  "/atomicdex/api/legacy/coin_activation": {
    "dateModified": "2023-09-29T09:18:12.000Z",
    "contributors": [
      {
        "name": "\"gaeacodes\"",
        "email": "gaeacodes@gmail.com"
      },
      {
        "name": "\"smk762\"",
        "email": "smk762@iinet.net.au"
      },
      {
        "name": "\"gcharang\"",
        "email": "21151592+gcharang@users.noreply.github.com"
      },
      {
        "name": "\"gcharang\"",
        "email": "gcharang@users.noreply.github.com"
      },
      {
        "name": "\"Samuel Onoja\"",
        "email": "samiodev@icloud.com"
      }
    ],
    "lastContributor": {
      "name": "\"gaeacodes\"",
      "email": "gaeacodes@gmail.com"
    }
  },
  "/atomicdex/api/legacy/coins_needed_for_kick_start": {
    "dateModified": "2023-09-09T13:48:49.000Z",
    "contributors": [
      {
        "name": "\"gcharang\"",
        "email": "21151592+gcharang@users.noreply.github.com"
      },
      {
        "name": "\"gcharang\"",
        "email": "gcharang@users.noreply.github.com"
      },
      {
        "name": "\"gaeacodes\"",
        "email": "gaeacodes@gmail.com"
      },
      {
        "name": "\"smk762\"",
        "email": "smk762@iinet.net.au"
      }
    ],
    "lastContributor": {
      "name": "\"gcharang\"",
      "email": "21151592+gcharang@users.noreply.github.com"
    }
  },
  "/atomicdex/api/legacy/convert_utxo_address": {
    "dateModified": "2023-09-09T13:48:49.000Z",
    "contributors": [
      {
        "name": "\"gcharang\"",
        "email": "21151592+gcharang@users.noreply.github.com"
      },
      {
        "name": "\"gcharang\"",
        "email": "gcharang@users.noreply.github.com"
      },
      {
        "name": "\"gaeacodes\"",
        "email": "gaeacodes@gmail.com"
      },
      {
        "name": "\"smk762\"",
        "email": "smk762@iinet.net.au"
      }
    ],
    "lastContributor": {
      "name": "\"gcharang\"",
      "email": "21151592+gcharang@users.noreply.github.com"
    }
  },
  "/atomicdex/api/legacy/convertaddress": {
    "dateModified": "2023-10-04T23:08:10.000Z",
    "contributors": [
      {
        "name": "\"smk762\"",
        "email": "smk762@iinet.net.au"
      },
      {
        "name": "\"gcharang\"",
        "email": "21151592+gcharang@users.noreply.github.com"
      },
      {
        "name": "\"gcharang\"",
        "email": "gcharang@users.noreply.github.com"
      },
      {
        "name": "\"gaeacodes\"",
        "email": "gaeacodes@gmail.com"
      }
    ],
    "lastContributor": {
      "name": "\"smk762\"",
      "email": "smk762@iinet.net.au"
    }
  },
  "/atomicdex/api/legacy/disable_coin": {
    "dateModified": "2023-10-04T15:33:39.000Z",
    "contributors": [
      {
        "name": "\"smk762\"",
        "email": "smk762@iinet.net.au"
      },
      {
        "name": "\"gcharang\"",
        "email": "21151592+gcharang@users.noreply.github.com"
      },
      {
        "name": "\"gcharang\"",
        "email": "gcharang@users.noreply.github.com"
      },
      {
        "name": "\"gaeacodes\"",
        "email": "gaeacodes@gmail.com"
      }
    ],
    "lastContributor": {
      "name": "\"smk762\"",
      "email": "smk762@iinet.net.au"
    }
  },
  "/atomicdex/api/legacy/get_enabled_coins": {
    "dateModified": "2023-09-09T13:48:49.000Z",
    "contributors": [
      {
        "name": "\"gcharang\"",
        "email": "21151592+gcharang@users.noreply.github.com"
      },
      {
        "name": "\"gcharang\"",
        "email": "gcharang@users.noreply.github.com"
      },
      {
        "name": "\"gaeacodes\"",
        "email": "gaeacodes@gmail.com"
      },
      {
        "name": "\"smk762\"",
        "email": "smk762@iinet.net.au"
      }
    ],
    "lastContributor": {
      "name": "\"gcharang\"",
      "email": "21151592+gcharang@users.noreply.github.com"
    }
  },
  "/atomicdex/api/legacy/get_gossip_mesh": {
    "dateModified": "2023-09-09T13:48:49.000Z",
    "contributors": [
      {
        "name": "\"gcharang\"",
        "email": "21151592+gcharang@users.noreply.github.com"
      },
      {
        "name": "\"gcharang\"",
        "email": "gcharang@users.noreply.github.com"
      },
      {
        "name": "\"gaeacodes\"",
        "email": "gaeacodes@gmail.com"
      },
      {
        "name": "\"smk762\"",
        "email": "smk762@iinet.net.au"
      }
    ],
    "lastContributor": {
      "name": "\"gcharang\"",
      "email": "21151592+gcharang@users.noreply.github.com"
    }
  },
  "/atomicdex/api/legacy/get_gossip_peer_topics": {
    "dateModified": "2023-09-09T13:48:49.000Z",
    "contributors": [
      {
        "name": "\"gcharang\"",
        "email": "21151592+gcharang@users.noreply.github.com"
      },
      {
        "name": "\"gcharang\"",
        "email": "gcharang@users.noreply.github.com"
      },
      {
        "name": "\"gaeacodes\"",
        "email": "gaeacodes@gmail.com"
      },
      {
        "name": "\"smk762\"",
        "email": "smk762@iinet.net.au"
      }
    ],
    "lastContributor": {
      "name": "\"gcharang\"",
      "email": "21151592+gcharang@users.noreply.github.com"
    }
  },
  "/atomicdex/api/legacy/get_gossip_topic_peers": {
    "dateModified": "2023-09-28T07:24:20.000Z",
    "contributors": [
      {
        "name": "\"gcharang\"",
        "email": "21151592+gcharang@users.noreply.github.com"
      },
      {
        "name": "\"smk762\"",
        "email": "smk762@iinet.net.au"
      },
      {
        "name": "\"gcharang\"",
        "email": "gcharang@users.noreply.github.com"
      },
      {
        "name": "\"gaeacodes\"",
        "email": "gaeacodes@gmail.com"
      }
    ],
    "lastContributor": {
      "name": "\"gcharang\"",
      "email": "21151592+gcharang@users.noreply.github.com"
    }
  },
  "/atomicdex/api/legacy/get_my_peer_id": {
    "dateModified": "2023-09-09T13:48:49.000Z",
    "contributors": [
      {
        "name": "\"gcharang\"",
        "email": "21151592+gcharang@users.noreply.github.com"
      },
      {
        "name": "\"gcharang\"",
        "email": "gcharang@users.noreply.github.com"
      },
      {
        "name": "\"gaeacodes\"",
        "email": "gaeacodes@gmail.com"
      },
      {
        "name": "\"smk762\"",
        "email": "smk762@iinet.net.au"
      }
    ],
    "lastContributor": {
      "name": "\"gcharang\"",
      "email": "21151592+gcharang@users.noreply.github.com"
    }
  },
  "/atomicdex/api/legacy/get_peers_info": {
    "dateModified": "2023-09-09T13:48:49.000Z",
    "contributors": [
      {
        "name": "\"gcharang\"",
        "email": "21151592+gcharang@users.noreply.github.com"
      },
      {
        "name": "\"gcharang\"",
        "email": "gcharang@users.noreply.github.com"
      },
      {
        "name": "\"gaeacodes\"",
        "email": "gaeacodes@gmail.com"
      },
      {
        "name": "\"smk762\"",
        "email": "smk762@iinet.net.au"
      }
    ],
    "lastContributor": {
      "name": "\"gcharang\"",
      "email": "21151592+gcharang@users.noreply.github.com"
    }
  },
  "/atomicdex/api/legacy/get_relay_mesh": {
    "dateModified": "2023-09-09T13:48:49.000Z",
    "contributors": [
      {
        "name": "\"gcharang\"",
        "email": "21151592+gcharang@users.noreply.github.com"
      },
      {
        "name": "\"gcharang\"",
        "email": "gcharang@users.noreply.github.com"
      },
      {
        "name": "\"gaeacodes\"",
        "email": "gaeacodes@gmail.com"
      },
      {
        "name": "\"smk762\"",
        "email": "smk762@iinet.net.au"
      }
    ],
    "lastContributor": {
      "name": "\"gcharang\"",
      "email": "21151592+gcharang@users.noreply.github.com"
    }
  },
  "/atomicdex/api/legacy/get_trade_fee": {
    "dateModified": "2023-10-04T15:33:39.000Z",
    "contributors": [
      {
        "name": "\"smk762\"",
        "email": "smk762@iinet.net.au"
      },
      {
        "name": "\"gcharang\"",
        "email": "21151592+gcharang@users.noreply.github.com"
      },
      {
        "name": "\"gcharang\"",
        "email": "gcharang@users.noreply.github.com"
      },
      {
        "name": "\"gaeacodes\"",
        "email": "gaeacodes@gmail.com"
      }
    ],
    "lastContributor": {
      "name": "\"smk762\"",
      "email": "smk762@iinet.net.au"
    }
  },
  "/atomicdex/api/legacy/help": {
    "dateModified": "2023-10-04T15:33:39.000Z",
    "contributors": [
      {
        "name": "\"smk762\"",
        "email": "smk762@iinet.net.au"
      },
      {
        "name": "\"gaeacodes\"",
        "email": "gaeacodes@gmail.com"
      },
      {
        "name": "\"gcharang\"",
        "email": "21151592+gcharang@users.noreply.github.com"
      }
    ],
    "lastContributor": {
      "name": "\"smk762\"",
      "email": "smk762@iinet.net.au"
    }
  },
  "/atomicdex/api/legacy/import_swaps": {
    "dateModified": "2023-10-04T15:33:39.000Z",
    "contributors": [
      {
        "name": "\"smk762\"",
        "email": "smk762@iinet.net.au"
      },
      {
        "name": "\"gcharang\"",
        "email": "21151592+gcharang@users.noreply.github.com"
      },
      {
        "name": "\"gcharang\"",
        "email": "gcharang@users.noreply.github.com"
      },
      {
        "name": "\"gaeacodes\"",
        "email": "gaeacodes@gmail.com"
      }
    ],
    "lastContributor": {
      "name": "\"smk762\"",
      "email": "smk762@iinet.net.au"
    }
  },
  "/atomicdex/api/legacy": {
    "dateModified": "2023-09-01T12:11:07.000Z",
    "contributors": [
      {
        "name": "\"gcharang\"",
        "email": "gcharang@users.noreply.github.com"
      },
      {
        "name": "\"gcharang\"",
        "email": "21151592+gcharang@users.noreply.github.com"
      }
    ],
    "lastContributor": {
      "name": "\"gcharang\"",
      "email": "gcharang@users.noreply.github.com"
    }
  },
  "/atomicdex/api/legacy/kmd_rewards_info": {
    "dateModified": "2023-10-04T15:33:39.000Z",
    "contributors": [
      {
        "name": "\"smk762\"",
        "email": "smk762@iinet.net.au"
      },
      {
        "name": "\"gcharang\"",
        "email": "21151592+gcharang@users.noreply.github.com"
      },
      {
        "name": "\"gcharang\"",
        "email": "gcharang@users.noreply.github.com"
      },
      {
        "name": "\"gaeacodes\"",
        "email": "gaeacodes@gmail.com"
      }
    ],
    "lastContributor": {
      "name": "\"smk762\"",
      "email": "smk762@iinet.net.au"
    }
  },
  "/atomicdex/api/legacy/list_banned_pubkeys": {
    "dateModified": "2023-09-09T13:48:49.000Z",
    "contributors": [
      {
        "name": "\"gcharang\"",
        "email": "21151592+gcharang@users.noreply.github.com"
      },
      {
        "name": "\"gcharang\"",
        "email": "gcharang@users.noreply.github.com"
      },
      {
        "name": "\"gaeacodes\"",
        "email": "gaeacodes@gmail.com"
      },
      {
        "name": "\"smk762\"",
        "email": "smk762@iinet.net.au"
      }
    ],
    "lastContributor": {
      "name": "\"gcharang\"",
      "email": "21151592+gcharang@users.noreply.github.com"
    }
  },
  "/atomicdex/api/legacy/max_taker_vol": {
    "dateModified": "2023-10-04T15:33:39.000Z",
    "contributors": [
      {
        "name": "\"smk762\"",
        "email": "smk762@iinet.net.au"
      },
      {
        "name": "\"gcharang\"",
        "email": "21151592+gcharang@users.noreply.github.com"
      },
      {
        "name": "\"gcharang\"",
        "email": "gcharang@users.noreply.github.com"
      },
      {
        "name": "\"gaeacodes\"",
        "email": "gaeacodes@gmail.com"
      }
    ],
    "lastContributor": {
      "name": "\"smk762\"",
      "email": "smk762@iinet.net.au"
    }
  },
  "/atomicdex/api/legacy/metrics": {
    "dateModified": "2023-09-09T13:48:49.000Z",
    "contributors": [
      {
        "name": "\"gcharang\"",
        "email": "21151592+gcharang@users.noreply.github.com"
      },
      {
        "name": "\"gcharang\"",
        "email": "gcharang@users.noreply.github.com"
      },
      {
        "name": "\"gaeacodes\"",
        "email": "gaeacodes@gmail.com"
      }
    ],
    "lastContributor": {
      "name": "\"gcharang\"",
      "email": "21151592+gcharang@users.noreply.github.com"
    }
  },
  "/atomicdex/api/legacy/min_trading_vol": {
    "dateModified": "2023-10-04T23:08:10.000Z",
    "contributors": [
      {
        "name": "\"smk762\"",
        "email": "smk762@iinet.net.au"
      },
      {
        "name": "\"gcharang\"",
        "email": "21151592+gcharang@users.noreply.github.com"
      },
      {
        "name": "\"gcharang\"",
        "email": "gcharang@users.noreply.github.com"
      },
      {
        "name": "\"gaeacodes\"",
        "email": "gaeacodes@gmail.com"
      }
    ],
    "lastContributor": {
      "name": "\"smk762\"",
      "email": "smk762@iinet.net.au"
    }
  },
  "/atomicdex/api/legacy/my_balance": {
    "dateModified": "2023-09-09T13:48:49.000Z",
    "contributors": [
      {
        "name": "\"gcharang\"",
        "email": "21151592+gcharang@users.noreply.github.com"
      },
      {
        "name": "\"gcharang\"",
        "email": "gcharang@users.noreply.github.com"
      },
      {
        "name": "\"gaeacodes\"",
        "email": "gaeacodes@gmail.com"
      },
      {
        "name": "\"smk762\"",
        "email": "smk762@iinet.net.au"
      }
    ],
    "lastContributor": {
      "name": "\"gcharang\"",
      "email": "21151592+gcharang@users.noreply.github.com"
    }
  },
  "/atomicdex/api/legacy/my_orders": {
    "dateModified": "2023-09-09T13:48:49.000Z",
    "contributors": [
      {
        "name": "\"gcharang\"",
        "email": "21151592+gcharang@users.noreply.github.com"
      },
      {
        "name": "\"gcharang\"",
        "email": "gcharang@users.noreply.github.com"
      },
      {
        "name": "\"gaeacodes\"",
        "email": "gaeacodes@gmail.com"
      },
      {
        "name": "\"smk762\"",
        "email": "smk762@iinet.net.au"
      }
    ],
    "lastContributor": {
      "name": "\"gcharang\"",
      "email": "21151592+gcharang@users.noreply.github.com"
    }
  },
  "/atomicdex/api/legacy/my_recent_swaps": {
    "dateModified": "2023-10-04T23:08:10.000Z",
    "contributors": [
      {
        "name": "\"smk762\"",
        "email": "smk762@iinet.net.au"
      },
      {
        "name": "\"gcharang\"",
        "email": "21151592+gcharang@users.noreply.github.com"
      },
      {
        "name": "\"gcharang\"",
        "email": "gcharang@users.noreply.github.com"
      },
      {
        "name": "\"gaeacodes\"",
        "email": "gaeacodes@gmail.com"
      }
    ],
    "lastContributor": {
      "name": "\"smk762\"",
      "email": "smk762@iinet.net.au"
    }
  },
  "/atomicdex/api/legacy/my_swap_status": {
    "dateModified": "2023-10-04T23:08:10.000Z",
    "contributors": [
      {
        "name": "\"smk762\"",
        "email": "smk762@iinet.net.au"
      },
      {
        "name": "\"gcharang\"",
        "email": "21151592+gcharang@users.noreply.github.com"
      },
      {
        "name": "\"gcharang\"",
        "email": "gcharang@users.noreply.github.com"
      },
      {
        "name": "\"gaeacodes\"",
        "email": "gaeacodes@gmail.com"
      }
    ],
    "lastContributor": {
      "name": "\"smk762\"",
      "email": "smk762@iinet.net.au"
    }
  },
  "/atomicdex/api/legacy/my_tx_history": {
    "dateModified": "2023-10-05T07:39:46.000Z",
    "contributors": [
      {
        "name": "\"smk762\"",
        "email": "smk762@iinet.net.au"
      },
      {
        "name": "\"gcharang\"",
        "email": "21151592+gcharang@users.noreply.github.com"
      },
      {
        "name": "\"gcharang\"",
        "email": "gcharang@users.noreply.github.com"
      },
      {
        "name": "\"gaeacodes\"",
        "email": "gaeacodes@gmail.com"
      }
    ],
    "lastContributor": {
      "name": "\"smk762\"",
      "email": "smk762@iinet.net.au"
    }
  },
  "/atomicdex/api/legacy/order_status": {
    "dateModified": "2023-10-05T01:14:39.000Z",
    "contributors": [
      {
        "name": "\"smk762\"",
        "email": "smk762@iinet.net.au"
      },
      {
        "name": "\"gcharang\"",
        "email": "21151592+gcharang@users.noreply.github.com"
      },
      {
        "name": "\"gcharang\"",
        "email": "gcharang@users.noreply.github.com"
      },
      {
        "name": "\"gaeacodes\"",
        "email": "gaeacodes@gmail.com"
      }
    ],
    "lastContributor": {
      "name": "\"smk762\"",
      "email": "smk762@iinet.net.au"
    }
  },
  "/atomicdex/api/legacy/orderbook": {
    "dateModified": "2023-10-05T01:14:39.000Z",
    "contributors": [
      {
        "name": "\"smk762\"",
        "email": "smk762@iinet.net.au"
      },
      {
        "name": "\"gcharang\"",
        "email": "21151592+gcharang@users.noreply.github.com"
      },
      {
        "name": "\"gcharang\"",
        "email": "gcharang@users.noreply.github.com"
      },
      {
        "name": "\"gaeacodes\"",
        "email": "gaeacodes@gmail.com"
      }
    ],
    "lastContributor": {
      "name": "\"smk762\"",
      "email": "smk762@iinet.net.au"
    }
  },
  "/atomicdex/api/legacy/orderbook_depth": {
    "dateModified": "2023-09-09T13:48:49.000Z",
    "contributors": [
      {
        "name": "\"gcharang\"",
        "email": "21151592+gcharang@users.noreply.github.com"
      },
      {
        "name": "\"gcharang\"",
        "email": "gcharang@users.noreply.github.com"
      },
      {
        "name": "\"gaeacodes\"",
        "email": "gaeacodes@gmail.com"
      },
      {
        "name": "\"smk762\"",
        "email": "smk762@iinet.net.au"
      }
    ],
    "lastContributor": {
      "name": "\"gcharang\"",
      "email": "21151592+gcharang@users.noreply.github.com"
    }
  },
  "/atomicdex/api/legacy/orders_history_by_filter": {
    "dateModified": "2023-10-05T01:14:39.000Z",
    "contributors": [
      {
        "name": "\"smk762\"",
        "email": "smk762@iinet.net.au"
      },
      {
        "name": "\"gcharang\"",
        "email": "21151592+gcharang@users.noreply.github.com"
      },
      {
        "name": "\"gcharang\"",
        "email": "gcharang@users.noreply.github.com"
      },
      {
        "name": "\"gaeacodes\"",
        "email": "gaeacodes@gmail.com"
      }
    ],
    "lastContributor": {
      "name": "\"smk762\"",
      "email": "smk762@iinet.net.au"
    }
  },
  "/atomicdex/api/legacy/rational_number_note": {
    "dateModified": "2023-09-01T12:11:07.000Z",
    "contributors": [
      {
        "name": "\"gcharang\"",
        "email": "gcharang@users.noreply.github.com"
      },
      {
        "name": "\"gaeacodes\"",
        "email": "gaeacodes@gmail.com"
      },
      {
        "name": "\"gcharang\"",
        "email": "21151592+gcharang@users.noreply.github.com"
      }
    ],
    "lastContributor": {
      "name": "\"gcharang\"",
      "email": "gcharang@users.noreply.github.com"
    }
  },
  "/atomicdex/api/legacy/recover_funds_of_swap": {
    "dateModified": "2023-10-05T01:14:39.000Z",
    "contributors": [
      {
        "name": "\"smk762\"",
        "email": "smk762@iinet.net.au"
      },
      {
        "name": "\"gcharang\"",
        "email": "21151592+gcharang@users.noreply.github.com"
      },
      {
        "name": "\"gcharang\"",
        "email": "gcharang@users.noreply.github.com"
      },
      {
        "name": "\"gaeacodes\"",
        "email": "gaeacodes@gmail.com"
      }
    ],
    "lastContributor": {
      "name": "\"smk762\"",
      "email": "smk762@iinet.net.au"
    }
  },
  "/atomicdex/api/legacy/sell": {
    "dateModified": "2023-10-04T15:08:02.000Z",
    "contributors": [
      {
        "name": "\"smk762\"",
        "email": "smk762@iinet.net.au"
      },
      {
        "name": "\"gcharang\"",
        "email": "21151592+gcharang@users.noreply.github.com"
      },
      {
        "name": "\"gcharang\"",
        "email": "gcharang@users.noreply.github.com"
      },
      {
        "name": "\"gaeacodes\"",
        "email": "gaeacodes@gmail.com"
      }
    ],
    "lastContributor": {
      "name": "\"smk762\"",
      "email": "smk762@iinet.net.au"
    }
  },
  "/atomicdex/api/legacy/send_raw_transaction": {
    "dateModified": "2023-09-09T13:48:49.000Z",
    "contributors": [
      {
        "name": "\"gcharang\"",
        "email": "21151592+gcharang@users.noreply.github.com"
      },
      {
        "name": "\"gcharang\"",
        "email": "gcharang@users.noreply.github.com"
      },
      {
        "name": "\"gaeacodes\"",
        "email": "gaeacodes@gmail.com"
      },
      {
        "name": "\"smk762\"",
        "email": "smk762@iinet.net.au"
      }
    ],
    "lastContributor": {
      "name": "\"gcharang\"",
      "email": "21151592+gcharang@users.noreply.github.com"
    }
  },
  "/atomicdex/api/legacy/set_required_confirmations": {
    "dateModified": "2023-10-05T00:59:59.000Z",
    "contributors": [
      {
        "name": "\"smk762\"",
        "email": "smk762@iinet.net.au"
      },
      {
        "name": "\"gcharang\"",
        "email": "21151592+gcharang@users.noreply.github.com"
      },
      {
        "name": "\"gcharang\"",
        "email": "gcharang@users.noreply.github.com"
      },
      {
        "name": "\"gaeacodes\"",
        "email": "gaeacodes@gmail.com"
      }
    ],
    "lastContributor": {
      "name": "\"smk762\"",
      "email": "smk762@iinet.net.au"
    }
  },
  "/atomicdex/api/legacy/set_requires_notarization": {
    "dateModified": "2023-10-05T00:59:59.000Z",
    "contributors": [
      {
        "name": "\"smk762\"",
        "email": "smk762@iinet.net.au"
      },
      {
        "name": "\"gcharang\"",
        "email": "21151592+gcharang@users.noreply.github.com"
      },
      {
        "name": "\"gcharang\"",
        "email": "gcharang@users.noreply.github.com"
      },
      {
        "name": "\"gaeacodes\"",
        "email": "gaeacodes@gmail.com"
      }
    ],
    "lastContributor": {
      "name": "\"smk762\"",
      "email": "smk762@iinet.net.au"
    }
  },
  "/atomicdex/api/legacy/setprice": {
    "dateModified": "2023-10-05T00:59:59.000Z",
    "contributors": [
      {
        "name": "\"smk762\"",
        "email": "smk762@iinet.net.au"
      },
      {
        "name": "\"gcharang\"",
        "email": "21151592+gcharang@users.noreply.github.com"
      },
      {
        "name": "\"gcharang\"",
        "email": "gcharang@users.noreply.github.com"
      },
      {
        "name": "\"gaeacodes\"",
        "email": "gaeacodes@gmail.com"
      }
    ],
    "lastContributor": {
      "name": "\"smk762\"",
      "email": "smk762@iinet.net.au"
    }
  },
  "/atomicdex/api/legacy/show_priv_key": {
    "dateModified": "2023-09-09T13:48:49.000Z",
    "contributors": [
      {
        "name": "\"gcharang\"",
        "email": "21151592+gcharang@users.noreply.github.com"
      },
      {
        "name": "\"gcharang\"",
        "email": "gcharang@users.noreply.github.com"
      },
      {
        "name": "\"gaeacodes\"",
        "email": "gaeacodes@gmail.com"
      },
      {
        "name": "\"smk762\"",
        "email": "smk762@iinet.net.au"
      }
    ],
    "lastContributor": {
      "name": "\"gcharang\"",
      "email": "21151592+gcharang@users.noreply.github.com"
    }
  },
  "/atomicdex/api/legacy/stop": {
    "dateModified": "2023-05-24T13:18:47.000Z",
    "contributors": [
      {
        "name": "\"gaeacodes\"",
        "email": "gaeacodes@gmail.com"
      },
      {
        "name": "\"gcharang\"",
        "email": "21151592+gcharang@users.noreply.github.com"
      }
    ],
    "lastContributor": {
      "name": "\"gaeacodes\"",
      "email": "gaeacodes@gmail.com"
    }
  },
  "/atomicdex/api/legacy/trade_preimage": {
    "dateModified": "2023-10-05T01:14:39.000Z",
    "contributors": [
      {
        "name": "\"smk762\"",
        "email": "smk762@iinet.net.au"
      },
      {
        "name": "\"gcharang\"",
        "email": "21151592+gcharang@users.noreply.github.com"
      },
      {
        "name": "\"gcharang\"",
        "email": "gcharang@users.noreply.github.com"
      },
      {
        "name": "\"gaeacodes\"",
        "email": "gaeacodes@gmail.com"
      }
    ],
    "lastContributor": {
      "name": "\"smk762\"",
      "email": "smk762@iinet.net.au"
    }
  },
  "/atomicdex/api/legacy/unban_pubkeys": {
    "dateModified": "2023-10-05T01:14:39.000Z",
    "contributors": [
      {
        "name": "\"smk762\"",
        "email": "smk762@iinet.net.au"
      },
      {
        "name": "\"gcharang\"",
        "email": "21151592+gcharang@users.noreply.github.com"
      },
      {
        "name": "\"gcharang\"",
        "email": "gcharang@users.noreply.github.com"
      },
      {
        "name": "\"gaeacodes\"",
        "email": "gaeacodes@gmail.com"
      }
    ],
    "lastContributor": {
      "name": "\"smk762\"",
      "email": "smk762@iinet.net.au"
    }
  },
  "/atomicdex/api/legacy/update_maker_order": {
    "dateModified": "2023-10-05T00:59:59.000Z",
    "contributors": [
      {
        "name": "\"smk762\"",
        "email": "smk762@iinet.net.au"
      },
      {
        "name": "\"gcharang\"",
        "email": "21151592+gcharang@users.noreply.github.com"
      },
      {
        "name": "\"gcharang\"",
        "email": "gcharang@users.noreply.github.com"
      },
      {
        "name": "\"gaeacodes\"",
        "email": "gaeacodes@gmail.com"
      }
    ],
    "lastContributor": {
      "name": "\"smk762\"",
      "email": "smk762@iinet.net.au"
    }
  },
  "/atomicdex/api/legacy/validateaddress": {
    "dateModified": "2023-10-05T01:14:39.000Z",
    "contributors": [
      {
        "name": "\"smk762\"",
        "email": "smk762@iinet.net.au"
      },
      {
        "name": "\"gcharang\"",
        "email": "21151592+gcharang@users.noreply.github.com"
      },
      {
        "name": "\"gcharang\"",
        "email": "gcharang@users.noreply.github.com"
      },
      {
        "name": "\"gaeacodes\"",
        "email": "gaeacodes@gmail.com"
      }
    ],
    "lastContributor": {
      "name": "\"smk762\"",
      "email": "smk762@iinet.net.au"
    }
  },
  "/atomicdex/api/legacy/version": {
    "dateModified": "2023-09-09T13:48:49.000Z",
    "contributors": [
      {
        "name": "\"gcharang\"",
        "email": "21151592+gcharang@users.noreply.github.com"
      },
      {
        "name": "\"gcharang\"",
        "email": "gcharang@users.noreply.github.com"
      },
      {
        "name": "\"gaeacodes\"",
        "email": "gaeacodes@gmail.com"
      },
      {
        "name": "\"smk762\"",
        "email": "smk762@iinet.net.au"
      }
    ],
    "lastContributor": {
      "name": "\"gcharang\"",
      "email": "21151592+gcharang@users.noreply.github.com"
    }
  },
  "/atomicdex/api/legacy/withdraw": {
    "dateModified": "2023-10-05T01:14:39.000Z",
    "contributors": [
      {
        "name": "\"smk762\"",
        "email": "smk762@iinet.net.au"
      },
      {
        "name": "\"gcharang\"",
        "email": "21151592+gcharang@users.noreply.github.com"
      },
      {
        "name": "\"gcharang\"",
        "email": "gcharang@users.noreply.github.com"
      },
      {
        "name": "\"gaeacodes\"",
        "email": "gaeacodes@gmail.com"
      }
    ],
    "lastContributor": {
      "name": "\"smk762\"",
      "email": "smk762@iinet.net.au"
    }
  },
  "/atomicdex/api/v20/add_delegation": {
    "dateModified": "2023-09-29T09:42:14.000Z",
    "contributors": [
      {
        "name": "\"gaeacodes\"",
        "email": "gaeacodes@gmail.com"
      },
      {
        "name": "\"smk762\"",
        "email": "smk762@iinet.net.au"
      },
      {
        "name": "\"gcharang\"",
        "email": "21151592+gcharang@users.noreply.github.com"
      },
      {
        "name": "\"gcharang\"",
        "email": "gcharang@users.noreply.github.com"
      }
    ],
    "lastContributor": {
      "name": "\"gaeacodes\"",
      "email": "gaeacodes@gmail.com"
    }
  },
  "/atomicdex/api/v20/add_node_to_version_stat": {
    "dateModified": "2023-09-09T13:48:49.000Z",
    "contributors": [
      {
        "name": "\"gcharang\"",
        "email": "21151592+gcharang@users.noreply.github.com"
      },
      {
        "name": "\"gcharang\"",
        "email": "gcharang@users.noreply.github.com"
      },
      {
        "name": "\"gaeacodes\"",
        "email": "gaeacodes@gmail.com"
      },
      {
        "name": "\"smk762\"",
        "email": "smk762@iinet.net.au"
      }
    ],
    "lastContributor": {
      "name": "\"gcharang\"",
      "email": "21151592+gcharang@users.noreply.github.com"
    }
  },
  "/atomicdex/api/v20/best_orders": {
    "dateModified": "2023-10-05T07:16:36.000Z",
    "contributors": [
      {
        "name": "\"smk762\"",
        "email": "smk762@iinet.net.au"
      },
      {
        "name": "\"gcharang\"",
        "email": "21151592+gcharang@users.noreply.github.com"
      },
      {
        "name": "\"gcharang\"",
        "email": "gcharang@users.noreply.github.com"
      },
      {
        "name": "\"gaeacodes\"",
        "email": "gaeacodes@gmail.com"
      }
    ],
    "lastContributor": {
      "name": "\"smk762\"",
      "email": "smk762@iinet.net.au"
    }
  },
  "/atomicdex/api/v20/enable_bch_with_tokens": {
    "dateModified": "2023-10-05T07:16:36.000Z",
    "contributors": [
      {
        "name": "\"smk762\"",
        "email": "smk762@iinet.net.au"
      },
      {
        "name": "\"gcharang\"",
        "email": "21151592+gcharang@users.noreply.github.com"
      },
      {
        "name": "\"gcharang\"",
        "email": "gcharang@users.noreply.github.com"
      },
      {
        "name": "\"gaeacodes\"",
        "email": "gaeacodes@gmail.com"
      }
    ],
    "lastContributor": {
      "name": "\"smk762\"",
      "email": "smk762@iinet.net.au"
    }
  },
  "/atomicdex/api/v20/enable_erc20": {
    "dateModified": "2023-09-09T13:48:49.000Z",
    "contributors": [
      {
        "name": "\"gcharang\"",
        "email": "21151592+gcharang@users.noreply.github.com"
      },
      {
        "name": "\"gcharang\"",
        "email": "gcharang@users.noreply.github.com"
      },
      {
        "name": "\"gaeacodes\"",
        "email": "gaeacodes@gmail.com"
      },
      {
        "name": "\"smk762\"",
        "email": "smk762@iinet.net.au"
      }
    ],
    "lastContributor": {
      "name": "\"gcharang\"",
      "email": "21151592+gcharang@users.noreply.github.com"
    }
  },
  "/atomicdex/api/v20/enable_eth_with_tokens": {
    "dateModified": "2023-10-05T07:16:36.000Z",
    "contributors": [
      {
        "name": "\"smk762\"",
        "email": "smk762@iinet.net.au"
      },
      {
        "name": "\"gaeacodes\"",
        "email": "gaeacodes@gmail.com"
      },
      {
        "name": "\"gcharang\"",
        "email": "21151592+gcharang@users.noreply.github.com"
      },
      {
        "name": "\"gcharang\"",
        "email": "gcharang@users.noreply.github.com"
      }
    ],
    "lastContributor": {
      "name": "\"smk762\"",
      "email": "smk762@iinet.net.au"
    }
  },
  "/atomicdex/api/v20/enable_slp": {
    "dateModified": "2023-09-27T20:43:30.000Z",
    "contributors": [
      {
        "name": "\"smk762\"",
        "email": "smk762@iinet.net.au"
      },
      {
        "name": "\"gcharang\"",
        "email": "21151592+gcharang@users.noreply.github.com"
      },
      {
        "name": "\"gcharang\"",
        "email": "gcharang@users.noreply.github.com"
      },
      {
        "name": "\"gaeacodes\"",
        "email": "gaeacodes@gmail.com"
      }
    ],
    "lastContributor": {
      "name": "\"smk762\"",
      "email": "smk762@iinet.net.au"
    }
  },
  "/atomicdex/api/v20/enable_tendermint_token": {
    "dateModified": "2023-09-27T20:43:30.000Z",
    "contributors": [
      {
        "name": "\"smk762\"",
        "email": "smk762@iinet.net.au"
      },
      {
        "name": "\"gcharang\"",
        "email": "21151592+gcharang@users.noreply.github.com"
      },
      {
        "name": "\"gcharang\"",
        "email": "gcharang@users.noreply.github.com"
      },
      {
        "name": "\"gaeacodes\"",
        "email": "gaeacodes@gmail.com"
      }
    ],
    "lastContributor": {
      "name": "\"smk762\"",
      "email": "smk762@iinet.net.au"
    }
  },
  "/atomicdex/api/v20/enable_tendermint_with_assets": {
    "dateModified": "2023-10-05T07:16:36.000Z",
    "contributors": [
      {
        "name": "\"smk762\"",
        "email": "smk762@iinet.net.au"
      },
      {
        "name": "\"gcharang\"",
        "email": "21151592+gcharang@users.noreply.github.com"
      },
      {
        "name": "\"gcharang\"",
        "email": "gcharang@users.noreply.github.com"
      },
      {
        "name": "\"gaeacodes\"",
        "email": "gaeacodes@gmail.com"
      }
    ],
    "lastContributor": {
      "name": "\"smk762\"",
      "email": "smk762@iinet.net.au"
    }
  },
  "/atomicdex/api/v20/get_public_key": {
    "dateModified": "2023-09-09T13:48:49.000Z",
    "contributors": [
      {
        "name": "\"gcharang\"",
        "email": "21151592+gcharang@users.noreply.github.com"
      },
      {
        "name": "\"gcharang\"",
        "email": "gcharang@users.noreply.github.com"
      },
      {
        "name": "\"gaeacodes\"",
        "email": "gaeacodes@gmail.com"
      },
      {
        "name": "\"smk762\"",
        "email": "smk762@iinet.net.au"
      }
    ],
    "lastContributor": {
      "name": "\"gcharang\"",
      "email": "21151592+gcharang@users.noreply.github.com"
    }
  },
  "/atomicdex/api/v20/get_public_key_hash": {
    "dateModified": "2023-09-09T13:48:49.000Z",
    "contributors": [
      {
        "name": "\"gcharang\"",
        "email": "21151592+gcharang@users.noreply.github.com"
      },
      {
        "name": "\"gcharang\"",
        "email": "gcharang@users.noreply.github.com"
      },
      {
        "name": "\"gaeacodes\"",
        "email": "gaeacodes@gmail.com"
      },
      {
        "name": "\"smk762\"",
        "email": "smk762@iinet.net.au"
      }
    ],
    "lastContributor": {
      "name": "\"gcharang\"",
      "email": "21151592+gcharang@users.noreply.github.com"
    }
  },
  "/atomicdex/api/v20/get_raw_transaction": {
    "dateModified": "2023-10-05T07:16:36.000Z",
    "contributors": [
      {
        "name": "\"smk762\"",
        "email": "smk762@iinet.net.au"
      },
      {
        "name": "\"gcharang\"",
        "email": "21151592+gcharang@users.noreply.github.com"
      },
      {
        "name": "\"gcharang\"",
        "email": "gcharang@users.noreply.github.com"
      },
      {
        "name": "\"gaeacodes\"",
        "email": "gaeacodes@gmail.com"
      }
    ],
    "lastContributor": {
      "name": "\"smk762\"",
      "email": "smk762@iinet.net.au"
    }
  },
  "/atomicdex/api/v20/get_staking_infos": {
    "dateModified": "2023-09-29T09:42:14.000Z",
    "contributors": [
      {
        "name": "\"gaeacodes\"",
        "email": "gaeacodes@gmail.com"
      },
      {
        "name": "\"smk762\"",
        "email": "smk762@iinet.net.au"
      },
      {
        "name": "\"gcharang\"",
        "email": "21151592+gcharang@users.noreply.github.com"
      },
      {
        "name": "\"gcharang\"",
        "email": "gcharang@users.noreply.github.com"
      }
    ],
    "lastContributor": {
      "name": "\"gaeacodes\"",
      "email": "gaeacodes@gmail.com"
    }
  },
  "/atomicdex/api/v20": {
    "dateModified": "2023-10-04T08:31:28.000Z",
    "contributors": [
      {
        "name": "\"smk762\"",
        "email": "smk762@iinet.net.au"
      },
      {
        "name": "\"gaeacodes\"",
        "email": "gaeacodes@gmail.com"
      },
      {
        "name": "\"gcharang\"",
        "email": "21151592+gcharang@users.noreply.github.com"
      },
      {
        "name": "\"gcharang\"",
        "email": "gcharang@users.noreply.github.com"
      }
    ],
    "lastContributor": {
      "name": "\"smk762\"",
      "email": "smk762@iinet.net.au"
    }
  },
  "/atomicdex/api/v20/message_signing": {
    "dateModified": "2023-10-03T07:36:45.000Z",
    "contributors": [
      {
        "name": "\"gaeacodes\"",
        "email": "gaeacodes@gmail.com"
      },
      {
        "name": "\"smk762\"",
        "email": "smk762@iinet.net.au"
      },
      {
        "name": "\"gcharang\"",
        "email": "21151592+gcharang@users.noreply.github.com"
      },
      {
        "name": "\"gcharang\"",
        "email": "gcharang@users.noreply.github.com"
      }
    ],
    "lastContributor": {
      "name": "\"gaeacodes\"",
      "email": "gaeacodes@gmail.com"
    }
  },
  "/atomicdex/api/v20/my_tx_history": {
    "dateModified": "2023-10-05T07:39:46.000Z",
    "contributors": [
      {
        "name": "\"smk762\"",
        "email": "smk762@iinet.net.au"
      },
      {
        "name": "\"gcharang\"",
        "email": "21151592+gcharang@users.noreply.github.com"
      },
      {
        "name": "\"gcharang\"",
        "email": "gcharang@users.noreply.github.com"
      },
      {
        "name": "\"gaeacodes\"",
        "email": "gaeacodes@gmail.com"
      }
    ],
    "lastContributor": {
      "name": "\"smk762\"",
      "email": "smk762@iinet.net.au"
    }
  },
  "/atomicdex/api/v20/orderbook": {
    "dateModified": "2023-10-05T08:00:09.000Z",
    "contributors": [
      {
        "name": "\"smk762\"",
        "email": "smk762@iinet.net.au"
      }
    ],
    "lastContributor": {
      "name": "\"smk762\"",
      "email": "smk762@iinet.net.au"
    }
  },
  "/atomicdex/api/v20/recreate_swap_data": {
    "dateModified": "2023-09-29T14:54:33.000Z",
    "contributors": [
      {
        "name": "\"gaeacodes\"",
        "email": "gaeacodes@gmail.com"
      },
      {
        "name": "\"gcharang\"",
        "email": "21151592+gcharang@users.noreply.github.com"
      },
      {
        "name": "\"gcharang\"",
        "email": "gcharang@users.noreply.github.com"
      },
      {
        "name": "\"smk762\"",
        "email": "smk762@iinet.net.au"
      }
    ],
    "lastContributor": {
      "name": "\"gaeacodes\"",
      "email": "gaeacodes@gmail.com"
    }
  },
  "/atomicdex/api/v20/remove_delegation": {
    "dateModified": "2023-09-29T09:42:14.000Z",
    "contributors": [
      {
        "name": "\"gaeacodes\"",
        "email": "gaeacodes@gmail.com"
      },
      {
        "name": "\"smk762\"",
        "email": "smk762@iinet.net.au"
      },
      {
        "name": "\"gcharang\"",
        "email": "21151592+gcharang@users.noreply.github.com"
      },
      {
        "name": "\"gcharang\"",
        "email": "gcharang@users.noreply.github.com"
      }
    ],
    "lastContributor": {
      "name": "\"gaeacodes\"",
      "email": "gaeacodes@gmail.com"
    }
  },
  "/atomicdex/api/v20/remove_node_from_version_stat": {
    "dateModified": "2023-09-09T13:48:49.000Z",
    "contributors": [
      {
        "name": "\"gcharang\"",
        "email": "21151592+gcharang@users.noreply.github.com"
      },
      {
        "name": "\"gcharang\"",
        "email": "gcharang@users.noreply.github.com"
      },
      {
        "name": "\"gaeacodes\"",
        "email": "gaeacodes@gmail.com"
      },
      {
        "name": "\"smk762\"",
        "email": "smk762@iinet.net.au"
      }
    ],
    "lastContributor": {
      "name": "\"gcharang\"",
      "email": "21151592+gcharang@users.noreply.github.com"
    }
  },
  "/atomicdex/api/v20/sign_raw_transaction": {
    "dateModified": "2023-10-27T09:14:21.000Z",
    "contributors": [
      {
        "name": "\"smk762\"",
        "email": "smk762@iinet.net.au"
      }
    ],
    "lastContributor": {
      "name": "\"smk762\"",
      "email": "smk762@iinet.net.au"
    }
  },
  "/atomicdex/api/v20/start_simple_market_maker_bot": {
    "dateModified": "2023-09-29T09:42:14.000Z",
    "contributors": [
      {
        "name": "\"gaeacodes\"",
        "email": "gaeacodes@gmail.com"
      },
      {
        "name": "\"gcharang\"",
        "email": "21151592+gcharang@users.noreply.github.com"
      },
      {
        "name": "\"gcharang\"",
        "email": "gcharang@users.noreply.github.com"
      },
      {
        "name": "\"smk762\"",
        "email": "smk762@iinet.net.au"
      }
    ],
    "lastContributor": {
      "name": "\"gaeacodes\"",
      "email": "gaeacodes@gmail.com"
    }
  },
  "/atomicdex/api/v20/start_version_stat_collection": {
    "dateModified": "2023-09-09T13:48:49.000Z",
    "contributors": [
      {
        "name": "\"gcharang\"",
        "email": "21151592+gcharang@users.noreply.github.com"
      },
      {
        "name": "\"gcharang\"",
        "email": "gcharang@users.noreply.github.com"
      },
      {
        "name": "\"gaeacodes\"",
        "email": "gaeacodes@gmail.com"
      },
      {
        "name": "\"smk762\"",
        "email": "smk762@iinet.net.au"
      }
    ],
    "lastContributor": {
      "name": "\"gcharang\"",
      "email": "21151592+gcharang@users.noreply.github.com"
    }
  },
  "/atomicdex/api/v20/stop_simple_market_maker_bot": {
    "dateModified": "2023-09-09T13:48:49.000Z",
    "contributors": [
      {
        "name": "\"gcharang\"",
        "email": "21151592+gcharang@users.noreply.github.com"
      },
      {
        "name": "\"gcharang\"",
        "email": "gcharang@users.noreply.github.com"
      },
      {
        "name": "\"gaeacodes\"",
        "email": "gaeacodes@gmail.com"
      },
      {
        "name": "\"smk762\"",
        "email": "smk762@iinet.net.au"
      }
    ],
    "lastContributor": {
      "name": "\"gcharang\"",
      "email": "21151592+gcharang@users.noreply.github.com"
    }
  },
  "/atomicdex/api/v20/stop_version_stat_collection": {
    "dateModified": "2023-09-09T13:48:49.000Z",
    "contributors": [
      {
        "name": "\"gcharang\"",
        "email": "21151592+gcharang@users.noreply.github.com"
      },
      {
        "name": "\"gcharang\"",
        "email": "gcharang@users.noreply.github.com"
      },
      {
        "name": "\"gaeacodes\"",
        "email": "gaeacodes@gmail.com"
      },
      {
        "name": "\"smk762\"",
        "email": "smk762@iinet.net.au"
      }
    ],
    "lastContributor": {
      "name": "\"gcharang\"",
      "email": "21151592+gcharang@users.noreply.github.com"
    }
  },
  "/atomicdex/api/v20/telegram_alerts": {
    "dateModified": "2023-09-05T12:43:04.000Z",
    "contributors": [
      {
        "name": "\"gcharang\"",
        "email": "gcharang@users.noreply.github.com"
      },
      {
        "name": "\"gaeacodes\"",
        "email": "gaeacodes@gmail.com"
      },
      {
        "name": "\"smk762\"",
        "email": "smk762@iinet.net.au"
      },
      {
        "name": "\"gcharang\"",
        "email": "21151592+gcharang@users.noreply.github.com"
      }
    ],
    "lastContributor": {
      "name": "\"gcharang\"",
      "email": "gcharang@users.noreply.github.com"
    }
  },
  "/atomicdex/api/v20/trade_preimage": {
    "dateModified": "2023-10-05T08:10:18.000Z",
    "contributors": [
      {
        "name": "\"smk762\"",
        "email": "smk762@iinet.net.au"
      },
      {
        "name": "\"gcharang\"",
        "email": "21151592+gcharang@users.noreply.github.com"
      },
      {
        "name": "\"gcharang\"",
        "email": "gcharang@users.noreply.github.com"
      },
      {
        "name": "\"gaeacodes\"",
        "email": "gaeacodes@gmail.com"
      }
    ],
    "lastContributor": {
      "name": "\"smk762\"",
      "email": "smk762@iinet.net.au"
    }
  },
  "/atomicdex/api/v20/update_version_stat_collection": {
    "dateModified": "2023-09-09T13:48:49.000Z",
    "contributors": [
      {
        "name": "\"gcharang\"",
        "email": "21151592+gcharang@users.noreply.github.com"
      },
      {
        "name": "\"gcharang\"",
        "email": "gcharang@users.noreply.github.com"
      },
      {
        "name": "\"gaeacodes\"",
        "email": "gaeacodes@gmail.com"
      },
      {
        "name": "\"smk762\"",
        "email": "smk762@iinet.net.au"
      }
    ],
    "lastContributor": {
      "name": "\"gcharang\"",
      "email": "21151592+gcharang@users.noreply.github.com"
    }
  },
  "/atomicdex/api/v20/withdraw": {
    "dateModified": "2023-10-05T08:10:18.000Z",
    "contributors": [
      {
        "name": "\"smk762\"",
        "email": "smk762@iinet.net.au"
      },
      {
        "name": "\"gcharang\"",
        "email": "21151592+gcharang@users.noreply.github.com"
      },
      {
        "name": "\"gcharang\"",
        "email": "gcharang@users.noreply.github.com"
      },
      {
        "name": "\"gaeacodes\"",
        "email": "gaeacodes@gmail.com"
      }
    ],
    "lastContributor": {
      "name": "\"smk762\"",
      "email": "smk762@iinet.net.au"
    }
  },
  "/atomicdex/api/v20-dev/get_current_mtp": {
    "dateModified": "2023-09-09T13:48:49.000Z",
    "contributors": [
      {
        "name": "\"gcharang\"",
        "email": "21151592+gcharang@users.noreply.github.com"
      },
      {
        "name": "\"gcharang\"",
        "email": "gcharang@users.noreply.github.com"
      },
      {
        "name": "\"gaeacodes\"",
        "email": "gaeacodes@gmail.com"
      },
      {
        "name": "\"smk762\"",
        "email": "smk762@iinet.net.au"
      }
    ],
    "lastContributor": {
      "name": "\"gcharang\"",
      "email": "21151592+gcharang@users.noreply.github.com"
    }
  },
  "/atomicdex/api/v20-dev/get_locked_amount": {
    "dateModified": "2023-09-09T13:48:49.000Z",
    "contributors": [
      {
        "name": "\"gcharang\"",
        "email": "21151592+gcharang@users.noreply.github.com"
      },
      {
        "name": "\"gcharang\"",
        "email": "gcharang@users.noreply.github.com"
      },
      {
        "name": "\"gaeacodes\"",
        "email": "gaeacodes@gmail.com"
      },
      {
        "name": "\"smk762\"",
        "email": "smk762@iinet.net.au"
      }
    ],
    "lastContributor": {
      "name": "\"gcharang\"",
      "email": "21151592+gcharang@users.noreply.github.com"
    }
  },
  "/atomicdex/api/v20-dev/hd_address_management": {
    "dateModified": "2023-09-27T20:43:30.000Z",
    "contributors": [
      {
        "name": "\"smk762\"",
        "email": "smk762@iinet.net.au"
      },
      {
        "name": "\"gcharang\"",
        "email": "21151592+gcharang@users.noreply.github.com"
      },
      {
        "name": "\"gcharang\"",
        "email": "gcharang@users.noreply.github.com"
      },
      {
        "name": "\"gaeacodes\"",
        "email": "gaeacodes@gmail.com"
      }
    ],
    "lastContributor": {
      "name": "\"smk762\"",
      "email": "smk762@iinet.net.au"
    }
  },
  "/atomicdex/api/v20-dev/hd_wallets_overview": {
    "dateModified": "2023-09-27T20:43:30.000Z",
    "contributors": [
      {
        "name": "\"smk762\"",
        "email": "smk762@iinet.net.au"
      },
      {
        "name": "\"gcharang\"",
        "email": "gcharang@users.noreply.github.com"
      },
      {
        "name": "\"gcharang\"",
        "email": "21151592+gcharang@users.noreply.github.com"
      },
      {
        "name": "\"gaeacodes\"",
        "email": "gaeacodes@gmail.com"
      }
    ],
    "lastContributor": {
      "name": "\"smk762\"",
      "email": "smk762@iinet.net.au"
    }
  },
  "/atomicdex/api/v20-dev": {
    "dateModified": "2023-10-03T07:36:45.000Z",
    "contributors": [
      {
        "name": "\"gaeacodes\"",
        "email": "gaeacodes@gmail.com"
      },
      {
        "name": "\"smk762\"",
        "email": "smk762@iinet.net.au"
      },
      {
        "name": "\"gcharang\"",
        "email": "21151592+gcharang@users.noreply.github.com"
      },
      {
        "name": "\"gcharang\"",
        "email": "gcharang@users.noreply.github.com"
      }
    ],
    "lastContributor": {
      "name": "\"gaeacodes\"",
      "email": "gaeacodes@gmail.com"
    }
  },
  "/atomicdex/api/v20-dev/lightning/activation": {
    "dateModified": "2023-10-04T08:31:28.000Z",
    "contributors": [
      {
        "name": "\"smk762\"",
        "email": "smk762@iinet.net.au"
      },
      {
        "name": "\"gcharang\"",
        "email": "21151592+gcharang@users.noreply.github.com"
      },
      {
        "name": "\"gcharang\"",
        "email": "gcharang@users.noreply.github.com"
      },
      {
        "name": "\"gaeacodes\"",
        "email": "gaeacodes@gmail.com"
      }
    ],
    "lastContributor": {
      "name": "\"smk762\"",
      "email": "smk762@iinet.net.au"
    }
  },
  "/atomicdex/api/v20-dev/lightning/channels": {
    "dateModified": "2023-10-04T08:31:28.000Z",
    "contributors": [
      {
        "name": "\"smk762\"",
        "email": "smk762@iinet.net.au"
      },
      {
        "name": "\"gcharang\"",
        "email": "21151592+gcharang@users.noreply.github.com"
      },
      {
        "name": "\"gcharang\"",
        "email": "gcharang@users.noreply.github.com"
      },
      {
        "name": "\"gaeacodes\"",
        "email": "gaeacodes@gmail.com"
      }
    ],
    "lastContributor": {
      "name": "\"smk762\"",
      "email": "smk762@iinet.net.au"
    }
  },
  "/atomicdex/api/v20-dev/lightning": {
    "dateModified": "2023-10-04T15:08:02.000Z",
    "contributors": [
      {
        "name": "\"smk762\"",
        "email": "smk762@iinet.net.au"
      },
      {
        "name": "\"gcharang\"",
        "email": "21151592+gcharang@users.noreply.github.com"
      },
      {
        "name": "\"gcharang\"",
        "email": "gcharang@users.noreply.github.com"
      },
      {
        "name": "\"gaeacodes\"",
        "email": "gaeacodes@gmail.com"
      }
    ],
    "lastContributor": {
      "name": "\"smk762\"",
      "email": "smk762@iinet.net.au"
    }
  },
  "/atomicdex/api/v20-dev/lightning/nodes": {
    "dateModified": "2023-09-28T20:56:11.000Z",
    "contributors": [
      {
        "name": "\"smk762\"",
        "email": "smk762@iinet.net.au"
      },
      {
        "name": "\"gcharang\"",
        "email": "21151592+gcharang@users.noreply.github.com"
      },
      {
        "name": "\"gcharang\"",
        "email": "gcharang@users.noreply.github.com"
      },
      {
        "name": "\"gaeacodes\"",
        "email": "gaeacodes@gmail.com"
      }
    ],
    "lastContributor": {
      "name": "\"smk762\"",
      "email": "smk762@iinet.net.au"
    }
  },
  "/atomicdex/api/v20-dev/lightning/payments": {
    "dateModified": "2023-11-10T06:44:47.000Z",
    "contributors": [
      {
        "name": "\"gcharang\"",
        "email": "21151592+gcharang@users.noreply.github.com"
      },
      {
        "name": "\"smk762\"",
        "email": "smk762@iinet.net.au"
      },
      {
        "name": "\"gcharang\"",
        "email": "gcharang@users.noreply.github.com"
      },
      {
        "name": "\"gaeacodes\"",
        "email": "gaeacodes@gmail.com"
      }
    ],
    "lastContributor": {
      "name": "\"gcharang\"",
      "email": "21151592+gcharang@users.noreply.github.com"
    }
  },
  "/atomicdex/api/v20-dev/max_maker_vol": {
    "dateModified": "2023-10-05T08:42:26.000Z",
    "contributors": [
      {
        "name": "\"smk762\"",
        "email": "smk762@users.noreply.github.com"
      },
      {
        "name": "\"smk762\"",
        "email": "smk762@iinet.net.au"
      },
      {
        "name": "\"gcharang\"",
        "email": "21151592+gcharang@users.noreply.github.com"
      },
      {
        "name": "\"gcharang\"",
        "email": "gcharang@users.noreply.github.com"
      },
      {
        "name": "\"gaeacodes\"",
        "email": "gaeacodes@gmail.com"
      }
    ],
    "lastContributor": {
      "name": "\"smk762\"",
      "email": "smk762@users.noreply.github.com"
    }
  },
  "/atomicdex/api/v20-dev/task_account_balance": {
    "dateModified": "2023-09-27T20:43:30.000Z",
    "contributors": [
      {
        "name": "\"smk762\"",
        "email": "smk762@iinet.net.au"
      }
    ],
    "lastContributor": {
      "name": "\"smk762\"",
      "email": "smk762@iinet.net.au"
    }
  },
  "/atomicdex/api/v20-dev/task_enable_qtum": {
    "dateModified": "2023-10-04T06:26:45.000Z",
    "contributors": [
      {
        "name": "\"gcharang\"",
        "email": "gcharang@users.noreply.github.com"
      },
      {
        "name": "\"gcharang\"",
        "email": "21151592+gcharang@users.noreply.github.com"
      },
      {
        "name": "\"smk762\"",
        "email": "smk762@iinet.net.au"
      }
    ],
    "lastContributor": {
      "name": "\"gcharang\"",
      "email": "gcharang@users.noreply.github.com"
    }
  },
  "/atomicdex/api/v20-dev/task_enable_utxo": {
    "dateModified": "2023-10-04T06:26:45.000Z",
    "contributors": [
      {
        "name": "\"gcharang\"",
        "email": "gcharang@users.noreply.github.com"
      },
      {
        "name": "\"gcharang\"",
        "email": "21151592+gcharang@users.noreply.github.com"
      },
      {
        "name": "\"smk762\"",
        "email": "smk762@iinet.net.au"
      }
    ],
    "lastContributor": {
      "name": "\"gcharang\"",
      "email": "gcharang@users.noreply.github.com"
    }
  },
  "/atomicdex/api/v20-dev/task_enable_z_coin": {
    "dateModified": "2023-10-05T07:39:46.000Z",
    "contributors": [
      {
        "name": "\"smk762\"",
        "email": "smk762@iinet.net.au"
      }
    ],
    "lastContributor": {
      "name": "\"smk762\"",
      "email": "smk762@iinet.net.au"
    }
  },
  "/atomicdex/api/v20-dev/task_init_trezor": {
    "dateModified": "2023-10-04T06:26:45.000Z",
    "contributors": [
      {
        "name": "\"gcharang\"",
        "email": "gcharang@users.noreply.github.com"
      },
      {
        "name": "\"gcharang\"",
        "email": "21151592+gcharang@users.noreply.github.com"
      },
      {
        "name": "\"smk762\"",
        "email": "smk762@iinet.net.au"
      }
    ],
    "lastContributor": {
      "name": "\"gcharang\"",
      "email": "gcharang@users.noreply.github.com"
    }
  },
  "/atomicdex/api/v20-dev/task_withdraw": {
    "dateModified": "2023-09-27T20:43:30.000Z",
    "contributors": [
      {
        "name": "\"smk762\"",
        "email": "smk762@iinet.net.au"
      }
    ],
    "lastContributor": {
      "name": "\"smk762\"",
      "email": "smk762@iinet.net.au"
    }
  },
  "/atomicdex/changelog": {
    "dateModified": "2023-09-01T12:11:07.000Z",
    "contributors": [
      {
        "name": "\"gcharang\"",
        "email": "gcharang@users.noreply.github.com"
      },
      {
        "name": "\"gaeacodes\"",
        "email": "gaeacodes@gmail.com"
      },
      {
        "name": "\"gcharang\"",
        "email": "21151592+gcharang@users.noreply.github.com"
      }
    ],
    "lastContributor": {
      "name": "\"gcharang\"",
      "email": "gcharang@users.noreply.github.com"
    }
  },
  "/atomicdex": {
    "dateModified": "2023-06-14T19:22:24.000Z",
    "contributors": [
      {
        "name": "\"gcharang\"",
        "email": "21151592+gcharang@users.noreply.github.com"
      },
      {
        "name": "\"gaeacodes\"",
        "email": "gaeacodes@gmail.com"
      }
    ],
    "lastContributor": {
      "name": "\"gcharang\"",
      "email": "21151592+gcharang@users.noreply.github.com"
    }
  },
  "/atomicdex/mobile/add-and-activate-coins-on-atomicdex-mobile": {
    "dateModified": "2023-10-04T06:26:45.000Z",
    "contributors": [
      {
        "name": "\"gcharang\"",
        "email": "gcharang@users.noreply.github.com"
      },
      {
        "name": "\"gcharang\"",
        "email": "21151592+gcharang@users.noreply.github.com"
      },
      {
        "name": "\"gaeacodes\"",
        "email": "gaeacodes@gmail.com"
      }
    ],
    "lastContributor": {
      "name": "\"gcharang\"",
      "email": "gcharang@users.noreply.github.com"
    }
  },
  "/atomicdex/mobile/delete-seed-from-atomicdex-mobile": {
    "dateModified": "2023-10-04T06:26:45.000Z",
    "contributors": [
      {
        "name": "\"gcharang\"",
        "email": "gcharang@users.noreply.github.com"
      },
      {
        "name": "\"gcharang\"",
        "email": "21151592+gcharang@users.noreply.github.com"
      },
      {
        "name": "\"gaeacodes\"",
        "email": "gaeacodes@gmail.com"
      }
    ],
    "lastContributor": {
      "name": "\"gcharang\"",
      "email": "gcharang@users.noreply.github.com"
    }
  },
  "/atomicdex/mobile": {
    "dateModified": "2023-10-04T06:26:45.000Z",
    "contributors": [
      {
        "name": "\"gcharang\"",
        "email": "gcharang@users.noreply.github.com"
      },
      {
        "name": "\"gcharang\"",
        "email": "21151592+gcharang@users.noreply.github.com"
      },
      {
        "name": "\"gaeacodes\"",
        "email": "gaeacodes@gmail.com"
      }
    ],
    "lastContributor": {
      "name": "\"gcharang\"",
      "email": "gcharang@users.noreply.github.com"
    }
  },
  "/atomicdex/mobile/perform-cross-chain-atomic-swaps-using-atomicdex-mobile": {
    "dateModified": "2023-10-04T06:26:45.000Z",
    "contributors": [
      {
        "name": "\"gcharang\"",
        "email": "gcharang@users.noreply.github.com"
      },
      {
        "name": "\"gcharang\"",
        "email": "21151592+gcharang@users.noreply.github.com"
      },
      {
        "name": "\"gaeacodes\"",
        "email": "gaeacodes@gmail.com"
      },
      {
        "name": "\"smk762\"",
        "email": "smk762@iinet.net.au"
      }
    ],
    "lastContributor": {
      "name": "\"gcharang\"",
      "email": "gcharang@users.noreply.github.com"
    }
  },
  "/atomicdex/mobile/recover-seed-on-atomicdex-mobile": {
    "dateModified": "2023-10-04T06:26:45.000Z",
    "contributors": [
      {
        "name": "\"gcharang\"",
        "email": "gcharang@users.noreply.github.com"
      },
      {
        "name": "\"gcharang\"",
        "email": "21151592+gcharang@users.noreply.github.com"
      },
      {
        "name": "\"gaeacodes\"",
        "email": "gaeacodes@gmail.com"
      }
    ],
    "lastContributor": {
      "name": "\"gcharang\"",
      "email": "gcharang@users.noreply.github.com"
    }
  },
  "/atomicdex/mobile/restore-wallet-using-atomicdex-mobile": {
    "dateModified": "2023-10-04T06:26:45.000Z",
    "contributors": [
      {
        "name": "\"gcharang\"",
        "email": "gcharang@users.noreply.github.com"
      },
      {
        "name": "\"gcharang\"",
        "email": "21151592+gcharang@users.noreply.github.com"
      },
      {
        "name": "\"gaeacodes\"",
        "email": "gaeacodes@gmail.com"
      }
    ],
    "lastContributor": {
      "name": "\"gcharang\"",
      "email": "gcharang@users.noreply.github.com"
    }
  },
  "/atomicdex/mobile/view-ongoing-orders-and-swap-history-on-atomicdex-mobile": {
    "dateModified": "2023-10-04T06:26:45.000Z",
    "contributors": [
      {
        "name": "\"gcharang\"",
        "email": "gcharang@users.noreply.github.com"
      },
      {
        "name": "\"gcharang\"",
        "email": "21151592+gcharang@users.noreply.github.com"
      },
      {
        "name": "\"gaeacodes\"",
        "email": "gaeacodes@gmail.com"
      }
    ],
    "lastContributor": {
      "name": "\"gcharang\"",
      "email": "gcharang@users.noreply.github.com"
    }
  },
  "/atomicdex/mobile/view-your-receiving-address-to-send-funds-for-trading": {
    "dateModified": "2023-10-04T06:26:45.000Z",
    "contributors": [
      {
        "name": "\"gcharang\"",
        "email": "gcharang@users.noreply.github.com"
      },
      {
        "name": "\"gcharang\"",
        "email": "21151592+gcharang@users.noreply.github.com"
      },
      {
        "name": "\"gaeacodes\"",
        "email": "gaeacodes@gmail.com"
      }
    ],
    "lastContributor": {
      "name": "\"gcharang\"",
      "email": "gcharang@users.noreply.github.com"
    }
  },
  "/atomicdex/mobile/withdraw-or-send-funds-using-atomicdex-mobile": {
    "dateModified": "2023-10-04T06:26:45.000Z",
    "contributors": [
      {
        "name": "\"gcharang\"",
        "email": "gcharang@users.noreply.github.com"
      },
      {
        "name": "\"gcharang\"",
        "email": "21151592+gcharang@users.noreply.github.com"
      },
      {
        "name": "\"gaeacodes\"",
        "email": "gaeacodes@gmail.com"
      }
    ],
    "lastContributor": {
      "name": "\"gcharang\"",
      "email": "gcharang@users.noreply.github.com"
    }
  },
  "/atomicdex/setup/configure-mm2-json": {
    "dateModified": "2023-10-03T07:36:45.000Z",
    "contributors": [
      {
        "name": "\"gaeacodes\"",
        "email": "gaeacodes@gmail.com"
      },
      {
        "name": "\"smk762\"",
        "email": "smk762@iinet.net.au"
      },
      {
        "name": "\"gcharang\"",
        "email": "gcharang@users.noreply.github.com"
      },
      {
        "name": "\"gcharang\"",
        "email": "21151592+gcharang@users.noreply.github.com"
      }
    ],
    "lastContributor": {
      "name": "\"gaeacodes\"",
      "email": "gaeacodes@gmail.com"
    }
  },
  "/atomicdex/setup": {
    "dateModified": "2023-10-04T06:26:45.000Z",
    "contributors": [
      {
        "name": "\"gcharang\"",
        "email": "gcharang@users.noreply.github.com"
      },
      {
        "name": "\"gcharang\"",
        "email": "21151592+gcharang@users.noreply.github.com"
      },
      {
        "name": "\"gaeacodes\"",
        "email": "gaeacodes@gmail.com"
      }
    ],
    "lastContributor": {
      "name": "\"gcharang\"",
      "email": "gcharang@users.noreply.github.com"
    }
  },
  "/atomicdex/tutorials/additional-information-about-atomicdex": {
    "dateModified": "2023-09-01T12:11:07.000Z",
    "contributors": [
      {
        "name": "\"gcharang\"",
        "email": "gcharang@users.noreply.github.com"
      },
      {
        "name": "\"gaeacodes\"",
        "email": "gaeacodes@gmail.com"
      },
      {
        "name": "\"gcharang\"",
        "email": "21151592+gcharang@users.noreply.github.com"
      }
    ],
    "lastContributor": {
      "name": "\"gcharang\"",
      "email": "gcharang@users.noreply.github.com"
    }
  },
  "/atomicdex/tutorials/atomicdex-metrics": {
    "dateModified": "2023-10-04T06:26:45.000Z",
    "contributors": [
      {
        "name": "\"gcharang\"",
        "email": "gcharang@users.noreply.github.com"
      },
      {
        "name": "\"gcharang\"",
        "email": "21151592+gcharang@users.noreply.github.com"
      },
      {
        "name": "\"smk762\"",
        "email": "smk762@iinet.net.au"
      },
      {
        "name": "\"gaeacodes\"",
        "email": "gaeacodes@gmail.com"
      }
    ],
    "lastContributor": {
      "name": "\"gcharang\"",
      "email": "gcharang@users.noreply.github.com"
    }
  },
  "/atomicdex/tutorials/atomicdex-walkthrough": {
    "dateModified": "2023-10-03T07:36:45.000Z",
    "contributors": [
      {
        "name": "\"gaeacodes\"",
        "email": "gaeacodes@gmail.com"
      },
      {
        "name": "\"smk762\"",
        "email": "smk762@iinet.net.au"
      },
      {
        "name": "\"gcharang\"",
        "email": "21151592+gcharang@users.noreply.github.com"
      },
      {
        "name": "\"gcharang\"",
        "email": "gcharang@users.noreply.github.com"
      }
    ],
    "lastContributor": {
      "name": "\"gaeacodes\"",
      "email": "gaeacodes@gmail.com"
    }
  },
  "/atomicdex/tutorials/coins-file-update": {
    "dateModified": "2023-09-01T12:11:07.000Z",
    "contributors": [
      {
        "name": "\"gcharang\"",
        "email": "gcharang@users.noreply.github.com"
      },
      {
        "name": "\"gaeacodes\"",
        "email": "gaeacodes@gmail.com"
      },
      {
        "name": "\"gcharang\"",
        "email": "21151592+gcharang@users.noreply.github.com"
      }
    ],
    "lastContributor": {
      "name": "\"gcharang\"",
      "email": "gcharang@users.noreply.github.com"
    }
  },
  "/atomicdex/tutorials/how-to-become-a-liquidity-provider": {
    "dateModified": "2023-10-03T07:36:45.000Z",
    "contributors": [
      {
        "name": "\"gaeacodes\"",
        "email": "gaeacodes@gmail.com"
      },
      {
        "name": "\"smk762\"",
        "email": "smk762@iinet.net.au"
      },
      {
        "name": "\"gcharang\"",
        "email": "21151592+gcharang@users.noreply.github.com"
      },
      {
        "name": "\"gcharang\"",
        "email": "gcharang@users.noreply.github.com"
      }
    ],
    "lastContributor": {
      "name": "\"gaeacodes\"",
      "email": "gaeacodes@gmail.com"
    }
  },
  "/atomicdex/tutorials/how-to-compile-mm2-from-source": {
    "dateModified": "2023-10-03T07:36:45.000Z",
    "contributors": [
      {
        "name": "\"gaeacodes\"",
        "email": "gaeacodes@gmail.com"
      },
      {
        "name": "\"gcharang\"",
        "email": "gcharang@users.noreply.github.com"
      },
      {
        "name": "\"gcharang\"",
        "email": "21151592+gcharang@users.noreply.github.com"
      }
    ],
    "lastContributor": {
      "name": "\"gaeacodes\"",
      "email": "gaeacodes@gmail.com"
    }
  },
  "/atomicdex/tutorials": {
    "dateModified": "2023-10-03T07:36:45.000Z",
    "contributors": [
      {
        "name": "\"gaeacodes\"",
        "email": "gaeacodes@gmail.com"
      },
      {
        "name": "\"gcharang\"",
        "email": "21151592+gcharang@users.noreply.github.com"
      }
    ],
    "lastContributor": {
      "name": "\"gaeacodes\"",
      "email": "gaeacodes@gmail.com"
    }
  },
  "/atomicdex/tutorials/listing-a-coin-on-atomicdex": {
    "dateModified": "2023-10-05T07:16:36.000Z",
    "contributors": [
      {
        "name": "\"smk762\"",
        "email": "smk762@iinet.net.au"
      },
      {
        "name": "\"gcharang\"",
        "email": "gcharang@users.noreply.github.com"
      },
      {
        "name": "\"gcharang\"",
        "email": "21151592+gcharang@users.noreply.github.com"
      },
      {
        "name": "\"gaeacodes\"",
        "email": "gaeacodes@gmail.com"
      }
    ],
    "lastContributor": {
      "name": "\"smk762\"",
      "email": "smk762@iinet.net.au"
    }
  },
  "/atomicdex/tutorials/query-the-mm2-database": {
    "dateModified": "2023-09-27T20:43:30.000Z",
    "contributors": [
      {
        "name": "\"smk762\"",
        "email": "smk762@iinet.net.au"
      },
      {
        "name": "\"gcharang\"",
        "email": "gcharang@users.noreply.github.com"
      },
      {
        "name": "\"gaeacodes\"",
        "email": "gaeacodes@gmail.com"
      },
      {
        "name": "\"gcharang\"",
        "email": "21151592+gcharang@users.noreply.github.com"
      }
    ],
    "lastContributor": {
      "name": "\"smk762\"",
      "email": "smk762@iinet.net.au"
    }
  },
  "/atomicdex/tutorials/setup-atomicdex-aws": {
    "dateModified": "2023-10-03T07:36:45.000Z",
    "contributors": [
      {
        "name": "\"gaeacodes\"",
        "email": "gaeacodes@gmail.com"
      },
      {
        "name": "\"gcharang\"",
        "email": "21151592+gcharang@users.noreply.github.com"
      },
      {
        "name": "\"gcharang\"",
        "email": "gcharang@users.noreply.github.com"
      },
      {
        "name": "\"smk762\"",
        "email": "smk762@iinet.net.au"
      }
    ],
    "lastContributor": {
      "name": "\"gaeacodes\"",
      "email": "gaeacodes@gmail.com"
    }
  },
  "/historical/cc-jl/chapter00": {
    "dateModified": "2023-05-24T13:18:47.000Z",
    "contributors": [
      {
        "name": "\"gaeacodes\"",
        "email": "gaeacodes@gmail.com"
      },
      {
        "name": "\"gcharang\"",
        "email": "21151592+gcharang@users.noreply.github.com"
      }
    ],
    "lastContributor": {
      "name": "\"gaeacodes\"",
      "email": "gaeacodes@gmail.com"
    }
  },
  "/historical/cc-jl/chapter01": {
    "dateModified": "2023-09-29T14:54:33.000Z",
    "contributors": [
      {
        "name": "\"gaeacodes\"",
        "email": "gaeacodes@gmail.com"
      },
      {
        "name": "\"gcharang\"",
        "email": "gcharang@users.noreply.github.com"
      },
      {
        "name": "\"gcharang\"",
        "email": "21151592+gcharang@users.noreply.github.com"
      }
    ],
    "lastContributor": {
      "name": "\"gaeacodes\"",
      "email": "gaeacodes@gmail.com"
    }
  },
  "/historical/cc-jl/chapter02": {
    "dateModified": "2023-10-03T07:36:45.000Z",
    "contributors": [
      {
        "name": "\"gaeacodes\"",
        "email": "gaeacodes@gmail.com"
      },
      {
        "name": "\"gcharang\"",
        "email": "gcharang@users.noreply.github.com"
      },
      {
        "name": "\"gcharang\"",
        "email": "21151592+gcharang@users.noreply.github.com"
      }
    ],
    "lastContributor": {
      "name": "\"gaeacodes\"",
      "email": "gaeacodes@gmail.com"
    }
  },
  "/historical/cc-jl/chapter03": {
    "dateModified": "2023-05-24T13:18:47.000Z",
    "contributors": [
      {
        "name": "\"gaeacodes\"",
        "email": "gaeacodes@gmail.com"
      },
      {
        "name": "\"gcharang\"",
        "email": "21151592+gcharang@users.noreply.github.com"
      }
    ],
    "lastContributor": {
      "name": "\"gaeacodes\"",
      "email": "gaeacodes@gmail.com"
    }
  },
  "/historical/cc-jl/chapter04": {
    "dateModified": "2023-10-03T07:36:45.000Z",
    "contributors": [
      {
        "name": "\"gaeacodes\"",
        "email": "gaeacodes@gmail.com"
      },
      {
        "name": "\"gcharang\"",
        "email": "gcharang@users.noreply.github.com"
      },
      {
        "name": "\"gcharang\"",
        "email": "21151592+gcharang@users.noreply.github.com"
      }
    ],
    "lastContributor": {
      "name": "\"gaeacodes\"",
      "email": "gaeacodes@gmail.com"
    }
  },
  "/historical/cc-jl/chapter05": {
    "dateModified": "2023-05-31T18:19:46.000Z",
    "contributors": [
      {
        "name": "\"gaeacodes\"",
        "email": "gaeacodes@gmail.com"
      },
      {
        "name": "\"gcharang\"",
        "email": "21151592+gcharang@users.noreply.github.com"
      }
    ],
    "lastContributor": {
      "name": "\"gaeacodes\"",
      "email": "gaeacodes@gmail.com"
    }
  },
  "/historical/cc-jl/chapter06": {
    "dateModified": "2023-10-03T07:36:45.000Z",
    "contributors": [
      {
        "name": "\"gaeacodes\"",
        "email": "gaeacodes@gmail.com"
      },
      {
        "name": "\"gcharang\"",
        "email": "gcharang@users.noreply.github.com"
      },
      {
        "name": "\"gcharang\"",
        "email": "21151592+gcharang@users.noreply.github.com"
      }
    ],
    "lastContributor": {
      "name": "\"gaeacodes\"",
      "email": "gaeacodes@gmail.com"
    }
  },
  "/historical/cc-jl/chapter07": {
    "dateModified": "2023-10-03T07:36:45.000Z",
    "contributors": [
      {
        "name": "\"gaeacodes\"",
        "email": "gaeacodes@gmail.com"
      },
      {
        "name": "\"gcharang\"",
        "email": "21151592+gcharang@users.noreply.github.com"
      }
    ],
    "lastContributor": {
      "name": "\"gaeacodes\"",
      "email": "gaeacodes@gmail.com"
    }
  },
  "/historical/cc-jl/chapter08": {
    "dateModified": "2023-05-31T18:19:46.000Z",
    "contributors": [
      {
        "name": "\"gaeacodes\"",
        "email": "gaeacodes@gmail.com"
      },
      {
        "name": "\"gcharang\"",
        "email": "21151592+gcharang@users.noreply.github.com"
      }
    ],
    "lastContributor": {
      "name": "\"gaeacodes\"",
      "email": "gaeacodes@gmail.com"
    }
  },
  "/historical/cc-jl/chapter09": {
    "dateModified": "2023-09-01T12:11:07.000Z",
    "contributors": [
      {
        "name": "\"gcharang\"",
        "email": "gcharang@users.noreply.github.com"
      },
      {
        "name": "\"gaeacodes\"",
        "email": "gaeacodes@gmail.com"
      },
      {
        "name": "\"gcharang\"",
        "email": "21151592+gcharang@users.noreply.github.com"
      }
    ],
    "lastContributor": {
      "name": "\"gcharang\"",
      "email": "gcharang@users.noreply.github.com"
    }
  },
  "/historical/cc-jl/chapter10": {
    "dateModified": "2023-09-01T12:11:07.000Z",
    "contributors": [
      {
        "name": "\"gcharang\"",
        "email": "gcharang@users.noreply.github.com"
      },
      {
        "name": "\"gaeacodes\"",
        "email": "gaeacodes@gmail.com"
      },
      {
        "name": "\"gcharang\"",
        "email": "21151592+gcharang@users.noreply.github.com"
      }
    ],
    "lastContributor": {
      "name": "\"gcharang\"",
      "email": "gcharang@users.noreply.github.com"
    }
  },
  "/historical/cc-jl/chapter11": {
    "dateModified": "2023-05-24T13:18:47.000Z",
    "contributors": [
      {
        "name": "\"gaeacodes\"",
        "email": "gaeacodes@gmail.com"
      },
      {
        "name": "\"gcharang\"",
        "email": "21151592+gcharang@users.noreply.github.com"
      }
    ],
    "lastContributor": {
      "name": "\"gaeacodes\"",
      "email": "gaeacodes@gmail.com"
    }
  },
  "/historical/cc-jl/chapter12": {
    "dateModified": "2023-05-24T13:18:47.000Z",
    "contributors": [
      {
        "name": "\"gaeacodes\"",
        "email": "gaeacodes@gmail.com"
      },
      {
        "name": "\"gcharang\"",
        "email": "21151592+gcharang@users.noreply.github.com"
      }
    ],
    "lastContributor": {
      "name": "\"gaeacodes\"",
      "email": "gaeacodes@gmail.com"
    }
  },
  "/historical/cc-jl/chapter13": {
    "dateModified": "2023-06-01T17:59:27.000Z",
    "contributors": [
      {
        "name": "\"gaeacodes\"",
        "email": "gaeacodes@gmail.com"
      },
      {
        "name": "\"gcharang\"",
        "email": "21151592+gcharang@users.noreply.github.com"
      }
    ],
    "lastContributor": {
      "name": "\"gaeacodes\"",
      "email": "gaeacodes@gmail.com"
    }
  },
  "/historical/cc-jl/chapter14": {
    "dateModified": "2023-06-01T17:59:27.000Z",
    "contributors": [
      {
        "name": "\"gaeacodes\"",
        "email": "gaeacodes@gmail.com"
      },
      {
        "name": "\"gcharang\"",
        "email": "21151592+gcharang@users.noreply.github.com"
      }
    ],
    "lastContributor": {
      "name": "\"gaeacodes\"",
      "email": "gaeacodes@gmail.com"
    }
  },
  "/historical/cc-jl/chapter15": {
    "dateModified": "2023-06-01T17:59:27.000Z",
    "contributors": [
      {
        "name": "\"gaeacodes\"",
        "email": "gaeacodes@gmail.com"
      },
      {
        "name": "\"gcharang\"",
        "email": "21151592+gcharang@users.noreply.github.com"
      }
    ],
    "lastContributor": {
      "name": "\"gaeacodes\"",
      "email": "gaeacodes@gmail.com"
    }
  },
  "/historical/cc-jl/faq": {
    "dateModified": "2023-10-03T07:36:45.000Z",
    "contributors": [
      {
        "name": "\"gaeacodes\"",
        "email": "gaeacodes@gmail.com"
      },
      {
        "name": "\"gcharang\"",
        "email": "gcharang@users.noreply.github.com"
      },
      {
        "name": "\"gcharang\"",
        "email": "21151592+gcharang@users.noreply.github.com"
      }
    ],
    "lastContributor": {
      "name": "\"gaeacodes\"",
      "email": "gaeacodes@gmail.com"
    }
  },
  "/historical/cc-jl": {
    "dateModified": "2023-10-03T07:36:45.000Z",
    "contributors": [
      {
        "name": "\"gaeacodes\"",
        "email": "gaeacodes@gmail.com"
      },
      {
        "name": "\"gcharang\"",
        "email": "21151592+gcharang@users.noreply.github.com"
      }
    ],
    "lastContributor": {
      "name": "\"gaeacodes\"",
      "email": "gaeacodes@gmail.com"
    }
  },
  "/historical": {
    "dateModified": "2023-09-01T12:11:07.000Z",
    "contributors": [
      {
        "name": "\"gcharang\"",
        "email": "gcharang@users.noreply.github.com"
      },
      {
        "name": "\"gcharang\"",
        "email": "21151592+gcharang@users.noreply.github.com"
      }
    ],
    "lastContributor": {
      "name": "\"gcharang\"",
      "email": "gcharang@users.noreply.github.com"
    }
  },
  "/historical/whitepaper/chapter1": {
    "dateModified": "2023-09-01T12:11:07.000Z",
    "contributors": [
      {
        "name": "\"gcharang\"",
        "email": "gcharang@users.noreply.github.com"
      },
      {
        "name": "\"gaeacodes\"",
        "email": "gaeacodes@gmail.com"
      },
      {
        "name": "\"gcharang\"",
        "email": "21151592+gcharang@users.noreply.github.com"
      }
    ],
    "lastContributor": {
      "name": "\"gcharang\"",
      "email": "gcharang@users.noreply.github.com"
    }
  },
  "/historical/whitepaper/chapter2": {
    "dateModified": "2023-10-03T07:36:45.000Z",
    "contributors": [
      {
        "name": "\"gaeacodes\"",
        "email": "gaeacodes@gmail.com"
      },
      {
        "name": "\"gcharang\"",
        "email": "gcharang@users.noreply.github.com"
      },
      {
        "name": "\"gcharang\"",
        "email": "21151592+gcharang@users.noreply.github.com"
      }
    ],
    "lastContributor": {
      "name": "\"gaeacodes\"",
      "email": "gaeacodes@gmail.com"
    }
  },
  "/historical/whitepaper/chapter3": {
    "dateModified": "2023-10-03T07:36:45.000Z",
    "contributors": [
      {
        "name": "\"gaeacodes\"",
        "email": "gaeacodes@gmail.com"
      },
      {
        "name": "\"smk762\"",
        "email": "smk762@iinet.net.au"
      },
      {
        "name": "\"gcharang\"",
        "email": "gcharang@users.noreply.github.com"
      },
      {
        "name": "\"gcharang\"",
        "email": "21151592+gcharang@users.noreply.github.com"
      }
    ],
    "lastContributor": {
      "name": "\"gaeacodes\"",
      "email": "gaeacodes@gmail.com"
    }
  },
  "/historical/whitepaper/chapter4": {
    "dateModified": "2023-09-27T20:43:30.000Z",
    "contributors": [
      {
        "name": "\"smk762\"",
        "email": "smk762@iinet.net.au"
      },
      {
        "name": "\"gcharang\"",
        "email": "21151592+gcharang@users.noreply.github.com"
      },
      {
        "name": "\"gaeacodes\"",
        "email": "gaeacodes@gmail.com"
      }
    ],
    "lastContributor": {
      "name": "\"smk762\"",
      "email": "smk762@iinet.net.au"
    }
  },
  "/historical/whitepaper/chapter5": {
    "dateModified": "2023-09-27T20:43:30.000Z",
    "contributors": [
      {
        "name": "\"smk762\"",
        "email": "smk762@iinet.net.au"
      },
      {
        "name": "\"gcharang\"",
        "email": "gcharang@users.noreply.github.com"
      },
      {
        "name": "\"gaeacodes\"",
        "email": "gaeacodes@gmail.com"
      },
      {
        "name": "\"gcharang\"",
        "email": "21151592+gcharang@users.noreply.github.com"
      }
    ],
    "lastContributor": {
      "name": "\"smk762\"",
      "email": "smk762@iinet.net.au"
    }
  },
  "/historical/whitepaper/chapter6": {
    "dateModified": "2023-09-27T20:43:30.000Z",
    "contributors": [
      {
        "name": "\"smk762\"",
        "email": "smk762@iinet.net.au"
      },
      {
        "name": "\"gcharang\"",
        "email": "gcharang@users.noreply.github.com"
      },
      {
        "name": "\"gaeacodes\"",
        "email": "gaeacodes@gmail.com"
      },
      {
        "name": "\"gcharang\"",
        "email": "21151592+gcharang@users.noreply.github.com"
      }
    ],
    "lastContributor": {
      "name": "\"smk762\"",
      "email": "smk762@iinet.net.au"
    }
  },
  "/historical/whitepaper/chapter7": {
    "dateModified": "2023-09-27T20:43:30.000Z",
    "contributors": [
      {
        "name": "\"smk762\"",
        "email": "smk762@iinet.net.au"
      },
      {
        "name": "\"gcharang\"",
        "email": "gcharang@users.noreply.github.com"
      },
      {
        "name": "\"gaeacodes\"",
        "email": "gaeacodes@gmail.com"
      },
      {
        "name": "\"gcharang\"",
        "email": "21151592+gcharang@users.noreply.github.com"
      }
    ],
    "lastContributor": {
      "name": "\"smk762\"",
      "email": "smk762@iinet.net.au"
    }
  },
  "/historical/whitepaper/chapter8": {
    "dateModified": "2023-09-05T12:43:04.000Z",
    "contributors": [
      {
        "name": "\"gcharang\"",
        "email": "gcharang@users.noreply.github.com"
      },
      {
        "name": "\"gaeacodes\"",
        "email": "gaeacodes@gmail.com"
      },
      {
        "name": "\"gcharang\"",
        "email": "21151592+gcharang@users.noreply.github.com"
      }
    ],
    "lastContributor": {
      "name": "\"gcharang\"",
      "email": "gcharang@users.noreply.github.com"
    }
  },
  "/historical/whitepaper": {
    "dateModified": "2023-06-14T19:22:24.000Z",
    "contributors": [
      {
        "name": "\"gcharang\"",
        "email": "21151592+gcharang@users.noreply.github.com"
      }
    ],
    "lastContributor": {
      "name": "\"gcharang\"",
      "email": "21151592+gcharang@users.noreply.github.com"
    }
  },
  "/historical/whitepaper/references": {
    "dateModified": "2023-10-03T07:36:45.000Z",
    "contributors": [
      {
        "name": "\"gaeacodes\"",
        "email": "gaeacodes@gmail.com"
      },
      {
        "name": "\"gcharang\"",
        "email": "gcharang@users.noreply.github.com"
      },
      {
        "name": "\"gcharang\"",
        "email": "21151592+gcharang@users.noreply.github.com"
      }
    ],
    "lastContributor": {
      "name": "\"gaeacodes\"",
      "email": "gaeacodes@gmail.com"
    }
  },
  "/": {
    "dateModified": "2023-09-27T20:43:30.000Z",
    "contributors": [
      {
        "name": "\"smk762\"",
        "email": "smk762@iinet.net.au"
      },
      {
        "name": "\"gcharang\"",
        "email": "gcharang@users.noreply.github.com"
      },
      {
        "name": "\"gaeacodes\"",
        "email": "gaeacodes@gmail.com"
      },
      {
        "name": "\"gcharang\"",
        "email": "21151592+gcharang@users.noreply.github.com"
      }
    ],
    "lastContributor": {
      "name": "\"smk762\"",
      "email": "smk762@iinet.net.au"
    }
  },
  "/smart-chains/api/address": {
    "dateModified": "2023-09-27T20:43:30.000Z",
    "contributors": [
      {
        "name": "\"smk762\"",
        "email": "smk762@iinet.net.au"
      },
      {
        "name": "\"gcharang\"",
        "email": "gcharang@users.noreply.github.com"
      },
      {
        "name": "\"gaeacodes\"",
        "email": "gaeacodes@gmail.com"
      },
      {
        "name": "\"gcharang\"",
        "email": "21151592+gcharang@users.noreply.github.com"
      }
    ],
    "lastContributor": {
      "name": "\"smk762\"",
      "email": "smk762@iinet.net.au"
    }
  },
  "/smart-chains/api/blockchain": {
    "dateModified": "2023-09-05T12:43:04.000Z",
    "contributors": [
      {
        "name": "\"gcharang\"",
        "email": "gcharang@users.noreply.github.com"
      },
      {
        "name": "\"gcharang\"",
        "email": "21151592+gcharang@users.noreply.github.com"
      },
      {
        "name": "\"gaeacodes\"",
        "email": "gaeacodes@gmail.com"
      }
    ],
    "lastContributor": {
      "name": "\"gcharang\"",
      "email": "gcharang@users.noreply.github.com"
    }
  },
  "/smart-chains/api/cclib": {
    "dateModified": "2023-09-27T20:43:30.000Z",
    "contributors": [
      {
        "name": "\"smk762\"",
        "email": "smk762@iinet.net.au"
      },
      {
        "name": "\"gcharang\"",
        "email": "gcharang@users.noreply.github.com"
      },
      {
        "name": "\"gaeacodes\"",
        "email": "gaeacodes@gmail.com"
      },
      {
        "name": "\"gcharang\"",
        "email": "21151592+gcharang@users.noreply.github.com"
      }
    ],
    "lastContributor": {
      "name": "\"smk762\"",
      "email": "smk762@iinet.net.au"
    }
  },
  "/smart-chains/api/control": {
    "dateModified": "2023-09-05T12:43:04.000Z",
    "contributors": [
      {
        "name": "\"gcharang\"",
        "email": "gcharang@users.noreply.github.com"
      },
      {
        "name": "\"gaeacodes\"",
        "email": "gaeacodes@gmail.com"
      },
      {
        "name": "\"gcharang\"",
        "email": "21151592+gcharang@users.noreply.github.com"
      }
    ],
    "lastContributor": {
      "name": "\"gcharang\"",
      "email": "gcharang@users.noreply.github.com"
    }
  },
  "/smart-chains/api/crosschain": {
    "dateModified": "2023-10-03T07:36:45.000Z",
    "contributors": [
      {
        "name": "\"gaeacodes\"",
        "email": "gaeacodes@gmail.com"
      },
      {
        "name": "\"smk762\"",
        "email": "smk762@iinet.net.au"
      },
      {
        "name": "\"gcharang\"",
        "email": "gcharang@users.noreply.github.com"
      },
      {
        "name": "\"gcharang\"",
        "email": "21151592+gcharang@users.noreply.github.com"
      }
    ],
    "lastContributor": {
      "name": "\"gaeacodes\"",
      "email": "gaeacodes@gmail.com"
    }
  },
  "/smart-chains/api/disclosure": {
    "dateModified": "2023-10-04T06:26:45.000Z",
    "contributors": [
      {
        "name": "\"gcharang\"",
        "email": "gcharang@users.noreply.github.com"
      },
      {
        "name": "\"gcharang\"",
        "email": "21151592+gcharang@users.noreply.github.com"
      },
      {
        "name": "\"gaeacodes\"",
        "email": "gaeacodes@gmail.com"
      }
    ],
    "lastContributor": {
      "name": "\"gcharang\"",
      "email": "gcharang@users.noreply.github.com"
    }
  },
  "/smart-chains/api/generate": {
    "dateModified": "2023-09-27T20:43:30.000Z",
    "contributors": [
      {
        "name": "\"smk762\"",
        "email": "smk762@iinet.net.au"
      },
      {
        "name": "\"gcharang\"",
        "email": "gcharang@users.noreply.github.com"
      },
      {
        "name": "\"gaeacodes\"",
        "email": "gaeacodes@gmail.com"
      },
      {
        "name": "\"gcharang\"",
        "email": "21151592+gcharang@users.noreply.github.com"
      }
    ],
    "lastContributor": {
      "name": "\"smk762\"",
      "email": "smk762@iinet.net.au"
    }
  },
  "/smart-chains/api": {
    "dateModified": "2023-09-01T12:11:07.000Z",
    "contributors": [
      {
        "name": "\"gcharang\"",
        "email": "gcharang@users.noreply.github.com"
      },
      {
        "name": "\"gcharang\"",
        "email": "21151592+gcharang@users.noreply.github.com"
      }
    ],
    "lastContributor": {
      "name": "\"gcharang\"",
      "email": "gcharang@users.noreply.github.com"
    }
  },
  "/smart-chains/api/jumblr": {
    "dateModified": "2023-09-27T20:43:30.000Z",
    "contributors": [
      {
        "name": "\"smk762\"",
        "email": "smk762@iinet.net.au"
      },
      {
        "name": "\"gcharang\"",
        "email": "gcharang@users.noreply.github.com"
      },
      {
        "name": "\"gaeacodes\"",
        "email": "gaeacodes@gmail.com"
      },
      {
        "name": "\"gcharang\"",
        "email": "21151592+gcharang@users.noreply.github.com"
      }
    ],
    "lastContributor": {
      "name": "\"smk762\"",
      "email": "smk762@iinet.net.au"
    }
  },
  "/smart-chains/api/mining": {
    "dateModified": "2023-09-27T20:43:30.000Z",
    "contributors": [
      {
        "name": "\"smk762\"",
        "email": "smk762@iinet.net.au"
      },
      {
        "name": "\"gcharang\"",
        "email": "gcharang@users.noreply.github.com"
      },
      {
        "name": "\"gaeacodes\"",
        "email": "gaeacodes@gmail.com"
      },
      {
        "name": "\"gcharang\"",
        "email": "21151592+gcharang@users.noreply.github.com"
      }
    ],
    "lastContributor": {
      "name": "\"smk762\"",
      "email": "smk762@iinet.net.au"
    }
  },
  "/smart-chains/api/network": {
    "dateModified": "2023-10-03T07:36:45.000Z",
    "contributors": [
      {
        "name": "\"gaeacodes\"",
        "email": "gaeacodes@gmail.com"
      },
      {
        "name": "\"smk762\"",
        "email": "smk762@iinet.net.au"
      },
      {
        "name": "\"gcharang\"",
        "email": "gcharang@users.noreply.github.com"
      },
      {
        "name": "\"gcharang\"",
        "email": "21151592+gcharang@users.noreply.github.com"
      }
    ],
    "lastContributor": {
      "name": "\"gaeacodes\"",
      "email": "gaeacodes@gmail.com"
    }
  },
  "/smart-chains/api/rawtransactions": {
    "dateModified": "2023-09-27T20:43:30.000Z",
    "contributors": [
      {
        "name": "\"smk762\"",
        "email": "smk762@iinet.net.au"
      },
      {
        "name": "\"gcharang\"",
        "email": "gcharang@users.noreply.github.com"
      },
      {
        "name": "\"gaeacodes\"",
        "email": "gaeacodes@gmail.com"
      },
      {
        "name": "\"gcharang\"",
        "email": "21151592+gcharang@users.noreply.github.com"
      }
    ],
    "lastContributor": {
      "name": "\"smk762\"",
      "email": "smk762@iinet.net.au"
    }
  },
  "/smart-chains/api/util": {
    "dateModified": "2023-09-27T20:43:30.000Z",
    "contributors": [
      {
        "name": "\"smk762\"",
        "email": "smk762@iinet.net.au"
      },
      {
        "name": "\"gcharang\"",
        "email": "gcharang@users.noreply.github.com"
      },
      {
        "name": "\"gaeacodes\"",
        "email": "gaeacodes@gmail.com"
      },
      {
        "name": "\"gcharang\"",
        "email": "21151592+gcharang@users.noreply.github.com"
      }
    ],
    "lastContributor": {
      "name": "\"smk762\"",
      "email": "smk762@iinet.net.au"
    }
  },
  "/smart-chains/api/wallet": {
    "dateModified": "2023-11-10T06:46:07.000Z",
    "contributors": [
      {
        "name": "\"gcharang\"",
        "email": "21151592+gcharang@users.noreply.github.com"
      },
      {
        "name": "\"smk762\"",
        "email": "smk762@iinet.net.au"
      },
      {
        "name": "\"gcharang\"",
        "email": "gcharang@users.noreply.github.com"
      },
      {
        "name": "\"gaeacodes\"",
        "email": "gaeacodes@gmail.com"
      }
    ],
    "lastContributor": {
      "name": "\"gcharang\"",
      "email": "21151592+gcharang@users.noreply.github.com"
    }
  },
  "/smart-chains/changelog": {
    "dateModified": "2023-09-01T12:11:07.000Z",
    "contributors": [
      {
        "name": "\"gcharang\"",
        "email": "gcharang@users.noreply.github.com"
      },
      {
        "name": "\"gaeacodes\"",
        "email": "gaeacodes@gmail.com"
      },
      {
        "name": "\"gcharang\"",
        "email": "21151592+gcharang@users.noreply.github.com"
      }
    ],
    "lastContributor": {
      "name": "\"gcharang\"",
      "email": "gcharang@users.noreply.github.com"
    }
  },
  "/smart-chains": {
    "dateModified": "2023-09-27T20:43:30.000Z",
    "contributors": [
      {
        "name": "\"smk762\"",
        "email": "smk762@iinet.net.au"
      },
      {
        "name": "\"gcharang\"",
        "email": "gcharang@users.noreply.github.com"
      },
      {
        "name": "\"gcharang\"",
        "email": "21151592+gcharang@users.noreply.github.com"
      },
      {
        "name": "\"gaeacodes\"",
        "email": "gaeacodes@gmail.com"
      }
    ],
    "lastContributor": {
      "name": "\"smk762\"",
      "email": "smk762@iinet.net.au"
    }
  },
  "/smart-chains/setup/common-runtime-parameters": {
    "dateModified": "2023-10-03T07:36:45.000Z",
    "contributors": [
      {
        "name": "\"gaeacodes\"",
        "email": "gaeacodes@gmail.com"
      },
      {
        "name": "\"smk762\"",
        "email": "smk762@iinet.net.au"
      },
      {
        "name": "\"gcharang\"",
        "email": "gcharang@users.noreply.github.com"
      },
      {
        "name": "\"gcharang\"",
        "email": "21151592+gcharang@users.noreply.github.com"
      }
    ],
    "lastContributor": {
      "name": "\"gaeacodes\"",
      "email": "gaeacodes@gmail.com"
    }
  },
  "/smart-chains/setup/ecosystem-launch-parameters": {
    "dateModified": "2023-06-01T17:59:27.000Z",
    "contributors": [
      {
        "name": "\"gaeacodes\"",
        "email": "gaeacodes@gmail.com"
      },
      {
        "name": "\"gcharang\"",
        "email": "21151592+gcharang@users.noreply.github.com"
      }
    ],
    "lastContributor": {
      "name": "\"gaeacodes\"",
      "email": "gaeacodes@gmail.com"
    }
  },
  "/smart-chains/setup": {
    "dateModified": "2023-09-01T12:11:07.000Z",
    "contributors": [
      {
        "name": "\"gcharang\"",
        "email": "gcharang@users.noreply.github.com"
      },
      {
        "name": "\"gcharang\"",
        "email": "21151592+gcharang@users.noreply.github.com"
      }
    ],
    "lastContributor": {
      "name": "\"gcharang\"",
      "email": "gcharang@users.noreply.github.com"
    }
  },
  "/smart-chains/setup/installing-from-source": {
    "dateModified": "2023-10-04T05:01:12.000Z",
    "contributors": [
      {
        "name": "\"gcharang\"",
        "email": "21151592+gcharang@users.noreply.github.com"
      },
      {
        "name": "\"gaeacodes\"",
        "email": "gaeacodes@gmail.com"
      },
      {
        "name": "\"smk762\"",
        "email": "smk762@iinet.net.au"
      },
      {
        "name": "\"gcharang\"",
        "email": "gcharang@users.noreply.github.com"
      }
    ],
    "lastContributor": {
      "name": "\"gcharang\"",
      "email": "21151592+gcharang@users.noreply.github.com"
    }
  },
  "/smart-chains/setup/interacting-with-smart-chains": {
    "dateModified": "2023-09-27T20:43:30.000Z",
    "contributors": [
      {
        "name": "\"smk762\"",
        "email": "smk762@iinet.net.au"
      },
      {
        "name": "\"gaeacodes\"",
        "email": "gaeacodes@gmail.com"
      },
      {
        "name": "\"gcharang\"",
        "email": "21151592+gcharang@users.noreply.github.com"
      }
    ],
    "lastContributor": {
      "name": "\"smk762\"",
      "email": "smk762@iinet.net.au"
    }
  },
  "/smart-chains/setup/nspv": {
    "dateModified": "2023-09-27T20:43:30.000Z",
    "contributors": [
      {
        "name": "\"smk762\"",
        "email": "smk762@iinet.net.au"
      },
      {
        "name": "\"gcharang\"",
        "email": "21151592+gcharang@users.noreply.github.com"
      },
      {
        "name": "\"gcharang\"",
        "email": "gcharang@users.noreply.github.com"
      },
      {
        "name": "\"gaeacodes\"",
        "email": "gaeacodes@gmail.com"
      }
    ],
    "lastContributor": {
      "name": "\"smk762\"",
      "email": "smk762@iinet.net.au"
    }
  },
  "/smart-chains/setup/smart-chain-maintenance": {
    "dateModified": "2023-09-01T12:11:07.000Z",
    "contributors": [
      {
        "name": "\"gcharang\"",
        "email": "gcharang@users.noreply.github.com"
      },
      {
        "name": "\"gaeacodes\"",
        "email": "gaeacodes@gmail.com"
      },
      {
        "name": "\"gcharang\"",
        "email": "21151592+gcharang@users.noreply.github.com"
      }
    ],
    "lastContributor": {
      "name": "\"gcharang\"",
      "email": "gcharang@users.noreply.github.com"
    }
  },
  "/smart-chains/setup/updating-from-source": {
    "dateModified": "2023-06-01T17:59:27.000Z",
    "contributors": [
      {
        "name": "\"gaeacodes\"",
        "email": "gaeacodes@gmail.com"
      },
      {
        "name": "\"gcharang\"",
        "email": "21151592+gcharang@users.noreply.github.com"
      }
    ],
    "lastContributor": {
      "name": "\"gaeacodes\"",
      "email": "gaeacodes@gmail.com"
    }
  },
  "/smart-chains/tutorials/basic-environment-setup-for-linux-vps": {
    "dateModified": "2023-10-03T07:36:45.000Z",
    "contributors": [
      {
        "name": "\"gaeacodes\"",
        "email": "gaeacodes@gmail.com"
      },
      {
        "name": "\"gcharang\"",
        "email": "gcharang@users.noreply.github.com"
      },
      {
        "name": "\"gcharang\"",
        "email": "21151592+gcharang@users.noreply.github.com"
      }
    ],
    "lastContributor": {
      "name": "\"gaeacodes\"",
      "email": "gaeacodes@gmail.com"
    }
  },
  "/smart-chains/tutorials/create-a-default-smart-chain": {
    "dateModified": "2023-09-27T20:43:30.000Z",
    "contributors": [
      {
        "name": "\"smk762\"",
        "email": "smk762@iinet.net.au"
      },
      {
        "name": "\"gcharang\"",
        "email": "gcharang@users.noreply.github.com"
      },
      {
        "name": "\"gaeacodes\"",
        "email": "gaeacodes@gmail.com"
      },
      {
        "name": "\"gcharang\"",
        "email": "21151592+gcharang@users.noreply.github.com"
      }
    ],
    "lastContributor": {
      "name": "\"smk762\"",
      "email": "smk762@iinet.net.au"
    }
  },
  "/smart-chains/tutorials/creating-a-smart-chain-on-a-single-node": {
    "dateModified": "2023-09-27T20:43:30.000Z",
    "contributors": [
      {
        "name": "\"smk762\"",
        "email": "smk762@iinet.net.au"
      },
      {
        "name": "\"gcharang\"",
        "email": "gcharang@users.noreply.github.com"
      },
      {
        "name": "\"gcharang\"",
        "email": "21151592+gcharang@users.noreply.github.com"
      },
      {
        "name": "\"gaeacodes\"",
        "email": "gaeacodes@gmail.com"
      }
    ],
    "lastContributor": {
      "name": "\"smk762\"",
      "email": "smk762@iinet.net.au"
    }
  },
  "/smart-chains/tutorials": {
    "dateModified": "2023-09-01T12:11:07.000Z",
    "contributors": [
      {
        "name": "\"gcharang\"",
        "email": "gcharang@users.noreply.github.com"
      },
      {
        "name": "\"gcharang\"",
        "email": "21151592+gcharang@users.noreply.github.com"
      }
    ],
    "lastContributor": {
      "name": "\"gcharang\"",
      "email": "gcharang@users.noreply.github.com"
    }
  },
  "/smart-chains/tutorials/introduction-to-smart-chain-tutorials": {
    "dateModified": "2023-06-14T19:22:24.000Z",
    "contributors": [
      {
        "name": "\"gcharang\"",
        "email": "21151592+gcharang@users.noreply.github.com"
      },
      {
        "name": "\"gaeacodes\"",
        "email": "gaeacodes@gmail.com"
      }
    ],
    "lastContributor": {
      "name": "\"gcharang\"",
      "email": "21151592+gcharang@users.noreply.github.com"
    }
  },
  "/smart-chains/tutorials/multisignature-transaction-creation-and-walkthrough": {
    "dateModified": "2023-09-01T12:11:07.000Z",
    "contributors": [
      {
        "name": "\"gcharang\"",
        "email": "gcharang@users.noreply.github.com"
      },
      {
        "name": "\"gaeacodes\"",
        "email": "gaeacodes@gmail.com"
      },
      {
        "name": "\"gcharang\"",
        "email": "21151592+gcharang@users.noreply.github.com"
      }
    ],
    "lastContributor": {
      "name": "\"gcharang\"",
      "email": "gcharang@users.noreply.github.com"
    }
  },
  "/smart-chains/tutorials/running-komodo-software-in-debug-mode": {
    "dateModified": "2023-09-01T12:11:07.000Z",
    "contributors": [
      {
        "name": "\"gcharang\"",
        "email": "gcharang@users.noreply.github.com"
      },
      {
        "name": "\"gaeacodes\"",
        "email": "gaeacodes@gmail.com"
      },
      {
        "name": "\"gcharang\"",
        "email": "21151592+gcharang@users.noreply.github.com"
      }
    ],
    "lastContributor": {
      "name": "\"gcharang\"",
      "email": "gcharang@users.noreply.github.com"
    }
  },
  "/smart-chains/tutorials/smart-chain-api-basics": {
    "dateModified": "2023-09-27T20:43:30.000Z",
    "contributors": [
      {
        "name": "\"smk762\"",
        "email": "smk762@iinet.net.au"
      },
      {
        "name": "\"gcharang\"",
        "email": "gcharang@users.noreply.github.com"
      },
      {
        "name": "\"gaeacodes\"",
        "email": "gaeacodes@gmail.com"
      },
      {
        "name": "\"gcharang\"",
        "email": "21151592+gcharang@users.noreply.github.com"
      }
    ],
    "lastContributor": {
      "name": "\"smk762\"",
      "email": "smk762@iinet.net.au"
    }
  },
  "/start-here/about-komodo-platform": {
    "dateModified": "2023-10-04T06:26:45.000Z",
    "contributors": [
      {
        "name": "\"gcharang\"",
        "email": "gcharang@users.noreply.github.com"
      },
      {
        "name": "\"gcharang\"",
        "email": "21151592+gcharang@users.noreply.github.com"
      },
      {
        "name": "\"gaeacodes\"",
        "email": "gaeacodes@gmail.com"
      }
    ],
    "lastContributor": {
      "name": "\"gcharang\"",
      "email": "gcharang@users.noreply.github.com"
    }
  },
  "/start-here/about-komodo-platform/orientation": {
    "dateModified": "2023-09-27T20:43:30.000Z",
    "contributors": [
      {
        "name": "\"smk762\"",
        "email": "smk762@iinet.net.au"
      },
      {
        "name": "\"gcharang\"",
        "email": "gcharang@users.noreply.github.com"
      },
      {
        "name": "\"gaeacodes\"",
        "email": "gaeacodes@gmail.com"
      },
      {
        "name": "\"gcharang\"",
        "email": "21151592+gcharang@users.noreply.github.com"
      }
    ],
    "lastContributor": {
      "name": "\"smk762\"",
      "email": "smk762@iinet.net.au"
    }
  },
  "/start-here/about-komodo-platform/product-introductions": {
    "dateModified": "2023-10-04T06:26:45.000Z",
    "contributors": [
      {
        "name": "\"gcharang\"",
        "email": "gcharang@users.noreply.github.com"
      },
      {
        "name": "\"gcharang\"",
        "email": "21151592+gcharang@users.noreply.github.com"
      },
      {
        "name": "\"smk762\"",
        "email": "smk762@iinet.net.au"
      },
      {
        "name": "\"gaeacodes\"",
        "email": "gaeacodes@gmail.com"
      }
    ],
    "lastContributor": {
      "name": "\"gcharang\"",
      "email": "gcharang@users.noreply.github.com"
    }
  },
  "/start-here/about-komodo-platform/simple-installations": {
    "dateModified": "2023-10-03T07:36:45.000Z",
    "contributors": [
      {
        "name": "\"gaeacodes\"",
        "email": "gaeacodes@gmail.com"
      },
      {
        "name": "\"smk762\"",
        "email": "smk762@iinet.net.au"
      },
      {
        "name": "\"gcharang\"",
        "email": "21151592+gcharang@users.noreply.github.com"
      }
    ],
    "lastContributor": {
      "name": "\"gaeacodes\"",
      "email": "gaeacodes@gmail.com"
    }
  },
  "/start-here/core-technology-discussions/antara": {
    "dateModified": "2023-05-24T13:18:47.000Z",
    "contributors": [
      {
        "name": "\"gaeacodes\"",
        "email": "gaeacodes@gmail.com"
      },
      {
        "name": "\"gcharang\"",
        "email": "21151592+gcharang@users.noreply.github.com"
      }
    ],
    "lastContributor": {
      "name": "\"gaeacodes\"",
      "email": "gaeacodes@gmail.com"
    }
  },
  "/start-here/core-technology-discussions/atomicdex": {
    "dateModified": "2023-09-27T20:43:30.000Z",
    "contributors": [
      {
        "name": "\"smk762\"",
        "email": "smk762@iinet.net.au"
      },
      {
        "name": "\"gcharang\"",
        "email": "21151592+gcharang@users.noreply.github.com"
      },
      {
        "name": "\"gcharang\"",
        "email": "gcharang@users.noreply.github.com"
      },
      {
        "name": "\"gaeacodes\"",
        "email": "gaeacodes@gmail.com"
      }
    ],
    "lastContributor": {
      "name": "\"smk762\"",
      "email": "smk762@iinet.net.au"
    }
  },
  "/start-here/core-technology-discussions/delayed-proof-of-work": {
    "dateModified": "2023-10-03T07:36:45.000Z",
    "contributors": [
      {
        "name": "\"gaeacodes\"",
        "email": "gaeacodes@gmail.com"
      },
      {
        "name": "\"gcharang\"",
        "email": "gcharang@users.noreply.github.com"
      },
      {
        "name": "\"gcharang\"",
        "email": "21151592+gcharang@users.noreply.github.com"
      }
    ],
    "lastContributor": {
      "name": "\"gaeacodes\"",
      "email": "gaeacodes@gmail.com"
    }
  },
  "/start-here/core-technology-discussions": {
    "dateModified": "2023-09-01T12:11:07.000Z",
    "contributors": [
      {
        "name": "\"gcharang\"",
        "email": "gcharang@users.noreply.github.com"
      },
      {
        "name": "\"gaeacodes\"",
        "email": "gaeacodes@gmail.com"
      }
    ],
    "lastContributor": {
      "name": "\"gcharang\"",
      "email": "gcharang@users.noreply.github.com"
    }
  },
  "/start-here/core-technology-discussions/initial-dex-offering": {
    "dateModified": "2023-10-03T07:36:45.000Z",
    "contributors": [
      {
        "name": "\"gaeacodes\"",
        "email": "gaeacodes@gmail.com"
      },
      {
        "name": "\"smk762\"",
        "email": "smk762@iinet.net.au"
      },
      {
        "name": "\"gcharang\"",
        "email": "21151592+gcharang@users.noreply.github.com"
      },
      {
        "name": "\"gcharang\"",
        "email": "gcharang@users.noreply.github.com"
      }
    ],
    "lastContributor": {
      "name": "\"gaeacodes\"",
      "email": "gaeacodes@gmail.com"
    }
  },
  "/start-here/core-technology-discussions/miscellaneous": {
    "dateModified": "2023-09-27T20:43:30.000Z",
    "contributors": [
      {
        "name": "\"smk762\"",
        "email": "smk762@iinet.net.au"
      },
      {
        "name": "\"gcharang\"",
        "email": "gcharang@users.noreply.github.com"
      },
      {
        "name": "\"gaeacodes\"",
        "email": "gaeacodes@gmail.com"
      },
      {
        "name": "\"gcharang\"",
        "email": "21151592+gcharang@users.noreply.github.com"
      }
    ],
    "lastContributor": {
      "name": "\"smk762\"",
      "email": "smk762@iinet.net.au"
    }
  },
  "/start-here/core-technology-discussions/references": {
    "dateModified": "2023-10-03T07:36:45.000Z",
    "contributors": [
      {
        "name": "\"gaeacodes\"",
        "email": "gaeacodes@gmail.com"
      },
      {
        "name": "\"gcharang\"",
        "email": "gcharang@users.noreply.github.com"
      },
      {
        "name": "\"gcharang\"",
        "email": "21151592+gcharang@users.noreply.github.com"
      }
    ],
    "lastContributor": {
      "name": "\"gaeacodes\"",
      "email": "gaeacodes@gmail.com"
    }
  },
  "/start-here": {
    "dateModified": "2023-09-01T12:11:07.000Z",
    "contributors": [
      {
        "name": "\"gcharang\"",
        "email": "gcharang@users.noreply.github.com"
      },
      {
        "name": "\"gcharang\"",
        "email": "21151592+gcharang@users.noreply.github.com"
      }
    ],
    "lastContributor": {
      "name": "\"gcharang\"",
      "email": "gcharang@users.noreply.github.com"
    }
  },
  "/start-here/learning-launchpad/common-terminology-and-concepts": {
    "dateModified": "2023-09-27T20:43:30.000Z",
    "contributors": [
      {
        "name": "\"smk762\"",
        "email": "smk762@iinet.net.au"
      },
      {
        "name": "\"gcharang\"",
        "email": "gcharang@users.noreply.github.com"
      },
      {
        "name": "\"gaeacodes\"",
        "email": "gaeacodes@gmail.com"
      },
      {
        "name": "\"gcharang\"",
        "email": "21151592+gcharang@users.noreply.github.com"
      }
    ],
    "lastContributor": {
      "name": "\"smk762\"",
      "email": "smk762@iinet.net.au"
    }
  },
  "/start-here/learning-launchpad": {
    "dateModified": "2023-09-29T09:42:14.000Z",
    "contributors": [
      {
        "name": "\"gaeacodes\"",
        "email": "gaeacodes@gmail.com"
      },
      {
        "name": "\"smk762\"",
        "email": "smk762@iinet.net.au"
      },
      {
        "name": "\"gcharang\"",
        "email": "gcharang@users.noreply.github.com"
      },
      {
        "name": "\"gcharang\"",
        "email": "21151592+gcharang@users.noreply.github.com"
      }
    ],
    "lastContributor": {
      "name": "\"gaeacodes\"",
      "email": "gaeacodes@gmail.com"
    }
  }
}<|MERGE_RESOLUTION|>--- conflicted
+++ resolved
@@ -1172,7 +1172,6 @@
       "email": "smk762@iinet.net.au"
     }
   },
-<<<<<<< HEAD
   "/atomicdex/api/common_structures/wallet": {
     "dateModified": "2023-10-27T09:14:21.000Z",
     "contributors": [
@@ -1190,12 +1189,6 @@
     "dateModified": "2023-10-04T06:26:45.000Z",
     "contributors": [
       {
-=======
-  "/atomicdex/api": {
-    "dateModified": "2023-10-04T06:26:45.000Z",
-    "contributors": [
-      {
->>>>>>> 4b206ed7
         "name": "\"gcharang\"",
         "email": "gcharang@users.noreply.github.com"
       },
