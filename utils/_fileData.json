--- conflicted
+++ resolved
@@ -1768,17 +1768,14 @@
       {
         "name": "\"gaeacodes\"",
         "email": "gaeacodes@gmail.com"
-<<<<<<< HEAD
-=======
-      },
-      {
-        "name": "\"smk762\"",
-        "email": "smk762@iinet.net.au"
-      },
-      {
-        "name": "\"gcharang\"",
-        "email": "mrgcharang@gmail.com"
->>>>>>> 1892ac49
+      },
+      {
+        "name": "\"smk762\"",
+        "email": "smk762@iinet.net.au"
+      },
+      {
+        "name": "\"gcharang\"",
+        "email": "mrgcharang@gmail.com"
       }
     ],
     "lastContributor": {
@@ -2662,11 +2659,7 @@
     }
   },
   "/atomicdex/api/legacy/orderbook": {
-<<<<<<< HEAD
     "dateModified": "2023-10-06T04:54:44.000Z",
-=======
-    "dateModified": "2023-10-05T01:14:39.000Z",
->>>>>>> 1892ac49
     "contributors": [
       {
         "name": "\"smk762\"",
@@ -3230,17 +3223,14 @@
       {
         "name": "\"gaeacodes\"",
         "email": "gaeacodes@gmail.com"
-<<<<<<< HEAD
-=======
-      },
-      {
-        "name": "\"smk762\"",
-        "email": "smk762@iinet.net.au"
-      },
-      {
-        "name": "\"gcharang\"",
-        "email": "mrgcharang@gmail.com"
->>>>>>> 1892ac49
+      },
+      {
+        "name": "\"smk762\"",
+        "email": "smk762@iinet.net.au"
+      },
+      {
+        "name": "\"gcharang\"",
+        "email": "mrgcharang@gmail.com"
       }
     ],
     "lastContributor": {
@@ -3635,11 +3625,7 @@
     }
   },
   "/atomicdex/api/v20/orderbook": {
-<<<<<<< HEAD
-    "dateModified": "2023-10-06T04:54:44.000Z",
-=======
     "dateModified": "2023-10-05T08:00:09.000Z",
->>>>>>> 1892ac49
     "contributors": [
       {
         "name": "\"smk762\"",
@@ -5124,8 +5110,6 @@
       {
         "name": "\"gcharang\"",
         "email": "gcharang@users.noreply.github.com"
-<<<<<<< HEAD
-=======
       },
       {
         "name": "\"smk762\"",
@@ -5138,7 +5122,6 @@
       {
         "name": "\"Siddhartha\"",
         "email": "siddhartha-crypto@protonmail.com"
->>>>>>> 1892ac49
       }
     ],
     "lastContributor": {
