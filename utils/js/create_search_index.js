--- conflicted
+++ resolved
@@ -1,20 +1,3 @@
-<<<<<<< HEAD
-=======
-const listOfAllowedElementsToCheck = [
-  "h1",
-  "h2",
-  "h3",
-  "h4",
-  "h5",
-  "h6",
-  "a",
-  "p",
-  "li",
-];
-
-import { compile } from "@mdx-js/mdx";
-import { slugifyWithCounter } from "@sindresorhus/slugify";
->>>>>>> 7ffa4b8c
 import * as fs from "fs";
 import { compile } from "@mdx-js/mdx";
 import { slugifyWithCounter } from "@sindresorhus/slugify";
@@ -155,10 +138,6 @@
               path: docPath,
             };
           }
-<<<<<<< HEAD
-
-=======
->>>>>>> 7ffa4b8c
           visit(node, "text", (text) => {
             if (!!text.value.trim()) {
               // For searchPreview
@@ -211,11 +190,7 @@
 async function compileMdxFile(mdxFilePathToCompile) {
   const mdxFileResultString = fs.readFileSync(mdxFilePathToCompile, "utf8");
   return await compile(mdxFileResultString, {
-<<<<<<< HEAD
     remarkPlugins: [mdxAnnotations.remark, remarkGfm],
-=======
-    remarkPlugins: [mdxAnnotations.remark],
->>>>>>> 7ffa4b8c
     rehypePlugins: [
       mdxAnnotations.rehype,
       () => elementTreeChecker(mdxFilePathToCompile),
@@ -232,13 +207,8 @@
       try {
         await compileMdxFile(file);
       } catch (error) {
-<<<<<<< HEAD
         throw new Error(`Processing file:${file} 
           ${error}`);
-=======
-        throw new Error(`Processing file:${file}
-  Error: ${error}`);
->>>>>>> 7ffa4b8c
       }
     }
     fs.writeFileSync(
@@ -247,11 +217,7 @@
     );
     fs.writeFileSync(
       "./utils/_allMdxFileContentTree.json",
-<<<<<<< HEAD
       JSON.stringify(allMdxFileContentTree, null, 2)
-=======
-      JSON.stringify(allMdxFileContentTree)
->>>>>>> 7ffa4b8c
     );
   } catch (error) {
     throw new Error(error);
