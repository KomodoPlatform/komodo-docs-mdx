--- conflicted
+++ resolved
@@ -1,9 +1,5 @@
-<<<<<<< HEAD
-import { EXIT, visit } from 'unist-util-visit'
-=======
 //import { visit, EXIT } from 'unist-util-visit'
-import {visitParents, EXIT} from 'unist-util-visit-parents'
->>>>>>> 7b6c6461
+import {EXIT, visitParents} from 'unist-util-visit-parents'
 
 import { promises as fs } from 'fs';
 import path from 'path'
