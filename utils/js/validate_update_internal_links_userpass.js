--- conflicted
+++ resolved
@@ -217,21 +217,7 @@
     slug = slugify(correctUrlSplit[1]);
     correctUrl = correctUrlSplit[0] + "#" + slug;
   }
-<<<<<<< HEAD
-
-  console.log("------------------------------------------------")
-  console.log("currNormalisedDir: " + currNormalisedDir)
-  console.log("currFilePath: " + currFilePath)
-  console.log("hash: " + hash)
-  console.log("strippedPath: " + strippedPath)
-  console.log("link: " + link)
-  console.log("correctUrl: " + correctUrl)
-  console.log("internalLinkFile: " + internalLinkFile)
-  console.log("slug: " + slug)
-  console.log("------------------------------------------------")
-=======
   
->>>>>>> e3bfab32
   if (
     !Object.hasOwn(filepathSlugs, internalLinkFile)
   ) {
